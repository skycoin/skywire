--- conflicted
+++ resolved
@@ -240,10 +240,6 @@
 	if err != nil {
 		return nil, err
 	}
-<<<<<<< HEAD
-
-=======
->>>>>>> fc20ab73
 	req = req.WithContext(ctx)
 
 	resp, err := c.client.Do(req)
