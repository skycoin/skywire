--- conflicted
+++ resolved
@@ -1,17 +1,9 @@
-<<<<<<< HEAD
-<<<<<<< HEAD
 ifeq ($(OS),Windows_NT)
 	SHELL := pwsh
 else
 	SHELL := /bin/bash
 endif
 
-=======
->>>>>>> upstream/develop
-=======
-SHELL := /bin/bash
-
->>>>>>> 1385c357
 .DEFAULT_GOAL := help
 .PHONY : check lint install-linters dep test build
 
