<<<<<<< HEAD
//go:build !linux
// +build !linux
=======
//go:build !linux && !windows
// +build !linux,!windows
>>>>>>> ddf2d112

package metrics

import (
	"io"
)

func writeProcessMetrics(w io.Writer) {
	// TODO: implement it
}

func writeFDMetrics(w io.Writer) {
	// TODO: implement it.
}<|MERGE_RESOLUTION|>--- conflicted
+++ resolved
@@ -1,10 +1,5 @@
-<<<<<<< HEAD
-//go:build !linux
-// +build !linux
-=======
 //go:build !linux && !windows
 // +build !linux,!windows
->>>>>>> ddf2d112
 
 package metrics
 
