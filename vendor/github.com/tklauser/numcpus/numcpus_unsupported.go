--- conflicted
+++ resolved
@@ -12,13 +12,8 @@
 // See the License for the specific language governing permissions and
 // limitations under the License.
 
-<<<<<<< HEAD
-//go:build !darwin && !dragonfly && !freebsd && !linux && !netbsd && !openbsd && !solaris
-// +build !darwin,!dragonfly,!freebsd,!linux,!netbsd,!openbsd,!solaris
-=======
 //go:build !darwin && !dragonfly && !freebsd && !linux && !netbsd && !openbsd && !solaris && !windows
 // +build !darwin,!dragonfly,!freebsd,!linux,!netbsd,!openbsd,!solaris,!windows
->>>>>>> ddf2d112
 
 package numcpus
 
