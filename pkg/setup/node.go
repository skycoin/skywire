package setup

import (
	"context"
	"fmt"
	"net/http"
	"net/rpc"
	"time"

	"github.com/sirupsen/logrus"
	"github.com/skycoin/dmsg"
	"github.com/skycoin/dmsg/cipher"
	"github.com/skycoin/dmsg/disc"
	"github.com/skycoin/skycoin/src/util/logging"

	"github.com/skycoin/skywire/pkg/router/routerclient"
	"github.com/skycoin/skywire/pkg/routing"
	"github.com/skycoin/skywire/pkg/setup/setupmetrics"
	"github.com/skycoin/skywire/pkg/skyenv"
	"github.com/skycoin/skywire/pkg/transport/network"
)

var log = logging.MustGetLogger("setup_node")

// Node performs routes setup operations over messaging channel.
type Node struct {
	dmsgC *dmsg.Client
}

// NewNode constructs a new SetupNode.
func NewNode(conf *Config) (*Node, error) {
	if lvl, err := logging.LevelFromString(conf.LogLevel); err == nil {
		logging.SetLevel(lvl)
	}

	// Connect to dmsg network.
<<<<<<< HEAD
	dmsgDisc := disc.NewHTTP(conf.Dmsg.Discovery, http.Client{}, nil)
=======
	dmsgDisc := disc.NewHTTP(conf.Dmsg.Discovery, http.Client{})
>>>>>>> a89b9055
	dmsgConf := &dmsg.Config{MinSessions: conf.Dmsg.SessionsCount}
	dmsgC := dmsg.NewClient(conf.PK, conf.SK, dmsgDisc, dmsgConf)
	go dmsgC.Serve(context.Background())

	log.WithField("local_pk", conf.PK).WithField("dmsg_conf", conf.Dmsg).
		Info("Connecting to the dmsg network.")
	<-dmsgC.Ready()
	log.Info("Connected!")

	node := &Node{
		dmsgC: dmsgC,
	}
	return node, nil
}

// Close closes underlying dmsg client.
func (sn *Node) Close() error {
	if sn == nil {
		return nil
	}
	return sn.dmsgC.Close()
}

// Serve starts transport listening loop.
func (sn *Node) Serve(ctx context.Context, m setupmetrics.Metrics) error {
	ctx, cancel := context.WithCancel(ctx)
	defer cancel()

	const dmsgPort = skyenv.DmsgSetupPort
	const timeout = 30 * time.Second

	log.WithField("dmsg_port", dmsgPort).Info("Starting listener.")
	lis, err := sn.dmsgC.Listen(skyenv.DmsgSetupPort)
	if err != nil {
		return fmt.Errorf("failed to listen on dmsg port %d: %v", skyenv.DmsgSetupPort, lis)
	}
	go func() {
		<-ctx.Done()
		if err := lis.Close(); err != nil {
			log.WithError(err).Warn("Dmsg listener closed with non-nil error.")
		}
	}()

	log.WithField("dmsg_port", dmsgPort).Info("Accepting dmsg streams.")
	for {
		conn, err := lis.AcceptStream()
		if err != nil {
			return err
		}
		gw := &RPCGateway{
			Metrics: m,
			Ctx:     ctx,
			Conn:    conn,
			ReqPK:   conn.RemoteAddr().(dmsg.Addr).PK,
			Dialer:  routerclient.WrapDmsgClient(sn.dmsgC),
			Timeout: timeout,
		}
		rpcS := rpc.NewServer()
		if err := rpcS.Register(gw); err != nil {
			return err
		}
		go rpcS.ServeConn(conn)
	}
}

// CreateRouteGroup creates a route group by communicating with routers used within the bidirectional route.
// The following steps are taken:
// * Check the validity of bi route input.
// * Route IDs are reserved from the routers.
// * Intermediary rules are broadcasted to the intermediary routers.
// * Edge rules are broadcasted to the responding router.
// * Edge rules is returned (to the initiating router).
func CreateRouteGroup(ctx context.Context, dialer network.Dialer, biRt routing.BidirectionalRoute, metrics setupmetrics.Metrics) (resp routing.EdgeRules, err error) {
	log := logging.MustGetLogger(fmt.Sprintf("request:%s->%s", biRt.Desc.SrcPK(), biRt.Desc.DstPK()))
	log.Info("Processing request.")
	defer metrics.RecordRoute()(&err)

	// Ensure bi routes input is valid.
	if err = biRt.Check(); err != nil {
		return routing.EdgeRules{}, err
	}

	// Reserve route IDs from remote routers.
	rtIDR, err := ReserveRouteIDs(ctx, log, dialer, biRt)
	if err != nil {
		return routing.EdgeRules{}, err
	}
	defer func() { log.WithError(rtIDR.Close()).Debug("Closing route id reserver.") }()

	// Generate forward and reverse routes.
	fwdRt, revRt := biRt.ForwardAndReverse()
	srcPK := biRt.Desc.SrcPK()
	dstPK := biRt.Desc.DstPK()

	// Generate routing rules (for edge and intermediary routers) that are to be sent.
	// Rules are grouped by rule type [FWD, REV, INTER].
	fwdRules, revRules, interRules, err := GenerateRules(rtIDR, []routing.Route{fwdRt, revRt})
	if err != nil {
		return routing.EdgeRules{}, err
	}
	initEdge := routing.EdgeRules{Desc: revRt.Desc, Forward: fwdRules[srcPK][0], Reverse: revRules[srcPK][0]}
	respEdge := routing.EdgeRules{Desc: fwdRt.Desc, Forward: fwdRules[dstPK][0], Reverse: revRules[dstPK][0]}

	log.Infof("Generated routing rules:\nInitiating edge: %v\nResponding edge: %v\nIntermediaries: %v",
		initEdge.String(), respEdge.String(), interRules.String())

	// Broadcast intermediary rules to intermediary routers.
	if err := BroadcastIntermediaryRules(ctx, log, rtIDR, interRules); err != nil {
		return routing.EdgeRules{}, err
	}

	// Broadcast rules to responding router.
	log.Debug("Broadcasting responding rules...")
	ok, err := rtIDR.Client(biRt.Desc.DstPK()).AddEdgeRules(ctx, respEdge)
	if err != nil || !ok {
		return routing.EdgeRules{}, fmt.Errorf("failed to broadcast rules to destination router: %v", err)
	}

	// Return rules to initiating router.
	return initEdge, nil
}

// ReserveRouteIDs dials to all routers and reserves required route IDs from them.
// The number of route IDs to be reserved per router, is extrapolated from the 'route' input.
func ReserveRouteIDs(ctx context.Context, log logrus.FieldLogger, dialer network.Dialer, route routing.BidirectionalRoute) (idR IDReserver, err error) {
	log.Debug("Reserving route IDs...")
	defer func() {
		if err != nil {
			log.WithError(err).Warn("Failed to reserve route IDs.")
		}
	}()

	idR, err = NewIDReserver(ctx, dialer, [][]routing.Hop{route.Forward, route.Reverse})
	if err != nil {
		return nil, fmt.Errorf("failed to instantiate route id reserver: %w", err)
	}
	defer func() {
		if err != nil {
			log.WithError(idR.Close()).Warn("Closing router clients due to error.")
		}
	}()

	if err = idR.ReserveIDs(ctx); err != nil {
		return idR, fmt.Errorf("failed to reserve route ids: %w", err)
	}
	return idR, nil
}

// GenerateRules generates rules for given forward and reverse routes.
// The outputs are as follows:
// - maps that relate slices of forward, consume and intermediary routing rules to a given visor's public key.
// - an error (if any).
func GenerateRules(idR IDReserver, routes []routing.Route) (fwdRules, revRules, interRules RulesMap, err error) {
	fwdRules = make(RulesMap)
	revRules = make(RulesMap)
	interRules = make(RulesMap)

	for _, route := range routes {
		// 'firstRID' is the first visor's key routeID
		firstRID, ok := idR.PopID(route.Hops[0].From)
		if !ok {
			return nil, nil, nil, ErrNoKey
		}

		desc := route.Desc
		srcPK := desc.SrcPK()
		dstPK := desc.DstPK()
		srcPort := desc.SrcPort()
		dstPort := desc.DstPort()

		var rID = firstRID

		for i, hop := range route.Hops {
			nxtRID, ok := idR.PopID(hop.To)
			if !ok {
				return nil, nil, nil, ErrNoKey
			}

			if i == 0 {
				rule := routing.ForwardRule(route.KeepAlive, rID, nxtRID, hop.TpID, srcPK, dstPK, srcPort, dstPort)
				fwdRules[hop.From] = append(fwdRules[hop.From], rule)
			} else {
				rule := routing.IntermediaryForwardRule(route.KeepAlive, rID, nxtRID, hop.TpID)
				interRules[hop.From] = append(interRules[hop.From], rule)
			}

			rID = nxtRID
		}

		rule := routing.ConsumeRule(route.KeepAlive, rID, srcPK, dstPK, srcPort, dstPort)
		revRules[dstPK] = append(revRules[dstPK], rule)
	}

	return fwdRules, revRules, interRules, nil
}

// BroadcastIntermediaryRules broadcasts routing rules to the intermediary routers.
func BroadcastIntermediaryRules(ctx context.Context, log logrus.FieldLogger, rtIDR IDReserver, interRules RulesMap) (err error) {
	log.WithField("intermediary_routers", len(interRules)).Debug("Broadcasting intermediary rules...")
	defer func() {
		if err != nil {
			log.WithError(err).Warn("Failed to broadcast intermediary rules.")
		}
	}()

	ctx, cancel := context.WithCancel(ctx)
	defer cancel()

	errCh := make(chan error, len(interRules))
	defer close(errCh)

	for pk, rules := range interRules {
		go func(pk cipher.PubKey, rules []routing.Rule) {
			_, err := rtIDR.Client(pk).AddIntermediaryRules(ctx, rules)
			if err != nil {
				cancel()
			}
			errCh <- err
		}(pk, rules)
	}

	return firstError(len(interRules), errCh)
}<|MERGE_RESOLUTION|>--- conflicted
+++ resolved
@@ -34,11 +34,7 @@
 	}
 
 	// Connect to dmsg network.
-<<<<<<< HEAD
-	dmsgDisc := disc.NewHTTP(conf.Dmsg.Discovery, http.Client{}, nil)
-=======
-	dmsgDisc := disc.NewHTTP(conf.Dmsg.Discovery, http.Client{})
->>>>>>> a89b9055
+	dmsgDisc := disc.NewHTTP(conf.Dmsg.Discovery, &http.Client{}, nil)
 	dmsgConf := &dmsg.Config{MinSessions: conf.Dmsg.SessionsCount}
 	dmsgC := dmsg.NewClient(conf.PK, conf.SK, dmsgDisc, dmsgConf)
 	go dmsgC.Serve(context.Background())
