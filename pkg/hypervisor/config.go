--- conflicted
+++ resolved
@@ -15,12 +15,7 @@
 )
 
 const (
-<<<<<<< HEAD
-	defaultHTTPAddr         = ":8080"
-=======
-	defaultWebDir           = "./static/skywire-manager-src/dist"
 	defaultHTTPAddr         = ":8000"
->>>>>>> a678dd3a
 	defaultCookieExpiration = 12 * time.Hour
 	hashKeyLen              = 64
 	blockKeyLen             = 32
