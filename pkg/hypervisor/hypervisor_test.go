package hypervisor

import (
	"encoding/json"
	"fmt"
	"io"
	"io/ioutil"
	"net/http"
	"net/http/cookiejar"
	"net/http/httptest"
	"os"
	"path/filepath"
	"strings"
	"testing"

	"github.com/SkycoinProject/skycoin/src/util/logging"
	"github.com/stretchr/testify/assert"
	"github.com/stretchr/testify/require"
)

func TestMain(m *testing.M) {
	loggingLevel, ok := os.LookupEnv("TEST_LOGGING_LEVEL")
	if ok {
		lvl, err := logging.LevelFromString(loggingLevel)
		if err != nil {
			log.Fatal(err)
		}

		logging.SetLevel(lvl)
	} else {
		logging.Disable()
	}

	os.Exit(m.Run())
}

// nolint: gosec
const (
	goodPayload             = `{"username":"admin","password":"Secure1234!"}`
	changePasswordPayload   = `{"old_password":"Secure1234!","new_password":"NewSecure1234!"}`
	changedPasswordPayload  = `{"username":"admin","password":"NewSecure1234!"}`
	badCreateAccountPayload = `{"username":"invalid_user","password":"Secure1234!"}`
)

func TestNewNode(t *testing.T) {
	config := makeConfig(false)

	confDir, err := ioutil.TempDir(os.TempDir(), "SWHV")
	require.NoError(t, err)

	config.DBPath = filepath.Join(confDir, "users.db")

	t.Run("no_access_without_login", func(t *testing.T) {
		testNodeNoAccessWithoutLogin(t, config)
	})

	t.Run("only_admin_account_allowed", func(t *testing.T) {
		testNodeOnlyAdminAccountAllowed(t, config)
	})

	t.Run("cannot_login_twice", func(t *testing.T) {
		testNodeCannotLoginTwice(t, config)
	})

	t.Run("access_after_login", func(t *testing.T) {
		testNodeAccessAfterLogin(t, config)
	})

	t.Run("no_access_after_logout", func(t *testing.T) {
		testNodeNoAccessAfterLogout(t, config)
	})

	t.Run("change_password", func(t *testing.T) {
		testNodeChangePassword(t, config)
	})
}

func makeStartNode(t *testing.T, config Config) (string, *http.Client, func()) {
	// nolint: gomnd
	defaultMockConfig := MockConfig{
		Visors:            5,
		MaxTpsPerVisor:    10,
		MaxRoutesPerVisor: 10,
		EnableAuth:        true,
	}

	visor, err := New(config)
	require.NoError(t, err)
	require.NoError(t, visor.AddMockData(defaultMockConfig))

	srv := httptest.NewTLSServer(visor)
	visor.c.Cookies.Domain = srv.Listener.Addr().String()

	client := srv.Client()
	jar, err := cookiejar.New(&cookiejar.Options{})
	require.NoError(t, err)

	client.Jar = jar

	return srv.Listener.Addr().String(), client, func() {
		srv.Close()
		require.NoError(t, os.Remove(config.DBPath))
	}
}

type TestCase struct {
	ReqMethod  string
	ReqURI     string
	ReqBody    io.Reader
	ReqMod     func(req *http.Request)
	RespStatus int
	RespBody   func(t *testing.T, resp *http.Response)
}

func testCases(t *testing.T, addr string, client *http.Client, cases []TestCase) {
	for i, tc := range cases {
		testTag := fmt.Sprintf("[%d] %s", i, tc.ReqURI)

<<<<<<< HEAD
	type TestCase struct {
		ReqMethod  string
		ReqURI     string
		ReqBody    io.Reader
		ReqMod     func(req *http.Request)
		RespStatus int
		RespBody   func(t *testing.T, resp *http.Response)
=======
		testCase(t, addr, client, tc, testTag)
>>>>>>> 4d8e32f8
	}
}

<<<<<<< HEAD
	testCases := func(t *testing.T, addr string, client *http.Client, cases []TestCase) {
		for i, tc := range cases {
			testTag := fmt.Sprintf("[%d] %s", i, tc.ReqURI)

			req, err := http.NewRequest(tc.ReqMethod, "https://"+addr+tc.ReqURI, tc.ReqBody)
			require.NoError(t, err, testTag)

			if tc.ReqMod != nil {
				tc.ReqMod(req)
			}

			resp, err := client.Do(req)
			require.NoError(t, err, testTag)
=======
func testCase(t *testing.T, addr string, client *http.Client, tc TestCase, testTag string) {
	req, err := http.NewRequest(tc.ReqMethod, "https://"+addr+tc.ReqURI, tc.ReqBody)
	require.NoError(t, err, testTag)

	if tc.ReqMod != nil {
		tc.ReqMod(req)
	}

	resp, err := client.Do(req)
>>>>>>> 4d8e32f8

	require.NoError(t, err, testTag)

	defer func() {
		assert.NoError(t, resp.Body.Close())
	}()

	assert.Equal(t, tc.RespStatus, resp.StatusCode, testTag)

	if tc.RespBody != nil {
		tc.RespBody(t, resp)
	}
}

<<<<<<< HEAD
	t.Run("no_access_without_login", func(t *testing.T) {
		addr, client, stop := startNode(defaultMockConfig())
		defer stop()

		makeCase := func(method string, uri string, body io.Reader) TestCase {
			return TestCase{
				ReqMethod:  method,
				ReqURI:     uri,
				ReqBody:    body,
				RespStatus: http.StatusUnauthorized,
				RespBody: func(t *testing.T, r *http.Response) {
					body, err := decodeErrorBody(r.Body)
					assert.NoError(t, err)
					assert.Equal(t, ErrBadSession.Error(), body.Error)
				},
			}
=======
func testNodeNoAccessWithoutLogin(t *testing.T, config Config) {
	addr, client, stop := makeStartNode(t, config)
	defer stop()

	makeCase := func(method string, uri string, body io.Reader) TestCase {
		return TestCase{
			ReqMethod:  method,
			ReqURI:     uri,
			ReqBody:    body,
			RespStatus: http.StatusUnauthorized,
			RespBody: func(t *testing.T, r *http.Response) {
				body, err := decodeErrorBody(r.Body)
				assert.NoError(t, err)
				assert.Equal(t, ErrBadSession.Error(), body.Error)
			},
>>>>>>> 4d8e32f8
		}
	}

	testCases(t, addr, client, []TestCase{
		makeCase(http.MethodGet, "/api/user", nil),
		makeCase(http.MethodPost, "/api/change-password", strings.NewReader(`{"old_password":"old","new_password":"new"}`)),
		makeCase(http.MethodGet, "/api/visors", nil),
	})
}

<<<<<<< HEAD
	t.Run("only_admin_account_allowed", func(t *testing.T) {
		addr, client, stop := startNode(defaultMockConfig())
		defer stop()

		testCases(t, addr, client, []TestCase{
			{
				ReqMethod:  http.MethodPost,
				ReqURI:     "/api/create-account",
				ReqBody:    strings.NewReader(`{"username":"invalid_user","password":"Secure1234"}`),
				RespStatus: http.StatusForbidden,
				RespBody: func(t *testing.T, r *http.Response) {
					body, err := decodeErrorBody(r.Body)
					assert.NoError(t, err)
					assert.Equal(t, ErrUserNotCreated.Error(), body.Error)
				},
			},
			{
				ReqMethod:  http.MethodPost,
				ReqURI:     "/api/create-account",
				ReqBody:    strings.NewReader(`{"username":"admin","password":"Secure1234"}`),
				RespStatus: http.StatusOK,
				RespBody: func(t *testing.T, r *http.Response) {
					var ok bool
					assert.NoError(t, json.NewDecoder(r.Body).Decode(&ok))
					assert.True(t, ok)
				},
=======
func testNodeOnlyAdminAccountAllowed(t *testing.T, config Config) {
	addr, client, stop := makeStartNode(t, config)
	defer stop()

	testCases(t, addr, client, []TestCase{
		{
			ReqMethod:  http.MethodPost,
			ReqURI:     "/api/create-account",
			ReqBody:    strings.NewReader(badCreateAccountPayload),
			RespStatus: http.StatusForbidden,
			RespBody: func(t *testing.T, r *http.Response) {
				body, err := decodeErrorBody(r.Body)
				assert.NoError(t, err)
				assert.Equal(t, ErrNameNotAllowed.Error(), body.Error)
			},
		},
		{
			ReqMethod:  http.MethodPost,
			ReqURI:     "/api/create-account",
			ReqBody:    strings.NewReader(goodPayload),
			RespStatus: http.StatusOK,
			RespBody: func(t *testing.T, r *http.Response) {
				var ok bool
				assert.NoError(t, json.NewDecoder(r.Body).Decode(&ok))
				assert.True(t, ok)
>>>>>>> 4d8e32f8
			},
		},
	})
}

<<<<<<< HEAD
	t.Run("cannot_login_twice", func(t *testing.T) {
		addr, client, stop := startNode(defaultMockConfig())
		defer stop()

		testCases(t, addr, client, []TestCase{
			{
				ReqMethod:  http.MethodPost,
				ReqURI:     "/api/create-account",
				ReqBody:    strings.NewReader(`{"username":"admin","password":"Secure1234"}`),
				RespStatus: http.StatusOK,
				RespBody: func(t *testing.T, r *http.Response) {
					var ok bool
					assert.NoError(t, json.NewDecoder(r.Body).Decode(&ok))
					assert.True(t, ok)
				},
			},
			{
				ReqMethod:  http.MethodPost,
				ReqURI:     "/api/login",
				ReqBody:    strings.NewReader(`{"username":"admin","password":"Secure1234"}`),
				RespStatus: http.StatusOK,
				RespBody: func(t *testing.T, r *http.Response) {
					var ok bool
					assert.NoError(t, json.NewDecoder(r.Body).Decode(&ok))
					assert.True(t, ok)
				},
			},
			{
				ReqMethod:  http.MethodPost,
				ReqURI:     "/api/login",
				ReqBody:    strings.NewReader(`{"username":"admin","password":"Secure1234"}`),
				RespStatus: http.StatusForbidden,
				RespBody: func(t *testing.T, r *http.Response) {
					body, err := decodeErrorBody(r.Body)
					assert.NoError(t, err)
					assert.Equal(t, ErrNotLoggedOut.Error(), body.Error)
				},
=======
func testNodeCannotLoginTwice(t *testing.T, config Config) {
	addr, client, stop := makeStartNode(t, config)
	defer stop()

	testCases(t, addr, client, []TestCase{
		{
			ReqMethod:  http.MethodPost,
			ReqURI:     "/api/create-account",
			ReqBody:    strings.NewReader(goodPayload),
			RespStatus: http.StatusOK,
			RespBody: func(t *testing.T, r *http.Response) {
				var ok bool
				assert.NoError(t, json.NewDecoder(r.Body).Decode(&ok))
				assert.True(t, ok)
			},
		},
		{
			ReqMethod:  http.MethodPost,
			ReqURI:     "/api/login",
			ReqBody:    strings.NewReader(goodPayload),
			RespStatus: http.StatusOK,
			RespBody: func(t *testing.T, r *http.Response) {
				var ok bool
				assert.NoError(t, json.NewDecoder(r.Body).Decode(&ok))
				assert.True(t, ok)
			},
		},
		{
			ReqMethod:  http.MethodPost,
			ReqURI:     "/api/login",
			ReqBody:    strings.NewReader(goodPayload),
			RespStatus: http.StatusForbidden,
			RespBody: func(t *testing.T, r *http.Response) {
				body, err := decodeErrorBody(r.Body)
				assert.NoError(t, err)
				assert.Equal(t, ErrNotLoggedOut.Error(), body.Error)
>>>>>>> 4d8e32f8
			},
		},
	})
}

<<<<<<< HEAD
	t.Run("access_after_login", func(t *testing.T) {
		addr, client, stop := startNode(defaultMockConfig())
		defer stop()

		testCases(t, addr, client, []TestCase{
			{
				ReqMethod:  http.MethodPost,
				ReqURI:     "/api/create-account",
				ReqBody:    strings.NewReader(`{"username":"admin","password":"Secure1234"}`),
				RespStatus: http.StatusOK,
				RespBody: func(t *testing.T, r *http.Response) {
					var ok bool
					assert.NoError(t, json.NewDecoder(r.Body).Decode(&ok))
					assert.True(t, ok)
				},
			},
			{
				ReqMethod:  http.MethodPost,
				ReqURI:     "/api/login",
				ReqBody:    strings.NewReader(`{"username":"admin","password":"Secure1234"}`),
				RespStatus: http.StatusOK,
				RespBody: func(t *testing.T, r *http.Response) {
					var ok bool
					assert.NoError(t, json.NewDecoder(r.Body).Decode(&ok))
					assert.True(t, ok)
				},
			},
			{
				ReqMethod:  http.MethodGet,
				ReqURI:     "/api/user",
				RespStatus: http.StatusOK,
			},
			{
				ReqMethod:  http.MethodGet,
				ReqURI:     "/api/nodes",
				RespStatus: http.StatusOK,
			},
		})
=======
func testNodeAccessAfterLogin(t *testing.T, config Config) {
	addr, client, stop := makeStartNode(t, config)
	defer stop()

	testCases(t, addr, client, []TestCase{
		{
			ReqMethod:  http.MethodPost,
			ReqURI:     "/api/create-account",
			ReqBody:    strings.NewReader(goodPayload),
			RespStatus: http.StatusOK,
			RespBody: func(t *testing.T, r *http.Response) {
				var ok bool
				assert.NoError(t, json.NewDecoder(r.Body).Decode(&ok))
				assert.True(t, ok)
			},
		},
		{
			ReqMethod:  http.MethodPost,
			ReqURI:     "/api/login",
			ReqBody:    strings.NewReader(goodPayload),
			RespStatus: http.StatusOK,
			RespBody: func(t *testing.T, r *http.Response) {
				var ok bool
				assert.NoError(t, json.NewDecoder(r.Body).Decode(&ok))
				assert.True(t, ok)
			},
		},
		{
			ReqMethod:  http.MethodGet,
			ReqURI:     "/api/user",
			RespStatus: http.StatusOK,
		},
		{
			ReqMethod:  http.MethodGet,
			ReqURI:     "/api/visors",
			RespStatus: http.StatusOK,
		},
>>>>>>> 4d8e32f8
	})
}

<<<<<<< HEAD
	t.Run("no_access_after_logout", func(t *testing.T) {
		addr, client, stop := startNode(defaultMockConfig())
		defer stop()

		testCases(t, addr, client, []TestCase{
			{
				ReqMethod:  http.MethodPost,
				ReqURI:     "/api/create-account",
				ReqBody:    strings.NewReader(`{"username":"admin","password":"Secure1234"}`),
				RespStatus: http.StatusOK,
				RespBody: func(t *testing.T, r *http.Response) {
					var ok bool
					assert.NoError(t, json.NewDecoder(r.Body).Decode(&ok))
					assert.True(t, ok)
				},
			},
			{
				ReqMethod:  http.MethodPost,
				ReqURI:     "/api/login",
				ReqBody:    strings.NewReader(`{"username":"admin","password":"Secure1234"}`),
				RespStatus: http.StatusOK,
				RespBody: func(t *testing.T, r *http.Response) {
					var ok bool
					assert.NoError(t, json.NewDecoder(r.Body).Decode(&ok))
					assert.True(t, ok)
				},
			},
			{
				ReqMethod:  http.MethodPost,
				ReqURI:     "/api/logout",
				RespStatus: http.StatusOK,
				RespBody: func(t *testing.T, r *http.Response) {
					var ok bool
					assert.NoError(t, json.NewDecoder(r.Body).Decode(&ok))
					assert.True(t, ok)
				},
			},
			{
				ReqMethod:  http.MethodGet,
				ReqURI:     "/api/user",
				RespStatus: http.StatusUnauthorized,
				RespBody: func(t *testing.T, r *http.Response) {
					body, err := decodeErrorBody(r.Body)
					assert.NoError(t, err)
					assert.Equal(t, ErrBadSession.Error(), body.Error)
				},
			},
			{
				ReqMethod:  http.MethodGet,
				ReqURI:     "/api/nodes",
				RespStatus: http.StatusUnauthorized,
				RespBody: func(t *testing.T, r *http.Response) {
					body, err := decodeErrorBody(r.Body)
					assert.NoError(t, err)
					assert.Equal(t, ErrBadSession.Error(), body.Error)
				},
=======
func testNodeNoAccessAfterLogout(t *testing.T, config Config) {
	addr, client, stop := makeStartNode(t, config)
	defer stop()

	testCases(t, addr, client, []TestCase{
		{
			ReqMethod:  http.MethodPost,
			ReqURI:     "/api/create-account",
			ReqBody:    strings.NewReader(goodPayload),
			RespStatus: http.StatusOK,
			RespBody: func(t *testing.T, r *http.Response) {
				var ok bool
				assert.NoError(t, json.NewDecoder(r.Body).Decode(&ok))
				assert.True(t, ok)
			},
		},
		{
			ReqMethod:  http.MethodPost,
			ReqURI:     "/api/login",
			ReqBody:    strings.NewReader(goodPayload),
			RespStatus: http.StatusOK,
			RespBody: func(t *testing.T, r *http.Response) {
				var ok bool
				assert.NoError(t, json.NewDecoder(r.Body).Decode(&ok))
				assert.True(t, ok)
			},
		},
		{
			ReqMethod:  http.MethodPost,
			ReqURI:     "/api/logout",
			RespStatus: http.StatusOK,
			RespBody: func(t *testing.T, r *http.Response) {
				var ok bool
				assert.NoError(t, json.NewDecoder(r.Body).Decode(&ok))
				assert.True(t, ok)
			},
		},
		{
			ReqMethod:  http.MethodGet,
			ReqURI:     "/api/user",
			RespStatus: http.StatusUnauthorized,
			RespBody: func(t *testing.T, r *http.Response) {
				body, err := decodeErrorBody(r.Body)
				assert.NoError(t, err)
				assert.Equal(t, ErrBadSession.Error(), body.Error)
			},
		},
		{
			ReqMethod:  http.MethodGet,
			ReqURI:     "/api/visors",
			RespStatus: http.StatusUnauthorized,
			RespBody: func(t *testing.T, r *http.Response) {
				body, err := decodeErrorBody(r.Body)
				assert.NoError(t, err)
				assert.Equal(t, ErrBadSession.Error(), body.Error)
>>>>>>> 4d8e32f8
			},
		},
	})
}

<<<<<<< HEAD
	t.Run("change_password", func(t *testing.T) {
		// - Create account.
		// - Login.
		// - Change Password.
		// - Attempt action (should fail).
		// - Logout.
		// - Login with old password (should fail).
		// - Login with new password (should succeed).

		addr, client, stop := startNode(defaultMockConfig())
		defer stop()

		// To emulate an active session.
		var cookies []*http.Cookie

		testCases(t, addr, client, []TestCase{
			{
				ReqMethod:  http.MethodPost,
				ReqURI:     "/api/create-account",
				ReqBody:    strings.NewReader(`{"username":"admin","password":"Secure1234"}`),
				RespStatus: http.StatusOK,
				RespBody: func(t *testing.T, r *http.Response) {
					var ok bool
					assert.NoError(t, json.NewDecoder(r.Body).Decode(&ok))
					assert.True(t, ok)
				},
			},
			{
				ReqMethod:  http.MethodPost,
				ReqURI:     "/api/login",
				ReqBody:    strings.NewReader(`{"username":"admin","password":"Secure1234"}`),
				RespStatus: http.StatusOK,
				RespBody: func(t *testing.T, r *http.Response) {
					cookies = r.Cookies()
					var ok bool
					assert.NoError(t, json.NewDecoder(r.Body).Decode(&ok))
					assert.True(t, ok)
				},
			},
			{
				ReqMethod:  http.MethodPost,
				ReqURI:     "/api/change-password",
				ReqBody:    strings.NewReader(`{"old_password":"Secure1234","new_password":"NewSecure1234"}`),
				RespStatus: http.StatusOK,
				RespBody: func(t *testing.T, r *http.Response) {
					var ok bool
					assert.NoError(t, json.NewDecoder(r.Body).Decode(&ok))
					assert.True(t, ok)
				},
			},
			{
				ReqMethod: http.MethodGet,
				ReqURI:    "/api/nodes",
				ReqMod: func(req *http.Request) {
					for _, cookie := range cookies {
						req.AddCookie(cookie)
					}
				},
				RespStatus: http.StatusUnauthorized,
			},
			{
				ReqMethod:  http.MethodPost,
				ReqURI:     "/api/logout",
				RespStatus: http.StatusOK,
				RespBody: func(t *testing.T, r *http.Response) {
					var ok bool
					assert.NoError(t, json.NewDecoder(r.Body).Decode(&ok))
					assert.True(t, ok)
				},
			},
			{
				ReqMethod:  http.MethodPost,
				ReqURI:     "/api/login",
				ReqBody:    strings.NewReader(`{"username":"admin","password":"Secure1234"}`),
				RespStatus: http.StatusUnauthorized,
				RespBody: func(t *testing.T, r *http.Response) {
					b, err := decodeErrorBody(r.Body)
					assert.NoError(t, err)
					require.Equal(t, ErrBadLogin.Error(), b.Error)
				},
			},
			{
				ReqMethod:  http.MethodPost,
				ReqURI:     "/api/login",
				ReqBody:    strings.NewReader(`{"username":"admin","password":"NewSecure1234"}`),
				RespStatus: http.StatusOK,
				RespBody: func(t *testing.T, r *http.Response) {
					var ok bool
					assert.NoError(t, json.NewDecoder(r.Body).Decode(&ok))
					assert.True(t, ok)
				},
=======
// - Create account.
// - Login.
// - Change Password.
// - Attempt action (should fail).
// - Logout.
// - Login with old password (should fail).
// - Login with new password (should succeed).
// nolint: funlen
func testNodeChangePassword(t *testing.T, config Config) {
	addr, client, stop := makeStartNode(t, config)
	defer stop()

	// To emulate an active session.
	var cookies []*http.Cookie

	testCases(t, addr, client, []TestCase{
		{
			ReqMethod:  http.MethodPost,
			ReqURI:     "/api/create-account",
			ReqBody:    strings.NewReader(goodPayload),
			RespStatus: http.StatusOK,
			RespBody: func(t *testing.T, r *http.Response) {
				var ok bool
				assert.NoError(t, json.NewDecoder(r.Body).Decode(&ok))
				assert.True(t, ok)
			},
		},
		{
			ReqMethod:  http.MethodPost,
			ReqURI:     "/api/login",
			ReqBody:    strings.NewReader(goodPayload),
			RespStatus: http.StatusOK,
			RespBody: func(t *testing.T, r *http.Response) {
				cookies = r.Cookies()
				var ok bool
				assert.NoError(t, json.NewDecoder(r.Body).Decode(&ok))
				assert.True(t, ok)
			},
		},
		{
			ReqMethod:  http.MethodPost,
			ReqURI:     "/api/change-password",
			ReqBody:    strings.NewReader(changePasswordPayload),
			RespStatus: http.StatusOK,
			RespBody: func(t *testing.T, r *http.Response) {
				var ok bool
				assert.NoError(t, json.NewDecoder(r.Body).Decode(&ok))
				assert.True(t, ok)
			},
		},
		{
			ReqMethod: http.MethodGet,
			ReqURI:    "/api/visors",
			ReqMod: func(req *http.Request) {
				for _, cookie := range cookies {
					req.AddCookie(cookie)
				}
			},
			RespStatus: http.StatusUnauthorized,
		},
		{
			ReqMethod:  http.MethodPost,
			ReqURI:     "/api/logout",
			RespStatus: http.StatusOK,
			RespBody: func(t *testing.T, r *http.Response) {
				var ok bool
				assert.NoError(t, json.NewDecoder(r.Body).Decode(&ok))
				assert.True(t, ok)
			},
		},
		{
			ReqMethod:  http.MethodPost,
			ReqURI:     "/api/login",
			ReqBody:    strings.NewReader(goodPayload),
			RespStatus: http.StatusUnauthorized,
			RespBody: func(t *testing.T, r *http.Response) {
				b, err := decodeErrorBody(r.Body)
				assert.NoError(t, err)
				require.Equal(t, ErrBadLogin.Error(), b.Error)
			},
		},
		{
			ReqMethod:  http.MethodPost,
			ReqURI:     "/api/login",
			ReqBody:    strings.NewReader(changedPasswordPayload),
			RespStatus: http.StatusOK,
			RespBody: func(t *testing.T, r *http.Response) {
				var ok bool
				assert.NoError(t, json.NewDecoder(r.Body).Decode(&ok))
				assert.True(t, ok)
>>>>>>> 4d8e32f8
			},
		},
	})
}

type ErrorBody struct {
	Error string `json:"error"`
}

func decodeErrorBody(rb io.Reader) (*ErrorBody, error) {
	b := new(ErrorBody)
	dec := json.NewDecoder(rb)
	dec.DisallowUnknownFields()

	return b, dec.Decode(b)
}<|MERGE_RESOLUTION|>--- conflicted
+++ resolved
@@ -116,35 +116,10 @@
 	for i, tc := range cases {
 		testTag := fmt.Sprintf("[%d] %s", i, tc.ReqURI)
 
-<<<<<<< HEAD
-	type TestCase struct {
-		ReqMethod  string
-		ReqURI     string
-		ReqBody    io.Reader
-		ReqMod     func(req *http.Request)
-		RespStatus int
-		RespBody   func(t *testing.T, resp *http.Response)
-=======
 		testCase(t, addr, client, tc, testTag)
->>>>>>> 4d8e32f8
-	}
-}
-
-<<<<<<< HEAD
-	testCases := func(t *testing.T, addr string, client *http.Client, cases []TestCase) {
-		for i, tc := range cases {
-			testTag := fmt.Sprintf("[%d] %s", i, tc.ReqURI)
-
-			req, err := http.NewRequest(tc.ReqMethod, "https://"+addr+tc.ReqURI, tc.ReqBody)
-			require.NoError(t, err, testTag)
-
-			if tc.ReqMod != nil {
-				tc.ReqMod(req)
-			}
-
-			resp, err := client.Do(req)
-			require.NoError(t, err, testTag)
-=======
+	}
+}
+
 func testCase(t *testing.T, addr string, client *http.Client, tc TestCase, testTag string) {
 	req, err := http.NewRequest(tc.ReqMethod, "https://"+addr+tc.ReqURI, tc.ReqBody)
 	require.NoError(t, err, testTag)
@@ -154,7 +129,6 @@
 	}
 
 	resp, err := client.Do(req)
->>>>>>> 4d8e32f8
 
 	require.NoError(t, err, testTag)
 
@@ -169,24 +143,6 @@
 	}
 }
 
-<<<<<<< HEAD
-	t.Run("no_access_without_login", func(t *testing.T) {
-		addr, client, stop := startNode(defaultMockConfig())
-		defer stop()
-
-		makeCase := func(method string, uri string, body io.Reader) TestCase {
-			return TestCase{
-				ReqMethod:  method,
-				ReqURI:     uri,
-				ReqBody:    body,
-				RespStatus: http.StatusUnauthorized,
-				RespBody: func(t *testing.T, r *http.Response) {
-					body, err := decodeErrorBody(r.Body)
-					assert.NoError(t, err)
-					assert.Equal(t, ErrBadSession.Error(), body.Error)
-				},
-			}
-=======
 func testNodeNoAccessWithoutLogin(t *testing.T, config Config) {
 	addr, client, stop := makeStartNode(t, config)
 	defer stop()
@@ -202,7 +158,6 @@
 				assert.NoError(t, err)
 				assert.Equal(t, ErrBadSession.Error(), body.Error)
 			},
->>>>>>> 4d8e32f8
 		}
 	}
 
@@ -213,34 +168,6 @@
 	})
 }
 
-<<<<<<< HEAD
-	t.Run("only_admin_account_allowed", func(t *testing.T) {
-		addr, client, stop := startNode(defaultMockConfig())
-		defer stop()
-
-		testCases(t, addr, client, []TestCase{
-			{
-				ReqMethod:  http.MethodPost,
-				ReqURI:     "/api/create-account",
-				ReqBody:    strings.NewReader(`{"username":"invalid_user","password":"Secure1234"}`),
-				RespStatus: http.StatusForbidden,
-				RespBody: func(t *testing.T, r *http.Response) {
-					body, err := decodeErrorBody(r.Body)
-					assert.NoError(t, err)
-					assert.Equal(t, ErrUserNotCreated.Error(), body.Error)
-				},
-			},
-			{
-				ReqMethod:  http.MethodPost,
-				ReqURI:     "/api/create-account",
-				ReqBody:    strings.NewReader(`{"username":"admin","password":"Secure1234"}`),
-				RespStatus: http.StatusOK,
-				RespBody: func(t *testing.T, r *http.Response) {
-					var ok bool
-					assert.NoError(t, json.NewDecoder(r.Body).Decode(&ok))
-					assert.True(t, ok)
-				},
-=======
 func testNodeOnlyAdminAccountAllowed(t *testing.T, config Config) {
 	addr, client, stop := makeStartNode(t, config)
 	defer stop()
@@ -266,51 +193,11 @@
 				var ok bool
 				assert.NoError(t, json.NewDecoder(r.Body).Decode(&ok))
 				assert.True(t, ok)
->>>>>>> 4d8e32f8
-			},
-		},
-	})
-}
-
-<<<<<<< HEAD
-	t.Run("cannot_login_twice", func(t *testing.T) {
-		addr, client, stop := startNode(defaultMockConfig())
-		defer stop()
-
-		testCases(t, addr, client, []TestCase{
-			{
-				ReqMethod:  http.MethodPost,
-				ReqURI:     "/api/create-account",
-				ReqBody:    strings.NewReader(`{"username":"admin","password":"Secure1234"}`),
-				RespStatus: http.StatusOK,
-				RespBody: func(t *testing.T, r *http.Response) {
-					var ok bool
-					assert.NoError(t, json.NewDecoder(r.Body).Decode(&ok))
-					assert.True(t, ok)
-				},
-			},
-			{
-				ReqMethod:  http.MethodPost,
-				ReqURI:     "/api/login",
-				ReqBody:    strings.NewReader(`{"username":"admin","password":"Secure1234"}`),
-				RespStatus: http.StatusOK,
-				RespBody: func(t *testing.T, r *http.Response) {
-					var ok bool
-					assert.NoError(t, json.NewDecoder(r.Body).Decode(&ok))
-					assert.True(t, ok)
-				},
-			},
-			{
-				ReqMethod:  http.MethodPost,
-				ReqURI:     "/api/login",
-				ReqBody:    strings.NewReader(`{"username":"admin","password":"Secure1234"}`),
-				RespStatus: http.StatusForbidden,
-				RespBody: func(t *testing.T, r *http.Response) {
-					body, err := decodeErrorBody(r.Body)
-					assert.NoError(t, err)
-					assert.Equal(t, ErrNotLoggedOut.Error(), body.Error)
-				},
-=======
+			},
+		},
+	})
+}
+
 func testNodeCannotLoginTwice(t *testing.T, config Config) {
 	addr, client, stop := makeStartNode(t, config)
 	defer stop()
@@ -347,52 +234,11 @@
 				body, err := decodeErrorBody(r.Body)
 				assert.NoError(t, err)
 				assert.Equal(t, ErrNotLoggedOut.Error(), body.Error)
->>>>>>> 4d8e32f8
-			},
-		},
-	})
-}
-
-<<<<<<< HEAD
-	t.Run("access_after_login", func(t *testing.T) {
-		addr, client, stop := startNode(defaultMockConfig())
-		defer stop()
-
-		testCases(t, addr, client, []TestCase{
-			{
-				ReqMethod:  http.MethodPost,
-				ReqURI:     "/api/create-account",
-				ReqBody:    strings.NewReader(`{"username":"admin","password":"Secure1234"}`),
-				RespStatus: http.StatusOK,
-				RespBody: func(t *testing.T, r *http.Response) {
-					var ok bool
-					assert.NoError(t, json.NewDecoder(r.Body).Decode(&ok))
-					assert.True(t, ok)
-				},
-			},
-			{
-				ReqMethod:  http.MethodPost,
-				ReqURI:     "/api/login",
-				ReqBody:    strings.NewReader(`{"username":"admin","password":"Secure1234"}`),
-				RespStatus: http.StatusOK,
-				RespBody: func(t *testing.T, r *http.Response) {
-					var ok bool
-					assert.NoError(t, json.NewDecoder(r.Body).Decode(&ok))
-					assert.True(t, ok)
-				},
-			},
-			{
-				ReqMethod:  http.MethodGet,
-				ReqURI:     "/api/user",
-				RespStatus: http.StatusOK,
-			},
-			{
-				ReqMethod:  http.MethodGet,
-				ReqURI:     "/api/nodes",
-				RespStatus: http.StatusOK,
-			},
-		})
-=======
+			},
+		},
+	})
+}
+
 func testNodeAccessAfterLogin(t *testing.T, config Config) {
 	addr, client, stop := makeStartNode(t, config)
 	defer stop()
@@ -430,68 +276,9 @@
 			ReqURI:     "/api/visors",
 			RespStatus: http.StatusOK,
 		},
->>>>>>> 4d8e32f8
-	})
-}
-
-<<<<<<< HEAD
-	t.Run("no_access_after_logout", func(t *testing.T) {
-		addr, client, stop := startNode(defaultMockConfig())
-		defer stop()
-
-		testCases(t, addr, client, []TestCase{
-			{
-				ReqMethod:  http.MethodPost,
-				ReqURI:     "/api/create-account",
-				ReqBody:    strings.NewReader(`{"username":"admin","password":"Secure1234"}`),
-				RespStatus: http.StatusOK,
-				RespBody: func(t *testing.T, r *http.Response) {
-					var ok bool
-					assert.NoError(t, json.NewDecoder(r.Body).Decode(&ok))
-					assert.True(t, ok)
-				},
-			},
-			{
-				ReqMethod:  http.MethodPost,
-				ReqURI:     "/api/login",
-				ReqBody:    strings.NewReader(`{"username":"admin","password":"Secure1234"}`),
-				RespStatus: http.StatusOK,
-				RespBody: func(t *testing.T, r *http.Response) {
-					var ok bool
-					assert.NoError(t, json.NewDecoder(r.Body).Decode(&ok))
-					assert.True(t, ok)
-				},
-			},
-			{
-				ReqMethod:  http.MethodPost,
-				ReqURI:     "/api/logout",
-				RespStatus: http.StatusOK,
-				RespBody: func(t *testing.T, r *http.Response) {
-					var ok bool
-					assert.NoError(t, json.NewDecoder(r.Body).Decode(&ok))
-					assert.True(t, ok)
-				},
-			},
-			{
-				ReqMethod:  http.MethodGet,
-				ReqURI:     "/api/user",
-				RespStatus: http.StatusUnauthorized,
-				RespBody: func(t *testing.T, r *http.Response) {
-					body, err := decodeErrorBody(r.Body)
-					assert.NoError(t, err)
-					assert.Equal(t, ErrBadSession.Error(), body.Error)
-				},
-			},
-			{
-				ReqMethod:  http.MethodGet,
-				ReqURI:     "/api/nodes",
-				RespStatus: http.StatusUnauthorized,
-				RespBody: func(t *testing.T, r *http.Response) {
-					body, err := decodeErrorBody(r.Body)
-					assert.NoError(t, err)
-					assert.Equal(t, ErrBadSession.Error(), body.Error)
-				},
-=======
+	})
+}
+
 func testNodeNoAccessAfterLogout(t *testing.T, config Config) {
 	addr, client, stop := makeStartNode(t, config)
 	defer stop()
@@ -547,105 +334,11 @@
 				body, err := decodeErrorBody(r.Body)
 				assert.NoError(t, err)
 				assert.Equal(t, ErrBadSession.Error(), body.Error)
->>>>>>> 4d8e32f8
-			},
-		},
-	})
-}
-
-<<<<<<< HEAD
-	t.Run("change_password", func(t *testing.T) {
-		// - Create account.
-		// - Login.
-		// - Change Password.
-		// - Attempt action (should fail).
-		// - Logout.
-		// - Login with old password (should fail).
-		// - Login with new password (should succeed).
-
-		addr, client, stop := startNode(defaultMockConfig())
-		defer stop()
-
-		// To emulate an active session.
-		var cookies []*http.Cookie
-
-		testCases(t, addr, client, []TestCase{
-			{
-				ReqMethod:  http.MethodPost,
-				ReqURI:     "/api/create-account",
-				ReqBody:    strings.NewReader(`{"username":"admin","password":"Secure1234"}`),
-				RespStatus: http.StatusOK,
-				RespBody: func(t *testing.T, r *http.Response) {
-					var ok bool
-					assert.NoError(t, json.NewDecoder(r.Body).Decode(&ok))
-					assert.True(t, ok)
-				},
-			},
-			{
-				ReqMethod:  http.MethodPost,
-				ReqURI:     "/api/login",
-				ReqBody:    strings.NewReader(`{"username":"admin","password":"Secure1234"}`),
-				RespStatus: http.StatusOK,
-				RespBody: func(t *testing.T, r *http.Response) {
-					cookies = r.Cookies()
-					var ok bool
-					assert.NoError(t, json.NewDecoder(r.Body).Decode(&ok))
-					assert.True(t, ok)
-				},
-			},
-			{
-				ReqMethod:  http.MethodPost,
-				ReqURI:     "/api/change-password",
-				ReqBody:    strings.NewReader(`{"old_password":"Secure1234","new_password":"NewSecure1234"}`),
-				RespStatus: http.StatusOK,
-				RespBody: func(t *testing.T, r *http.Response) {
-					var ok bool
-					assert.NoError(t, json.NewDecoder(r.Body).Decode(&ok))
-					assert.True(t, ok)
-				},
-			},
-			{
-				ReqMethod: http.MethodGet,
-				ReqURI:    "/api/nodes",
-				ReqMod: func(req *http.Request) {
-					for _, cookie := range cookies {
-						req.AddCookie(cookie)
-					}
-				},
-				RespStatus: http.StatusUnauthorized,
-			},
-			{
-				ReqMethod:  http.MethodPost,
-				ReqURI:     "/api/logout",
-				RespStatus: http.StatusOK,
-				RespBody: func(t *testing.T, r *http.Response) {
-					var ok bool
-					assert.NoError(t, json.NewDecoder(r.Body).Decode(&ok))
-					assert.True(t, ok)
-				},
-			},
-			{
-				ReqMethod:  http.MethodPost,
-				ReqURI:     "/api/login",
-				ReqBody:    strings.NewReader(`{"username":"admin","password":"Secure1234"}`),
-				RespStatus: http.StatusUnauthorized,
-				RespBody: func(t *testing.T, r *http.Response) {
-					b, err := decodeErrorBody(r.Body)
-					assert.NoError(t, err)
-					require.Equal(t, ErrBadLogin.Error(), b.Error)
-				},
-			},
-			{
-				ReqMethod:  http.MethodPost,
-				ReqURI:     "/api/login",
-				ReqBody:    strings.NewReader(`{"username":"admin","password":"NewSecure1234"}`),
-				RespStatus: http.StatusOK,
-				RespBody: func(t *testing.T, r *http.Response) {
-					var ok bool
-					assert.NoError(t, json.NewDecoder(r.Body).Decode(&ok))
-					assert.True(t, ok)
-				},
-=======
+			},
+		},
+	})
+}
+
 // - Create account.
 // - Login.
 // - Change Password.
@@ -736,7 +429,6 @@
 				var ok bool
 				assert.NoError(t, json.NewDecoder(r.Body).Decode(&ok))
 				assert.True(t, ok)
->>>>>>> 4d8e32f8
 			},
 		},
 	})
