package snettest

import (
	"strconv"
	"testing"

	"github.com/SkycoinProject/dmsg"
	"github.com/SkycoinProject/dmsg/cipher"
	"github.com/SkycoinProject/dmsg/disc"
	"github.com/stretchr/testify/assert"
	"github.com/stretchr/testify/require"
	"golang.org/x/net/nettest"

	"github.com/SkycoinProject/skywire-mainnet/pkg/snet"
	"github.com/SkycoinProject/skywire-mainnet/pkg/snet/arclient"
	"github.com/SkycoinProject/skywire-mainnet/pkg/snet/directtp"
	"github.com/SkycoinProject/skywire-mainnet/pkg/snet/directtp/pktable"
	"github.com/SkycoinProject/skywire-mainnet/pkg/snet/directtp/tptypes"
)

// KeyPair holds a public/private key pair.
type KeyPair struct {
	PK cipher.PubKey
	SK cipher.SecKey
}

// GenKeyPairs generates 'n' number of key pairs.
func GenKeyPairs(n int) []KeyPair {
	pairs := make([]KeyPair, n)
	for i := range pairs {
		pk, sk, err := cipher.GenerateDeterministicKeyPair([]byte{byte(i)})
		if err != nil {
			panic(err)
		}

		pairs[i] = KeyPair{PK: pk, SK: sk}
	}

	return pairs
}

// Env contains a network test environment.
type Env struct {
	DmsgD    disc.APIClient
	DmsgS    *dmsg.Server
	Keys     []KeyPair
	Nets     []*snet.Network
	teardown func()
}

// NewEnv creates a `network.Network` test environment.
// `nPairs` is the public/private key pairs of all the `network.Network`s to be created.
func NewEnv(t *testing.T, keys []KeyPair, networks []string) *Env {
	// Prepare `dmsg`.
	dmsgD := disc.NewMock(0)
	dmsgS, dmsgSErr := createDmsgSrv(t, dmsgD)

	const baseSTCPPort = 7033

	tableEntries := make(map[cipher.PubKey]string)
	for i, pair := range keys {
		tableEntries[pair.PK] = "127.0.0.1:" + strconv.Itoa(baseSTCPPort+i)
	}

	table := pktable.NewTable(tableEntries)

	var hasDmsg, hasStcp, hasStcpr, hasSudph bool

	for _, network := range networks {
		switch network {
		case dmsg.Type:
			hasDmsg = true
		case tptypes.STCP:
			hasStcp = true
		case tptypes.STCPR:
			hasStcpr = true
		case tptypes.SUDPH:
			hasSudph = true
		}
	}

	// Prepare `snets`.
	ns := make([]*snet.Network, len(keys))

	const stcpBasePort = 7033

	for i, pairs := range keys {
		networkConfigs := snet.NetworkConfigs{
			Dmsg: &snet.DmsgConfig{
				SessionsCount: 1,
			},
			STCP: &snet.STCPConfig{
				LocalAddr: "127.0.0.1:" + strconv.Itoa(stcpBasePort+i),
			},
			STCPR: &snet.STCPRConfig{
<<<<<<< HEAD
				LocalAddr: "127.0.0.1:" + strconv.Itoa(stcpBasePort+i+1000),
			},
			SUDP: &snet.SUDPConfig{
				LocalAddr: "127.0.0.1:" + strconv.Itoa(sudpBasePort+i),
			},
			SUDPR: &snet.SUDPRConfig{
				LocalAddr: "127.0.0.1:" + strconv.Itoa(sudpBasePort+i+1000),
=======
				AddressResolver: skyenv.TestAddressResolverAddr,
			},

			SUDPH: &snet.SUDPHConfig{
				AddressResolver: skyenv.TestAddressResolverAddr,
>>>>>>> 92ffbf27
			},
		}

		clients := snet.NetworkClients{
			Direct: make(map[string]directtp.Client),
		}

		if hasDmsg {
			clients.DmsgC = dmsg.NewClient(pairs.PK, pairs.SK, dmsgD, nil)
			go clients.DmsgC.Serve()
		}

		addressResolver := new(arclient.MockAPIClient)

		if hasStcp {
			conf := directtp.Config{
				Type:      tptypes.STCP,
				PK:        pairs.PK,
				SK:        pairs.SK,
				Table:     table,
				LocalAddr: networkConfigs.STCP.LocalAddr,
			}

			clients.Direct[tptypes.STCP] = directtp.NewClient(conf)
		}

		if hasStcpr {
			conf := directtp.Config{
				Type:            tptypes.STCPR,
				PK:              pairs.PK,
				SK:              pairs.SK,
				AddressResolver: addressResolver,
			}

			clients.Direct[tptypes.STCPR] = directtp.NewClient(conf)
		}

		if hasSudph {
			conf := directtp.Config{
				Type:            tptypes.SUDPH,
				PK:              pairs.PK,
				SK:              pairs.SK,
				AddressResolver: addressResolver,
			}

			clients.Direct[tptypes.SUDPH] = directtp.NewClient(conf)
		}

		snetConfig := snet.Config{
			PubKey:         pairs.PK,
			SecKey:         pairs.SK,
			NetworkConfigs: networkConfigs,
		}

		n := snet.NewRaw(snetConfig, clients)
		require.NoError(t, n.Init())
		ns[i] = n
	}

	// Prepare teardown closure.
	teardown := func() {
		for _, n := range ns {
			assert.NoError(t, n.Close())
		}
		assert.NoError(t, dmsgS.Close())
		for err := range dmsgSErr {
			assert.NoError(t, err)
		}
	}

	return &Env{
		DmsgD:    dmsgD,
		DmsgS:    dmsgS,
		Keys:     keys,
		Nets:     ns,
		teardown: teardown,
	}
}

// Teardown shutdowns the Env.
func (e *Env) Teardown() { e.teardown() }

func createDmsgSrv(t *testing.T, dc disc.APIClient) (srv *dmsg.Server, srvErr <-chan error) {
	pk, sk, err := cipher.GenerateDeterministicKeyPair([]byte("s"))
	require.NoError(t, err)

	l, err := nettest.NewLocalListener("tcp")
	require.NoError(t, err)

	srv = dmsg.NewServer(pk, sk, dc, &dmsg.ServerConfig{MaxSessions: 100}, nil)

	errCh := make(chan error, 1)

	go func() {
		errCh <- srv.Serve(l, "")
		close(errCh)
	}()

	<-srv.Ready()

	return srv, errCh
}<|MERGE_RESOLUTION|>--- conflicted
+++ resolved
@@ -91,23 +91,6 @@
 			},
 			STCP: &snet.STCPConfig{
 				LocalAddr: "127.0.0.1:" + strconv.Itoa(stcpBasePort+i),
-			},
-			STCPR: &snet.STCPRConfig{
-<<<<<<< HEAD
-				LocalAddr: "127.0.0.1:" + strconv.Itoa(stcpBasePort+i+1000),
-			},
-			SUDP: &snet.SUDPConfig{
-				LocalAddr: "127.0.0.1:" + strconv.Itoa(sudpBasePort+i),
-			},
-			SUDPR: &snet.SUDPRConfig{
-				LocalAddr: "127.0.0.1:" + strconv.Itoa(sudpBasePort+i+1000),
-=======
-				AddressResolver: skyenv.TestAddressResolverAddr,
-			},
-
-			SUDPH: &snet.SUDPHConfig{
-				AddressResolver: skyenv.TestAddressResolverAddr,
->>>>>>> 92ffbf27
 			},
 		}
 
