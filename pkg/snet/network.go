package snet

import (
	"context"
	"errors"
	"fmt"
	"net"
	"strings"
	"sync"
	"time"

<<<<<<< HEAD
	"github.com/SkycoinProject/skywire-mainnet/pkg/snet/arclient"
=======
	"github.com/SkycoinProject/skywire-mainnet/pkg/app/appevent"
>>>>>>> edac199a
	"github.com/SkycoinProject/skywire-mainnet/pkg/snet/stcp"
	"github.com/SkycoinProject/skywire-mainnet/pkg/snet/stcph"
	"github.com/SkycoinProject/skywire-mainnet/pkg/snet/stcpr"

	"github.com/SkycoinProject/skycoin/src/util/logging"

	"github.com/SkycoinProject/dmsg"
	"github.com/SkycoinProject/dmsg/cipher"
	"github.com/SkycoinProject/dmsg/disc"
)

// Default ports.
// TODO(evanlinjin): Define these properly. These are currently random.
const (
	SetupPort      = uint16(36)  // Listening port of a setup node.
	AwaitSetupPort = uint16(136) // Listening port of a visor for setup operations.
	TransportPort  = uint16(45)  // Listening port of a visor for incoming transports.
)

var (
	// ErrUnknownNetwork occurs on attempt to dial an unknown network type.
	ErrUnknownNetwork = errors.New("unknown network type")
)

// NetworkConfig is a common interface for network configs.
type NetworkConfig interface {
	Type() string
}

// DmsgConfig defines config for Dmsg network.
type DmsgConfig struct {
	Discovery     string `json:"discovery"`
	SessionsCount int    `json:"sessions_count"`
}

// Type returns DmsgType.
func (c *DmsgConfig) Type() string {
	return dmsg.Type
}

// STCPConfig defines config for STCP network.
type STCPConfig struct {
	PKTable   map[cipher.PubKey]string `json:"pk_table"`
	LocalAddr string                   `json:"local_address"`
}

// Type returns STCPType.
func (c *STCPConfig) Type() string {
	return stcp.Type
}

// STCPRConfig defines config for STCPR network.
type STCPRConfig struct {
	AddressResolver string `json:"address_resolver"`
	LocalAddr       string `json:"local_address"`
}

// Type returns STCPRType.
func (c *STCPRConfig) Type() string {
	return stcpr.Type
}

// STCPHConfig defines config for STCPH network.
type STCPHConfig struct {
	AddressResolver string `json:"address_resolver"`
}

// Type returns STCPHType.
func (c *STCPHConfig) Type() string {
	return stcph.Type
}

// Config represents a network configuration.
type Config struct {
	PubKey         cipher.PubKey
	SecKey         cipher.SecKey
	NetworkConfigs NetworkConfigs
}

// NetworkConfigs represents all network configs.
type NetworkConfigs struct {
	Dmsg  *DmsgConfig  // The dmsg service will not be started if nil.
	STCP  *STCPConfig  // The stcp service will not be started if nil.
	STCPR *STCPRConfig // The stcpr service will not be started if nil.
	STCPH *STCPHConfig // The stcph service will not be started if nil.
}

// NetworkClients represents all network clients.
type NetworkClients struct {
	DmsgC  *dmsg.Client
	StcpC  *stcp.Client
	StcprC *stcpr.Client
	StcphC *stcph.Client
}

// Network represents a network between nodes in Skywire.
type Network struct {
	conf     Config
	networks []string // networks to be used with transports
	clients  NetworkClients
}

// New creates a network from a config.
<<<<<<< HEAD
func New(conf Config) (*Network, error) {
	var (
		clients         NetworkClients
		addressResolver arclient.APIClient
	)

	if conf.NetworkConfigs.Dmsg != nil {
		c := &dmsg.Config{
			MinSessions: conf.NetworkConfigs.Dmsg.SessionsCount,
		}

		clients.DmsgC = dmsg.NewClient(conf.PubKey, conf.SecKey, disc.NewHTTP(conf.NetworkConfigs.Dmsg.Discovery), c)
		clients.DmsgC.SetLogger(logging.MustGetLogger("snet.dmsgC"))
	}

	if conf.NetworkConfigs.STCP != nil {
		clients.StcpC = stcp.NewClient(conf.PubKey, conf.SecKey, stcp.NewTable(conf.NetworkConfigs.STCP.PKTable))
		clients.StcpC.SetLogger(logging.MustGetLogger("snet.stcpC"))
=======
func New(conf Config, eb *appevent.Broadcaster) *Network {
	var dmsgC *dmsg.Client
	var stcpC *stcp.Client

	if conf.Dmsg != nil {
		dmsgConf := &dmsg.Config{
			MinSessions: conf.Dmsg.SessionsCount,
			Callbacks: &dmsg.ClientCallbacks{
				OnSessionDial: func(network, addr string) error {
					data := appevent.TCPDialData{RemoteNet: network, RemoteAddr: addr}
					event := appevent.NewEvent(appevent.TCPDial, data)
					_ = eb.Broadcast(context.Background(), event) //nolint:errcheck
					// @evanlinjin: An error is not returned here as this will cancel the session dial.
					return nil
				},
				OnSessionDisconnect: func(network, addr string, _ error) {
					data := appevent.TCPCloseData{RemoteNet: network, RemoteAddr: addr}
					event := appevent.NewEvent(appevent.TCPClose, data)
					_ = eb.Broadcast(context.Background(), event) //nolint:errcheck
				},
			},
		}
		dmsgC = dmsg.NewClient(conf.PubKey, conf.SecKey, disc.NewHTTP(conf.Dmsg.Discovery), dmsgConf)
		dmsgC.SetLogger(logging.MustGetLogger("snet.dmsgC"))
>>>>>>> edac199a
	}

	if conf.NetworkConfigs.STCPR != nil {
		ar, err := arclient.NewHTTP(conf.NetworkConfigs.STCPR.AddressResolver, conf.PubKey, conf.SecKey)
		if err != nil {
			return nil, err
		}

		addressResolver = ar

		clients.StcprC = stcpr.NewClient(conf.PubKey, conf.SecKey, addressResolver, conf.NetworkConfigs.STCPR.LocalAddr)
		clients.StcprC.SetLogger(logging.MustGetLogger("snet.stcprC"))
	}

	if conf.NetworkConfigs.STCPH != nil {
		// If address resolver is not already created or if stcpr and stcph address resolvers differ
		if conf.NetworkConfigs.STCPR == nil || conf.NetworkConfigs.STCPR.AddressResolver != conf.NetworkConfigs.STCPH.AddressResolver {
			ar, err := arclient.NewHTTP(conf.NetworkConfigs.STCPH.AddressResolver, conf.PubKey, conf.SecKey)
			if err != nil {
				return nil, err
			}

			addressResolver = ar
		}

		clients.StcphC = stcph.NewClient(conf.PubKey, conf.SecKey, addressResolver)
		clients.StcphC.SetLogger(logging.MustGetLogger("snet.stcphC"))
	}

	return NewRaw(conf, clients), nil
}

// NewRaw creates a network from a config and a dmsg client.
func NewRaw(conf Config, clients NetworkClients) *Network {
	networks := make([]string, 0)

	if clients.DmsgC != nil {
		networks = append(networks, dmsg.Type)
	}

	if clients.StcpC != nil {
		networks = append(networks, stcp.Type)
	}

	if clients.StcprC != nil {
		networks = append(networks, stcpr.Type)
	}

	if clients.StcphC != nil {
		networks = append(networks, stcph.Type)
	}

	return &Network{
		conf:     conf,
		networks: networks,
		clients:  clients,
	}
}

// Init initiates server connections.
func (n *Network) Init() error {
	if n.clients.DmsgC != nil {
		time.Sleep(200 * time.Millisecond)
		go n.clients.DmsgC.Serve()
		time.Sleep(200 * time.Millisecond)
	}

	if n.conf.NetworkConfigs.STCP != nil {
		if n.clients.StcpC != nil && n.conf.NetworkConfigs.STCP.LocalAddr != "" {
			if err := n.clients.StcpC.Serve(n.conf.NetworkConfigs.STCP.LocalAddr); err != nil {
				return fmt.Errorf("failed to initiate 'stcp': %v", err)
			}
		} else {
			fmt.Println("No config found for stcp")
		}
	}

	if n.conf.NetworkConfigs.STCPR != nil {
		if n.clients.StcprC != nil && n.conf.NetworkConfigs.STCPR.LocalAddr != "" {
			if err := n.clients.StcprC.Serve(); err != nil {
				return fmt.Errorf("failed to initiate 'stcpr': %w", err)
			}
		} else {
			fmt.Println("No config found for stcpr")
		}
	}

	if n.conf.NetworkConfigs.STCPH != nil {
		if n.clients.StcphC != nil {
			if err := n.clients.StcphC.Serve(); err != nil {
				return fmt.Errorf("failed to initiate 'stcph': %w", err)
			}
		} else {
			fmt.Println("No config found for stcph")
		}
	}

	return nil
}

// Close closes underlying connections.
func (n *Network) Close() error {
	wg := new(sync.WaitGroup)
	wg.Add(4)

	var dmsgErr error
	go func() {
		dmsgErr = n.clients.DmsgC.Close()
		wg.Done()
	}()

	var stcpErr error
	go func() {
		stcpErr = n.clients.StcpC.Close()
		wg.Done()
	}()

	var stcprErr error
	go func() {
		stcprErr = n.clients.StcprC.Close()
		wg.Done()
	}()

	var stcphErr error
	go func() {
		stcphErr = n.clients.StcphC.Close()
		wg.Done()
	}()

	wg.Wait()

	if dmsgErr != nil {
		return dmsgErr
	}

	if stcpErr != nil {
		return stcpErr
	}

	if stcprErr != nil {
		return stcprErr
	}

	if stcphErr != nil {
		return stcphErr
	}

	return nil
}

// LocalPK returns local public key.
func (n *Network) LocalPK() cipher.PubKey { return n.conf.PubKey }

// LocalSK returns local secure key.
func (n *Network) LocalSK() cipher.SecKey { return n.conf.SecKey }

// TransportNetworks returns network types that are used for transports.
func (n *Network) TransportNetworks() []string { return n.networks }

// Dmsg returns underlying dmsg client.
func (n *Network) Dmsg() *dmsg.Client { return n.clients.DmsgC }

// STcp returns the underlying stcp.Client.
func (n *Network) STcp() *stcp.Client { return n.clients.StcpC }

// STcpr returns the underlying stcpr.Client.
func (n *Network) STcpr() *stcpr.Client { return n.clients.StcprC }

// STcpH returns the underlying stcph.Client.
func (n *Network) STcpH() *stcph.Client { return n.clients.StcphC }

// Dialer is an entity that can be dialed and asked for its type.
type Dialer interface {
	Dial(ctx context.Context, remote cipher.PubKey, port uint16) (net.Conn, error)
	Type() string
}

// Dial dials a visor by its public key and returns a connection.
func (n *Network) Dial(ctx context.Context, network string, pk cipher.PubKey, port uint16) (*Conn, error) {
	switch network {
	case dmsg.Type:
		addr := dmsg.Addr{
			PK:   pk,
			Port: port,
		}

		conn, err := n.clients.DmsgC.Dial(ctx, addr)
		if err != nil {
			return nil, fmt.Errorf("dmsg client: %w", err)
		}

		return makeConn(conn, network), nil
	case stcp.Type:
		conn, err := n.clients.StcpC.Dial(ctx, pk, port)
		if err != nil {
			return nil, fmt.Errorf("stcpr client: %w", err)
		}

		return makeConn(conn, network), nil
	case stcpr.Type:
		conn, err := n.clients.StcprC.Dial(ctx, pk, port)
		if err != nil {
			return nil, fmt.Errorf("stcpr client: %w", err)
		}

		return makeConn(conn, network), nil
	case stcph.Type:
		conn, err := n.clients.StcphC.Dial(ctx, pk, port)
		if err != nil {
			return nil, fmt.Errorf("stcph client: %w", err)
		}

		return makeConn(conn, network), nil
	default:
		return nil, ErrUnknownNetwork
	}
}

// Listen listens on the specified port.
func (n *Network) Listen(network string, port uint16) (*Listener, error) {
	switch network {
	case dmsg.Type:
		lis, err := n.clients.DmsgC.Listen(port)
		if err != nil {
			return nil, err
		}

		return makeListener(lis, network), nil
	case stcp.Type:
		lis, err := n.clients.StcpC.Listen(port)
		if err != nil {
			return nil, err
		}

		return makeListener(lis, network), nil
	case stcpr.Type:
		lis, err := n.clients.StcprC.Listen(port)
		if err != nil {
			return nil, err
		}

		return makeListener(lis, network), nil
	case stcph.Type:
		lis, err := n.clients.StcphC.Listen(port)
		if err != nil {
			return nil, err
		}

		return makeListener(lis, network), nil
	default:
		return nil, ErrUnknownNetwork
	}
}

func disassembleAddr(addr net.Addr) (pk cipher.PubKey, port uint16) {
	strs := strings.Split(addr.String(), ":")
	if len(strs) != 2 {
		panic(fmt.Errorf("network.disassembleAddr: %v %s", "invalid addr", addr.String()))
	}

	if err := pk.Set(strs[0]); err != nil {
		panic(fmt.Errorf("network.disassembleAddr: %v %s", err, addr.String()))
	}

	if strs[1] != "~" {
		if _, err := fmt.Sscanf(strs[1], "%d", &port); err != nil {
			panic(fmt.Errorf("network.disassembleAddr: %v", err))
		}
	}

	return
}<|MERGE_RESOLUTION|>--- conflicted
+++ resolved
@@ -9,20 +9,16 @@
 	"sync"
 	"time"
 
-<<<<<<< HEAD
+	"github.com/SkycoinProject/skywire-mainnet/pkg/app/appevent"
 	"github.com/SkycoinProject/skywire-mainnet/pkg/snet/arclient"
-=======
-	"github.com/SkycoinProject/skywire-mainnet/pkg/app/appevent"
->>>>>>> edac199a
 	"github.com/SkycoinProject/skywire-mainnet/pkg/snet/stcp"
 	"github.com/SkycoinProject/skywire-mainnet/pkg/snet/stcph"
 	"github.com/SkycoinProject/skywire-mainnet/pkg/snet/stcpr"
 
-	"github.com/SkycoinProject/skycoin/src/util/logging"
-
 	"github.com/SkycoinProject/dmsg"
 	"github.com/SkycoinProject/dmsg/cipher"
 	"github.com/SkycoinProject/dmsg/disc"
+	"github.com/SkycoinProject/skycoin/src/util/logging"
 )
 
 // Default ports.
@@ -117,33 +113,15 @@
 }
 
 // New creates a network from a config.
-<<<<<<< HEAD
-func New(conf Config) (*Network, error) {
+func New(conf Config, eb *appevent.Broadcaster) (*Network, error) {
 	var (
 		clients         NetworkClients
 		addressResolver arclient.APIClient
 	)
 
 	if conf.NetworkConfigs.Dmsg != nil {
-		c := &dmsg.Config{
+		dmsgConf := &dmsg.Config{
 			MinSessions: conf.NetworkConfigs.Dmsg.SessionsCount,
-		}
-
-		clients.DmsgC = dmsg.NewClient(conf.PubKey, conf.SecKey, disc.NewHTTP(conf.NetworkConfigs.Dmsg.Discovery), c)
-		clients.DmsgC.SetLogger(logging.MustGetLogger("snet.dmsgC"))
-	}
-
-	if conf.NetworkConfigs.STCP != nil {
-		clients.StcpC = stcp.NewClient(conf.PubKey, conf.SecKey, stcp.NewTable(conf.NetworkConfigs.STCP.PKTable))
-		clients.StcpC.SetLogger(logging.MustGetLogger("snet.stcpC"))
-=======
-func New(conf Config, eb *appevent.Broadcaster) *Network {
-	var dmsgC *dmsg.Client
-	var stcpC *stcp.Client
-
-	if conf.Dmsg != nil {
-		dmsgConf := &dmsg.Config{
-			MinSessions: conf.Dmsg.SessionsCount,
 			Callbacks: &dmsg.ClientCallbacks{
 				OnSessionDial: func(network, addr string) error {
 					data := appevent.TCPDialData{RemoteNet: network, RemoteAddr: addr}
@@ -159,9 +137,13 @@
 				},
 			},
 		}
-		dmsgC = dmsg.NewClient(conf.PubKey, conf.SecKey, disc.NewHTTP(conf.Dmsg.Discovery), dmsgConf)
-		dmsgC.SetLogger(logging.MustGetLogger("snet.dmsgC"))
->>>>>>> edac199a
+		clients.DmsgC = dmsg.NewClient(conf.PubKey, conf.SecKey, disc.NewHTTP(conf.NetworkConfigs.Dmsg.Discovery), dmsgConf)
+		clients.DmsgC.SetLogger(logging.MustGetLogger("snet.dmsgC"))
+	}
+
+	if conf.NetworkConfigs.STCP != nil {
+		clients.StcpC = stcp.NewClient(conf.PubKey, conf.SecKey, stcp.NewTable(conf.NetworkConfigs.STCP.PKTable))
+		clients.StcpC.SetLogger(logging.MustGetLogger("snet.stcpC"))
 	}
 
 	if conf.NetworkConfigs.STCPR != nil {
