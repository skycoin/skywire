package snet

import (
	"context"
	"errors"
	"fmt"
	"net"
	"strings"
	"sync"
	"time"

	"github.com/SkycoinProject/skywire-mainnet/pkg/snet/stcp"
	stcph "github.com/SkycoinProject/skywire-mainnet/pkg/snet/stcp-holepunch"
	"github.com/SkycoinProject/skywire-mainnet/pkg/snet/stcp/arclient"

	"github.com/SkycoinProject/skycoin/src/util/logging"

	"github.com/SkycoinProject/dmsg"
	"github.com/SkycoinProject/dmsg/cipher"
	"github.com/SkycoinProject/dmsg/disc"
)

// Default ports.
// TODO(evanlinjin): Define these properly. These are currently random.
const (
	SetupPort      = uint16(36)  // Listening port of a setup node.
	AwaitSetupPort = uint16(136) // Listening port of a visor for setup operations.
	TransportPort  = uint16(45)  // Listening port of a visor for incoming transports.
)

// Network types.
const (
	DmsgType  = dmsg.Type
	STCPType  = stcp.Type
	STCPHType = stcph.Type
)

var (
	// ErrUnknownNetwork occurs on attempt to dial an unknown network type.
	ErrUnknownNetwork = errors.New("unknown network type")
)

// NetworkConfig is a common interface for network configs.
type NetworkConfig interface {
	Type() string
}

// DmsgConfig defines config for Dmsg network.
type DmsgConfig struct {
	Discovery     string `json:"discovery"`
	SessionsCount int    `json:"sessions_count"`
}

// Type returns DmsgType.
func (c *DmsgConfig) Type() string {
	return DmsgType
}

// STCPConfig defines config for STCP network.
type STCPConfig struct {
<<<<<<< HEAD
	AddressResolver string `json:"address_resolver"`
	LocalAddr       string `json:"local_address"`
=======
	PKTable   map[cipher.PubKey]string `json:"pk_table"`
	LocalAddr string                   `json:"local_address"`
>>>>>>> 6c4c0d58
}

// Type returns STCPType.
func (c *STCPConfig) Type() string {
	return STCPType
}

// Config represents a network configuration.
type Config struct {
	PubKey cipher.PubKey
	SecKey cipher.SecKey
	Dmsg   *DmsgConfig // The dmsg service will not be started if nil.
	STCP   *STCPConfig // The stcp service will not be started if nil.
}

// Network represents a network between nodes in Skywire.
type Network struct {
	conf     Config
	networks []string // networks to be used with transports
	dmsgC    *dmsg.Client
	stcpC    *stcp.Client
	stcphC   *stcph.Client
}

// New creates a network from a config.
func New(conf Config) (*Network, error) {
	var (
		dmsgC  *dmsg.Client
		stcpC  *stcp.Client
		stcphC *stcph.Client
	)

	if conf.Dmsg != nil {
		c := &dmsg.Config{
			MinSessions: conf.Dmsg.SessionsCount,
		}

		dmsgC = dmsg.NewClient(conf.PubKey, conf.SecKey, disc.NewHTTP(conf.Dmsg.Discovery), c)
		dmsgC.SetLogger(logging.MustGetLogger("snet.dmsgC"))
	}

	if conf.STCP != nil {
<<<<<<< HEAD
		localAddr, err := getFreeAddr()
		if err != nil {
			return nil, err
		}

		addressResolver, err := arclient.NewHTTP(conf.STCP.AddressResolver, conf.PubKey, conf.SecKey, arclient.LocalAddr(localAddr))
		if err != nil {
			return nil, err
		}

		stcpC = stcp.NewClient(conf.PubKey, conf.SecKey, addressResolver, conf.STCP.LocalAddr)

=======
		stcpC = stcp.NewClient(conf.PubKey, conf.SecKey, stcp.NewTable(conf.STCP.PKTable))
>>>>>>> 6c4c0d58
		stcpC.SetLogger(logging.MustGetLogger("snet.stcpC"))

		stcphC, err = stcph.NewClient(conf.PubKey, conf.SecKey, addressResolver, localAddr)
		if err != nil {
			return nil, err
		}

		stcphC.SetLogger(logging.MustGetLogger("snet.stcphC"))
	}

	return NewRaw(conf, dmsgC, stcpC, stcphC), nil
}

// NewRaw creates a network from a config and a dmsg client.
// TODO: change the way args are passed
func NewRaw(conf Config, dmsgC *dmsg.Client, stcpC *stcp.Client, stcphC *stcph.Client) *Network {
	networks := make([]string, 0)

	if dmsgC != nil {
		networks = append(networks, DmsgType)
	}

	if stcpC != nil {
		networks = append(networks, STCPType)
	}

	if stcphC != nil {
		networks = append(networks, STCPHType)
	}

	return &Network{
		conf:     conf,
		networks: networks,
		dmsgC:    dmsgC,
		stcpC:    stcpC,
		stcphC:   stcphC,
	}
}

// Init initiates server connections.
func (n *Network) Init() error {
	if n.dmsgC != nil {
		time.Sleep(200 * time.Millisecond)
		go n.dmsgC.Serve()
		time.Sleep(200 * time.Millisecond)
	}

	if n.conf.STCP != nil {
		if n.stcpC != nil && n.conf.STCP.LocalAddr != "" {
			if err := n.stcpC.Serve(); err != nil {
				return fmt.Errorf("failed to initiate 'stcp': %w", err)
			}
		} else {
			fmt.Println("No config found for stcp")
		}

		if n.stcphC != nil && n.conf.STCP.LocalAddr != "" {
			if err := n.stcphC.Serve(); err != nil {
				return fmt.Errorf("failed to initiate 'stcph': %w", err)
			}
		} else {
			fmt.Println("No config found for stcph")
		}
	}

	return nil
}

// Close closes underlying connections.
func (n *Network) Close() error {
	wg := new(sync.WaitGroup)
	wg.Add(3)

	var dmsgErr error
	go func() {
		dmsgErr = n.dmsgC.Close()
		wg.Done()
	}()

	var stcpErr error
	go func() {
		stcpErr = n.stcpC.Close()
		wg.Done()
	}()

	var stcphErr error
	go func() {
		stcphErr = n.stcphC.Close()
		wg.Done()
	}()

	wg.Wait()

	if dmsgErr != nil {
		return dmsgErr
	}

	if stcpErr != nil {
		return stcpErr
	}
	if stcphErr != nil {
		return stcphErr
	}
	return nil
}

// LocalPK returns local public key.
func (n *Network) LocalPK() cipher.PubKey { return n.conf.PubKey }

// LocalSK returns local secure key.
func (n *Network) LocalSK() cipher.SecKey { return n.conf.SecKey }

// TransportNetworks returns network types that are used for transports.
func (n *Network) TransportNetworks() []string { return n.networks }

// Dmsg returns underlying dmsg client.
func (n *Network) Dmsg() *dmsg.Client { return n.dmsgC }

// STcp returns the underlying stcp.Client.
func (n *Network) STcp() *stcp.Client { return n.stcpC }

// STcpH returns the underlying stcph.Client.
func (n *Network) STcpH() *stcph.Client { return n.stcphC }

// Dialer is an entity that can be dialed and asked for its type.
type Dialer interface {
	Dial(ctx context.Context, remote cipher.PubKey, port uint16) (net.Conn, error)
	Type() string
}

// Dial dials a visor by its public key and returns a connection.
func (n *Network) Dial(ctx context.Context, network string, pk cipher.PubKey, port uint16) (*Conn, error) {
	switch network {
	case DmsgType:
		addr := dmsg.Addr{
			PK:   pk,
			Port: port,
		}

		conn, err := n.dmsgC.Dial(ctx, addr)
		if err != nil {
			return nil, fmt.Errorf("dmsg client: %w", err)
		}

		return makeConn(conn, network), nil
	case STCPType:
		conn, err := n.stcpC.Dial(ctx, pk, port)
		if err != nil {
			return nil, fmt.Errorf("stcp client: %w", err)
		}

		return makeConn(conn, network), nil
	case STCPHType:
		conn, err := n.stcphC.Dial(ctx, pk, port)
		if err != nil {
			return nil, fmt.Errorf("stcph client: %w", err)
		}

		return makeConn(conn, network), nil
	default:
		return nil, ErrUnknownNetwork
	}
}

// Listen listens on the specified port.
func (n *Network) Listen(network string, port uint16) (*Listener, error) {
	switch network {
	case DmsgType:
		lis, err := n.dmsgC.Listen(port)
		if err != nil {
			return nil, err
		}

		return makeListener(lis, network), nil
	case STCPType:
		lis, err := n.stcpC.Listen(port)
		if err != nil {
			return nil, err
		}

		return makeListener(lis, network), nil
	case STCPHType:
		lis, err := n.stcphC.Listen(port)
		if err != nil {
			return nil, err
		}

		return makeListener(lis, network), nil
	default:
		return nil, ErrUnknownNetwork
	}
}

// Listener represents a listener.
type Listener struct {
	net.Listener
	lPK     cipher.PubKey
	lPort   uint16
	network string
}

func makeListener(l net.Listener, network string) *Listener {
	lPK, lPort := disassembleAddr(l.Addr())
	return &Listener{Listener: l, lPK: lPK, lPort: lPort, network: network}
}

// LocalPK returns a local public key of listener.
func (l Listener) LocalPK() cipher.PubKey { return l.lPK }

// LocalPort returns a local port of listener.
func (l Listener) LocalPort() uint16 { return l.lPort }

// Network returns a network of listener.
func (l Listener) Network() string { return l.network }

// AcceptConn accepts a connection from listener.
func (l Listener) AcceptConn() (*Conn, error) {
	conn, err := l.Listener.Accept()
	if err != nil {
		return nil, err
	}

	return makeConn(conn, l.network), nil
}

// Conn represent a connection between nodes in Skywire.
type Conn struct {
	net.Conn
	lPK     cipher.PubKey
	rPK     cipher.PubKey
	lPort   uint16
	rPort   uint16
	network string
}

func makeConn(conn net.Conn, network string) *Conn {
	lPK, lPort := disassembleAddr(conn.LocalAddr())
	rPK, rPort := disassembleAddr(conn.RemoteAddr())
	return &Conn{Conn: conn, lPK: lPK, rPK: rPK, lPort: lPort, rPort: rPort, network: network}
}

// LocalPK returns local public key of connection.
func (c Conn) LocalPK() cipher.PubKey { return c.lPK }

// RemotePK returns remote public key of connection.
func (c Conn) RemotePK() cipher.PubKey { return c.rPK }

// LocalPort returns local port of connection.
func (c Conn) LocalPort() uint16 { return c.lPort }

// RemotePort returns remote port of connection.
func (c Conn) RemotePort() uint16 { return c.rPort }

// Network returns network of connection.
func (c Conn) Network() string { return c.network }

func disassembleAddr(addr net.Addr) (pk cipher.PubKey, port uint16) {
	strs := strings.Split(addr.String(), ":")
	if len(strs) != 2 {
		panic(fmt.Errorf("network.disassembleAddr: %v %s", "invalid addr", addr.String()))
	}

	if err := pk.Set(strs[0]); err != nil {
		panic(fmt.Errorf("network.disassembleAddr: %v %s", err, addr.String()))
	}

	if strs[1] != "~" {
		if _, err := fmt.Sscanf(strs[1], "%d", &port); err != nil {
			panic(fmt.Errorf("network.disassembleAddr: %v", err))
		}
	}

	return
}

func getFreeAddr() (addr string, err error) {
	l, err := net.Listen("tcp", "")
	if err != nil {
		return "", err
	}

	defer func() {
		err = l.Close()
	}()

	return l.Addr().String(), nil
}<|MERGE_RESOLUTION|>--- conflicted
+++ resolved
@@ -58,13 +58,8 @@
 
 // STCPConfig defines config for STCP network.
 type STCPConfig struct {
-<<<<<<< HEAD
 	AddressResolver string `json:"address_resolver"`
 	LocalAddr       string `json:"local_address"`
-=======
-	PKTable   map[cipher.PubKey]string `json:"pk_table"`
-	LocalAddr string                   `json:"local_address"`
->>>>>>> 6c4c0d58
 }
 
 // Type returns STCPType.
@@ -107,7 +102,6 @@
 	}
 
 	if conf.STCP != nil {
-<<<<<<< HEAD
 		localAddr, err := getFreeAddr()
 		if err != nil {
 			return nil, err
@@ -120,9 +114,6 @@
 
 		stcpC = stcp.NewClient(conf.PubKey, conf.SecKey, addressResolver, conf.STCP.LocalAddr)
 
-=======
-		stcpC = stcp.NewClient(conf.PubKey, conf.SecKey, stcp.NewTable(conf.STCP.PKTable))
->>>>>>> 6c4c0d58
 		stcpC.SetLogger(logging.MustGetLogger("snet.stcpC"))
 
 		stcphC, err = stcph.NewClient(conf.PubKey, conf.SecKey, addressResolver, localAddr)
@@ -223,9 +214,11 @@
 	if stcpErr != nil {
 		return stcpErr
 	}
+
 	if stcphErr != nil {
 		return stcphErr
 	}
+
 	return nil
 }
 
