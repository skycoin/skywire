--- conflicted
+++ resolved
@@ -772,19 +772,16 @@
 
 		go func(hvErrs chan error) {
 			defer wg.Done()
-<<<<<<< HEAD
 			var autoPeerIP string
 			if v.autoPeer {
 				autoPeerIP = v.autoPeerIP
 			} else {
 				autoPeerIP = ""
 			}
-			ServeRPCClient(ctx, log, autoPeerIP, v.dmsgC, rpcS, addr, hvErrs)
-=======
 			defer delete(v.connectedHypervisors, hvPK)
 			v.connectedHypervisors[hvPK] = true
-			ServeRPCClient(ctx, log, v.dmsgC, rpcS, addr, hvErrs)
->>>>>>> d9a68821
+			ServeRPCClient(ctx, log, autoPeerIP, v.dmsgC, rpcS, addr, hvErrs)
+
 		}(hvErrs)
 
 		v.pushCloseStack("hypervisor."+hvPK.String()[:shortHashLen], func() error {
