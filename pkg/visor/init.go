--- conflicted
+++ resolved
@@ -63,14 +63,14 @@
 	ar vinit.Module
 	// App discovery
 	disc vinit.Module
-	// Stun client
+	// Stun module
 	sc vinit.Module
-	// SUDPH client
-	sudph vinit.Module
-	// SCTPR client
-	sctpr vinit.Module
-	// SCTP client
-	sctp vinit.Module
+	// SUDPH module
+	sudphC vinit.Module
+	// STCPR module
+	stcprC vinit.Module
+	// STCP module
+	stcpC vinit.Module
 	// dmsg pty: a remote terminal to the visor working over dmsg protocol
 	pty vinit.Module
 	// Dmsg module
@@ -118,9 +118,9 @@
 	tr = maker("transport", initTransport, &ar, &ebc)
 
 	sc = maker("stun_client", initStunClient)
-	sudph = maker("sudph", initSudphClient, &sc, &tr)
-	sctpr = maker("sctpr", initSctprClient, &tr)
-	sctp = maker("sctp", initSctpClient, &tr)
+	sudphC = maker("sudph", initSudphClient, &sc, &tr)
+	stcprC = maker("stcpr", initStcprClient, &tr)
+	stcpC = maker("stcp", initStcpClient, &tr)
 	dmsgC = maker("dmsg", initDmsg, &ebc)
 	dmsgCtrl = maker("dmsg_ctrl", initDmsgCtrl, &dmsgC, &tr)
 
@@ -132,10 +132,10 @@
 	ut = maker("uptime_tracker", initUptimeTracker)
 	pv = maker("public_visors", initPublicVisors, &tr)
 	trs = maker("transport_setup", initTransportSetup, &dmsgC, &tr)
-	tm = vinit.MakeModule("transports", vinit.DoNothing, logger, &sc, &sudph, &dmsgCtrl)
+	tm = vinit.MakeModule("transports", vinit.DoNothing, logger, &sc, &sudphC, &dmsgCtrl)
 	pvs = maker("public_visor", initPublicVisor, &tr, &ar, &disc)
 	vis = vinit.MakeModule("visor", vinit.DoNothing, logger, &up, &ebc, &ar, &disc, &pty,
-		&tr, &rt, &launch, &cli, &hvs, &ut, &pv, &pvs, &trs, &sctp, &sctpr)
+		&tr, &rt, &launch, &cli, &hvs, &ut, &pv, &pvs, &trs, &stcpC, &stcprC)
 
 	hv = maker("hypervisor", initHypervisor, &vis)
 }
@@ -264,12 +264,12 @@
 	return nil
 }
 
-func initSctprClient(ctx context.Context, v *Visor, log *logging.Logger) error {
+func initStcprClient(ctx context.Context, v *Visor, log *logging.Logger) error {
 	v.tpM.InitClient(ctx, network.STCPR)
 	return nil
 }
 
-func initSctpClient(ctx context.Context, v *Visor, log *logging.Logger) error {
+func initStcpClient(ctx context.Context, v *Visor, log *logging.Logger) error {
 	if v.conf.STCP != nil {
 		v.tpM.InitClient(ctx, network.STCP)
 	}
@@ -315,17 +315,20 @@
 		err := fmt.Errorf("failed to start transport manager: %w", err)
 		return err
 	}
+	ctx, cancel := context.WithCancel(context.Background())
+	wg := new(sync.WaitGroup)
+	wg.Add(1)
+
+	go func() {
+		defer wg.Done()
+		tpM.Serve(ctx)
+	}()
 
 	v.pushCloseStack("transport.manager", func() error {
-<<<<<<< HEAD
-		err := tpM.Close()
-		return err
-=======
 		cancel()
 		tpM.Close()
 		wg.Wait()
 		return nil
->>>>>>> 9f4e684f
 	})
 
 	v.initLock.Lock()
