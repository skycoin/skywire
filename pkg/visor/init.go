package visor

import (
	"context"
	"errors"
	"fmt"
	"net"
	"net/http"
	"strconv"
	"sync"
	"time"

	"github.com/skycoin/dmsg"
	dmsgnetutil "github.com/skycoin/dmsg/netutil"

	"github.com/sirupsen/logrus"
	"github.com/skycoin/dmsg/cipher"
	"github.com/skycoin/dmsg/dmsgctrl"
	"github.com/skycoin/skycoin/src/util/logging"

	"github.com/skycoin/skywire/internal/utclient"
	"github.com/skycoin/skywire/internal/vpn"
	"github.com/skycoin/skywire/pkg/app/appdisc"
	"github.com/skycoin/skywire/pkg/app/appevent"
	"github.com/skycoin/skywire/pkg/app/appserver"
	"github.com/skycoin/skywire/pkg/app/launcher"
	"github.com/skycoin/skywire/pkg/routefinder/rfclient"
	"github.com/skycoin/skywire/pkg/router"
	"github.com/skycoin/skywire/pkg/servicedisc"
	"github.com/skycoin/skywire/pkg/setup/setupclient"
	"github.com/skycoin/skywire/pkg/skyenv"
	"github.com/skycoin/skywire/pkg/snet"
	"github.com/skycoin/skywire/pkg/snet/arclient"
	"github.com/skycoin/skywire/pkg/snet/directtp/tptypes"
	"github.com/skycoin/skywire/pkg/transport"
	"github.com/skycoin/skywire/pkg/transport/tpdclient"
	"github.com/skycoin/skywire/pkg/util/netutil"
	"github.com/skycoin/skywire/pkg/util/updater"
	"github.com/skycoin/skywire/pkg/visor/visorconfig"
	vinit "github.com/skycoin/skywire/pkg/visor/visorinit"
)

<<<<<<< HEAD
type initFunc func(v *Visor) bool

func initStack() []initFunc {
	return []initFunc{
		initUpdater,
		initEventBroadcaster,
		initAddressResolver,
		initDiscovery,
		initSNet,
		initPublicVisor,
		initDmsgpty,
		initTransport,
		initRouter,
		initLauncher,
		initCLI,
		initHypervisors,
		initUptimeTracker,
		initPublicVisors,
		initHypervisor,
	}
=======
type visorCtxKey int

const visorKey visorCtxKey = iota

type runtimeErrsCtxKey int

const runtimeErrsKey runtimeErrsCtxKey = iota

// Visor initialization is split into modules, that can be initialized independently
// Modules are declared here as package-level variables, but also need to be registered
// in the modules system: they need init function and dependencies and their name to be set
// To add new piece of functionality to visor, you need to create a new module variable
// and register it properly in registerModules function
var (
	// Event broadcasting system
	ebc vinit.Module
	// visor updater
	up vinit.Module
	// Address resolver
	ar vinit.Module
	// App discovery
	disc vinit.Module
	// Snet (different network types)
	sn vinit.Module
	// dmsg pty: a remote terminal to the visor working over dmsg protocol
	pty vinit.Module
	// Transport setup
	tr vinit.Module
	// Routing system
	rt vinit.Module
	// Application launcer
	launch vinit.Module
	// CLI
	cli vinit.Module
	// hypervisors to control this visor
	hvs vinit.Module
	// Uptime tracker
	ut vinit.Module
	// Trusted visors
	trv vinit.Module
	// hypervisor module
	hv vinit.Module
	// dmsg ctrl
	dmsgCtrl vinit.Module
	// visor that groups all modules together
	vis vinit.Module
)

// register all modules: instantiate modules with correct names and dependencies, wrap init
// functions to have access to visor and runtime errors channel
func registerModules(logger *logging.MasterLogger) {
	// utility module maker, to avoid passing logger and wrapping each init function
	// in withVisorCtx
	maker := func(name string, f initFn, deps ...*vinit.Module) vinit.Module {
		return vinit.MakeModule(name, withInitCtx(f), logger, deps...)
	}
	up = maker("updater", initUpdater)
	ebc = maker("event_broadcaster", initEventBroadcaster)
	ar = maker("address_resolver", initAddressResolver)
	disc = maker("discovery", initDiscovery)
	sn = maker("snet", initSNet, &ar, &disc, &ebc)
	dmsgCtrl = maker("dmsg_ctrl", initDmsgCtrl, &sn)
	pty = maker("dmsg_pty", initDmsgpty, &sn)
	tr = maker("transport", initTransport, &sn, &ebc)
	rt = maker("router", initRouter, &tr, &sn)
	launch = maker("launcher", initLauncher, &ebc, &disc, &sn, &tr, &rt)
	cli = maker("cli", initCLI)
	hvs = maker("hypervisors", initHypervisors, &sn)
	ut = maker("uptime_tracker", initUptimeTracker)
	trv = maker("trusted_visors", initTrustedVisors, &tr)

	vis = vinit.MakeModule("visor", vinit.DoNothing, logger, &up, &ebc, &ar, &disc, &sn, &pty,
		&tr, &rt, &launch, &cli, &hvs, &ut, &trv, &dmsgCtrl)

	hv = maker("hypervisor", initHypervisor, &vis)
>>>>>>> f6550c50
}

type initFn func(context.Context, *Visor, *logging.Logger) error

func initUpdater(ctx context.Context, v *Visor, log *logging.Logger) error {
	updater := updater.New(v.log, v.restartCtx, v.conf.Launcher.BinPath)

	v.initLock.Lock()
	defer v.initLock.Unlock()
	v.restartCtx.SetCheckDelay(time.Duration(v.conf.RestartCheckDelay))
	v.restartCtx.RegisterLogger(v.log)
	v.updater = updater
	return nil
}

func initEventBroadcaster(ctx context.Context, v *Visor, log *logging.Logger) error {
	const ebcTimeout = time.Second
	ebc := appevent.NewBroadcaster(log, ebcTimeout)
	v.pushCloseStack("event_broadcaster", ebc.Close)

	v.initLock.Lock()
	v.ebc = ebc
	v.initLock.Unlock()
	return nil
}

func initAddressResolver(ctx context.Context, v *Visor, log *logging.Logger) error {
	conf := v.conf.Transport

	arClient, err := arclient.NewHTTP(conf.AddressResolver, v.conf.PK, v.conf.SK)
	if err != nil {
		err := fmt.Errorf("failed to create address resolver client: %w", err)
		return err
	}
	v.initLock.Lock()
	v.arClient = arClient
	v.initLock.Unlock()
	return nil
}

func initDiscovery(ctx context.Context, v *Visor, log *logging.Logger) error {
	// Prepare app discovery factory.
	factory := appdisc.Factory{
		Log: v.MasterLogger().PackageLogger("app_discovery"),
	}

	conf := v.conf.Launcher

	if conf.Discovery != nil {
		factory.PK = v.conf.PK
		factory.SK = v.conf.SK
		factory.UpdateInterval = time.Duration(conf.Discovery.UpdateInterval)
		factory.ProxyDisc = conf.Discovery.ServiceDisc
	}
	v.initLock.Lock()
	v.serviceDisc = factory
	v.initLock.Unlock()
	return nil
}

func initSNet(ctx context.Context, v *Visor, log *logging.Logger) error {
	nc := snet.NetworkConfigs{
		Dmsg: v.conf.Dmsg,
		STCP: v.conf.STCP,
	}

	conf := snet.Config{
		PubKey:         v.conf.PK,
		SecKey:         v.conf.SK,
		ARClient:       v.arClient,
		NetworkConfigs: nc,
	}

	n, err := snet.New(conf, v.ebc)
	if err != nil {
		return err
	}

	if err := n.Init(); err != nil {
		return err
	}
	v.pushCloseStack("snet", n.Close)

	v.initLock.Lock()
	v.net = n
	v.initLock.Unlock()
	return nil
}

<<<<<<< HEAD
// this service is not considered critical and always returns true
// advertise this visor as public in service discovery
func initPublicVisor(v *Visor) bool {
	if !v.conf.IsPublic {
		return true
	}
	if v.arClient == nil {
		return true
	}
	defaultIPs, err := netutil.DefaultNetworkInterfaceIPs()
	if err != nil {
		return true
	}
	for _, IP := range defaultIPs {
		if netutil.IsPublicIP(IP) {
			return true
		}
	}

	stcpr, ok := v.net.STcpr()
	if !ok {
		return true
	}

	la, err := stcpr.LocalAddr()
	if err != nil {
		log.WithError(err).Errorln("Failed to get STCPR local addr")
		return true
	}

	_, portStr, err := net.SplitHostPort(la.String())
	if err != nil {
		log.WithError(err).Errorf("Failed to extract port from addr %v", la.String())
		return true
	}

	port, err := strconv.Atoi(portStr)
	if err != nil {
		log.WithError(err).Errorf("Failed to convert port to int")
		return true
	}

	visorUpdater := v.serviceDisc.VisorUpdater(uint16(port))
	visorUpdater.Start()

	v.log.Infof("Sent request to register visor as public")
	v.pushCloseStack("visor updater", func() bool {
		visorUpdater.Stop()
		return true
	})
	return true
}

func initAddressResolver(v *Visor) bool {
	report := v.makeReporter("address-resolver")
	conf := v.conf.Transport

	arClient, err := arclient.NewHTTP(conf.AddressResolver, v.conf.PK, v.conf.SK)
=======
func initDmsgCtrl(ctx context.Context, v *Visor, _ *logging.Logger) error {
	dmsgC := v.net.Dmsg()
	if dmsgC == nil {
		return nil
	}
	const dmsgTimeout = time.Second * 20
	logger := dmsgC.Logger().WithField("timeout", dmsgTimeout)
	logger.Info("Connecting to the dmsg network...")
	select {
	case <-time.After(dmsgTimeout):
		logger.Warn("Failed to connect to the dmsg network, will try again later.")
	case <-v.net.Dmsg().Ready():
		logger.Info("Connected to the dmsg network.")
	}
	// dmsgctrl setup
	cl, err := dmsgC.Listen(skyenv.DmsgCtrlPort)
>>>>>>> f6550c50
	if err != nil {
		return err
	}
	v.pushCloseStack("snet.dmsgctrl", cl.Close)

	dmsgctrl.ServeListener(cl, 0)
	return nil
}

func initTransport(ctx context.Context, v *Visor, log *logging.Logger) error {
	conf := v.conf.Transport

	tpdC, err := connectToTpDisc(v)
	if err != nil {
		err := fmt.Errorf("failed to create transport discovery client: %w", err)
		return err
	}

	var logS transport.LogStore
	switch conf.LogStore.Type {
	case visorconfig.FileLogStore:
		logS, err = transport.FileTransportLogStore(conf.LogStore.Location)
		if err != nil {
			err := fmt.Errorf("failed to create %s log store: %w", visorconfig.FileLogStore, err)
			return err
		}
	case visorconfig.MemoryLogStore:
		logS = transport.InMemoryTransportLogStore()
	default:
		err := fmt.Errorf("invalid log store type: %s", conf.LogStore.Type)
		return err
	}

	tpMConf := transport.ManagerConfig{
		PubKey:          v.conf.PK,
		SecKey:          v.conf.SK,
		DiscoveryClient: tpdC,
		LogStore:        logS,
	}
	managerLogger := v.MasterLogger().PackageLogger("transport_manager")
	tpM, err := transport.NewManager(managerLogger, v.net, &tpMConf)
	if err != nil {
		err := fmt.Errorf("failed to start transport manager: %w", err)
		return err
	}

	tpM.OnAfterTPClosed(func(network, addr string) {
		if network == tptypes.STCPR && addr != "" {
			data := appevent.TCPCloseData{RemoteNet: network, RemoteAddr: addr}
			event := appevent.NewEvent(appevent.TCPClose, data)
			if err := v.ebc.Broadcast(context.Background(), event); err != nil {
				v.log.WithError(err).Errorln("Failed to broadcast TCPClose event")
			}
		}
	})

	ctx, cancel := context.WithCancel(context.Background())
	wg := new(sync.WaitGroup)
	wg.Add(1)

	go func() {
		defer wg.Done()
		tpM.Serve(ctx)
	}()

	v.pushCloseStack("transport.manager", func() error {
		cancel()
		err := tpM.Close()
		wg.Wait()
		return err
	})

	v.initLock.Lock()
	v.tpM = tpM
	v.initLock.Unlock()
	return nil
}

func initRouter(ctx context.Context, v *Visor, log *logging.Logger) error {
	conf := v.conf.Routing
	rfClient := rfclient.NewHTTP(conf.RouteFinder, time.Duration(conf.RouteFinderTimeout))

	rConf := router.Config{
		Logger:           v.MasterLogger().PackageLogger("router"),
		PubKey:           v.conf.PK,
		SecKey:           v.conf.SK,
		TransportManager: v.tpM,
		RouteFinder:      rfClient,
		RouteGroupDialer: setupclient.NewSetupNodeDialer(),
		SetupNodes:       conf.SetupNodes,
		RulesGCInterval:  0, // TODO
		MinHops:          v.conf.Routing.MinHops,
	}

	r, err := router.New(v.net, &rConf)
	if err != nil {
		err := fmt.Errorf("failed to create router: %w", err)
		return err
	}

	// todo: this piece is somewhat ugly and inherited from the times when init was
	// calling init functions sequentially
	// It is probably a hack to run init
	// "somewhat concurrently", where the heaviest init functions will be partially concurrent

	// to avoid this we can:
	// either introduce some kind of "task" functionality that abstracts out
	// something that has to be run concurrent to the init, and check on their status
	// stop in close functions, etc

	// or, we can completely rely on the module system, and just wait for everything
	// in init functions, instead of spawning more goroutines.
	// but, even though modules themselves are concurrent this can introduce some
	// performance penalties, because dependencies will be waiting on complete init

	// leaving as it is until future requirements about init and modules are known

	serveCtx, cancel := context.WithCancel(context.Background())
	wg := new(sync.WaitGroup)
	wg.Add(1)

	go func() {
		defer wg.Done()
		runtimeErrors := getErrors(ctx)
		if err := r.Serve(serveCtx); err != nil {
			runtimeErrors <- fmt.Errorf("serve router stopped: %w", err)
		}
	}()

	v.pushCloseStack("router.serve", func() error {
		cancel()
		err := r.Close()
		wg.Wait()
		return err
	})

	v.initLock.Lock()
	v.rfClient = rfClient
	v.router = r
	v.initLock.Unlock()

	return nil
}

func initLauncher(ctx context.Context, v *Visor, log *logging.Logger) error {
	conf := v.conf.Launcher

	// Prepare proc manager.
	procM, err := appserver.NewProcManager(v.MasterLogger(), &v.serviceDisc, v.ebc, conf.ServerAddr)
	if err != nil {
		err := fmt.Errorf("failed to start proc_manager: %w", err)
		return err
	}

	v.pushCloseStack("launcher.proc_manager", procM.Close)

	// Prepare launcher.
	launchConf := launcher.Config{
		VisorPK:    v.conf.PK,
		Apps:       conf.Apps,
		ServerAddr: conf.ServerAddr,
		BinPath:    conf.BinPath,
		LocalPath:  conf.LocalPath,
	}

	launchLog := v.MasterLogger().PackageLogger("launcher")

	launch, err := launcher.NewLauncher(launchLog, launchConf, v.net.Dmsg(), v.router, procM)
	if err != nil {
		err := fmt.Errorf("failed to start launcher: %w", err)
		return err
	}

	err = launch.AutoStart(launcher.EnvMap{
		skyenv.VPNClientName: vpnEnvMaker(v.conf, v.net, v.tpM.STCPRRemoteAddrs()),
		skyenv.VPNServerName: vpnEnvMaker(v.conf, v.net, nil),
	})

	if err != nil {
		err := fmt.Errorf("failed to autostart apps: %w", err)
		return err
	}

	v.initLock.Lock()
	v.procM = procM
	v.appL = launch
	v.initLock.Unlock()

	return nil
}

// Make an env maker function for vpn application
func vpnEnvMaker(conf *visorconfig.V1, n *snet.Network, tpRemoteAddrs []string) launcher.EnvMaker {
	return launcher.EnvMaker(func() ([]string, error) {
		var envCfg vpn.DirectRoutesEnvConfig

		if conf.Dmsg != nil {
			envCfg.DmsgDiscovery = conf.Dmsg.Discovery

			r := dmsgnetutil.NewRetrier(logrus.New(), 1*time.Second, 10*time.Second, 0, 1)
			err := r.Do(context.Background(), func() error {
				for _, ses := range n.Dmsg().AllSessions() {
					envCfg.DmsgServers = append(envCfg.DmsgServers, ses.RemoteTCPAddr().String())
				}

				if len(envCfg.DmsgServers) == 0 {
					return errors.New("no dmsg servers found")
				}

				return nil
			})

			if err != nil {
				return nil, fmt.Errorf("error getting Dmsg servers: %w", err)
			}
		}

		if conf.Transport != nil {
			envCfg.TPDiscovery = conf.Transport.Discovery
			envCfg.AddressResolver = conf.Transport.AddressResolver
		}

		if conf.Routing != nil {
			envCfg.RF = conf.Routing.RouteFinder
		}

		if conf.UptimeTracker != nil {
			envCfg.UptimeTracker = conf.UptimeTracker.Addr
		}

		if conf.STCP != nil && len(conf.STCP.PKTable) != 0 {
			envCfg.STCPTable = conf.STCP.PKTable
		}

		envCfg.TPRemoteIPs = tpRemoteAddrs

		envMap := vpn.AppEnvArgs(envCfg)

		envs := make([]string, 0, len(envMap))
		for k, v := range envMap {
			envs = append(envs, fmt.Sprintf("%s=%s", k, v))
		}

		return envs, nil
	})
}

func initCLI(ctx context.Context, v *Visor, log *logging.Logger) error {
	if v.conf.CLIAddr == "" {
		v.log.Info("'cli_addr' is not configured, skipping.")
		return nil
	}

	cliL, err := net.Listen("tcp", v.conf.CLIAddr)
	if err != nil {
		return err
	}

	v.pushCloseStack("cli.listener", cliL.Close)

	rpcS, err := newRPCServer(v, "CLI")
	if err != nil {
		err := fmt.Errorf("failed to start rpc server for cli: %w", err)
		return err
	}
	go rpcS.Accept(cliL) // We do not use sync.WaitGroup here as it will never return anyway.

	return nil
}

func initHypervisors(ctx context.Context, v *Visor, log *logging.Logger) error {
	hvErrs := make(map[cipher.PubKey]chan error, len(v.conf.Hypervisors))
	for _, hv := range v.conf.Hypervisors {
		hvErrs[hv] = make(chan error, 1)
	}

	for hvPK, hvErrs := range hvErrs {
		log := v.MasterLogger().PackageLogger("hypervisor_client").WithField("hypervisor_pk", hvPK)

		addr := dmsg.Addr{PK: hvPK, Port: skyenv.DmsgHypervisorPort}
		rpcS, err := newRPCServer(v, addr.PK.String()[:shortHashLen])
		if err != nil {
			err := fmt.Errorf("failed to start RPC server for hypervisor %s: %w", hvPK, err)
			return err
		}

		ctx, cancel := context.WithCancel(context.Background())
		wg := new(sync.WaitGroup)
		wg.Add(1)

		go func(hvErrs chan error) {
			defer wg.Done()
			ServeRPCClient(ctx, log, v.net, rpcS, addr, hvErrs)
		}(hvErrs)

		v.pushCloseStack("hypervisor."+hvPK.String()[:shortHashLen], func() error {
			cancel()
			wg.Wait()
			return nil
		})
	}

	return nil
}

func initUptimeTracker(ctx context.Context, v *Visor, log *logging.Logger) error {
	const tickDuration = 1 * time.Minute

	conf := v.conf.UptimeTracker

	if conf == nil {
		v.log.Info("'uptime_tracker' is not configured, skipping.")
		return nil
	}

	ut, err := utclient.NewHTTP(conf.Addr, v.conf.PK, v.conf.SK)
	if err != nil {
		// TODO(evanlinjin): We should design utclient to retry automatically instead of returning error.
		v.log.WithError(err).Warn("Failed to connect to uptime tracker.")
		return nil
	}

	ticker := time.NewTicker(tickDuration)

	go func() {
		for range ticker.C {
			ctx := context.Background()
			if err := ut.UpdateVisorUptime(ctx); err != nil {
				log.WithError(err).Warn("Failed to update visor uptime.")
			}
		}
	}()

	v.pushCloseStack("uptime_tracker", func() error {
		ticker.Stop()
		return nil
	})

	v.initLock.Lock()
	v.uptimeTracker = ut
	v.initLock.Unlock()

	return nil
}

<<<<<<< HEAD
func initPublicVisors(v *Visor) bool {
	if !v.conf.Transport.AutoconnectPublic {
		return true
	}
	log := v.MasterLogger().PackageLogger("public_visors")
	proxyDisc := v.conf.Launcher.Discovery.ServiceDisc
	if proxyDisc == "" {
		proxyDisc = skyenv.DefaultServiceDiscAddr
	}

	// todo: refactor appdisc: split connecting to services in appdisc and
	// advertising oneself as a service. Currently, config is tailored to
	// advertising oneself and requires things like port that are not used
	// in connecting to services
	conf := servicedisc.Config{
		Type:     servicedisc.ServiceTypeVisor,
		PK:       v.conf.PK,
		SK:       v.conf.SK,
		Port:     uint16(0),
		DiscAddr: proxyDisc,
	}
	connector := servicedisc.MakeConnector(conf, 5, v.tpM, log)
	go connector.Run(context.Background()) //nolint:errcheck
=======
func initTrustedVisors(ctx context.Context, v *Visor, log *logging.Logger) error {
	const trustedVisorsTransportType = tptypes.STCPR

	go func() {
		time.Sleep(transport.TrustedVisorsDelay)
		for _, pk := range v.tpM.Conf.DefaultVisors {
			v.log.WithField("pk", pk).Infof("Adding trusted visor")

			if _, err := v.tpM.SaveTransport(context.Background(), pk, trustedVisorsTransportType, transport.LabelAutomatic); err != nil {
				v.log.
					WithError(err).
					WithField("pk", pk).
					WithField("type", trustedVisorsTransportType).
					Warnf("Failed to add transport to trusted visor via")
			} else {
				v.log.
					WithField("pk", pk).
					WithField("type", trustedVisorsTransportType).
					Infof("Added transport to trusted visor")
			}
		}
	}()
>>>>>>> f6550c50

	return nil
}

func initHypervisor(_ context.Context, v *Visor, log *logging.Logger) error {
	v.log.Infof("Initializing hypervisor")

	ctx, cancel := context.WithCancel(context.Background())

	conf := *v.conf.Hypervisor
	conf.PK = v.conf.PK
	conf.SK = v.conf.SK
	conf.DmsgDiscovery = v.conf.Dmsg.Discovery

	// Prepare hypervisor.
	hv, err := New(conf, v, v.net.Dmsg())
	if err != nil {
		v.log.Fatalln("Failed to start hypervisor:", err)
	}

	hv.serveDmsg(ctx, v.log)

	// Serve HTTP(s).
	v.log.WithField("addr", conf.HTTPAddr).
		WithField("tls", conf.EnableTLS).
		Info("Serving hypervisor...")

	go func() {
		if handler := hv.HTTPHandler(); conf.EnableTLS {
			err = http.ListenAndServeTLS(conf.HTTPAddr, conf.TLSCertFile, conf.TLSKeyFile, handler)
		} else {
			err = http.ListenAndServe(conf.HTTPAddr, handler)
		}

		if err != nil {
			v.log.WithError(err).Fatal("Hypervisor exited with error.")
		}

		cancel()
	}()

	v.log.Infof("Hypervisor initialized")

	return nil
}

func connectToTpDisc(v *Visor) (transport.DiscoveryClient, error) {
	const (
		initBO = 1 * time.Second
		maxBO  = 10 * time.Second
		// trying till success
		tries  = 0
		factor = 1
	)

	conf := v.conf.Transport

	log := v.MasterLogger().PackageLogger("tp_disc_retrier")
	tpdCRetrier := dmsgnetutil.NewRetrier(log,
		initBO, maxBO, tries, factor)

	var tpdC transport.DiscoveryClient
	retryFunc := func() error {
		var err error
		tpdC, err = tpdclient.NewHTTP(conf.Discovery, v.conf.PK, v.conf.SK)
		if err != nil {
			log.WithError(err).Error("Failed to connect to transport discovery, retrying...")
			return err
		}

		return nil
	}

	if err := tpdCRetrier.Do(context.Background(), retryFunc); err != nil {
		return nil, err
	}

	return tpdC, nil
}

// ErrNoVisorInCtx is returned when visor is not set in module initialization context
var ErrNoVisorInCtx = errors.New("visor not set in module initialization context")

// ErrNoErrorsCtx is returned when errors channel is not set in module initialization context
var ErrNoErrorsCtx = errors.New("errors not set in module initialization context")

// withInitCtx wraps init function and returns a hook that can be used in
// the module system
// Passed context should have visor value under visorKey key, this visor will be used
// in the passed function
// Passed context should have errors channel for module runtime errors. It can be accessed
// through a function call
func withInitCtx(f initFn) vinit.Hook {
	return func(ctx context.Context, log *logging.Logger) error {
		val := ctx.Value(visorKey)
		v, ok := val.(*Visor)
		if !ok && v == nil {
			return ErrNoVisorInCtx
		}
		val = ctx.Value(runtimeErrsKey)
		errs, ok := val.(chan error)
		if !ok && errs == nil {
			return ErrNoErrorsCtx
		}
		return f(ctx, v, log)
	}
}

func getErrors(ctx context.Context) chan error {
	val := ctx.Value(runtimeErrsKey)
	errs, ok := val.(chan error)
	if !ok && errs == nil {
		// ok to panic because with check for this value in withInitCtx
		// probably will never be reached, but better than generic NPE just in case
		panic("runtime errors channel is not set in context")
	}
	return errs
}<|MERGE_RESOLUTION|>--- conflicted
+++ resolved
@@ -6,7 +6,6 @@
 	"fmt"
 	"net"
 	"net/http"
-	"strconv"
 	"sync"
 	"time"
 
@@ -34,34 +33,11 @@
 	"github.com/skycoin/skywire/pkg/snet/directtp/tptypes"
 	"github.com/skycoin/skywire/pkg/transport"
 	"github.com/skycoin/skywire/pkg/transport/tpdclient"
-	"github.com/skycoin/skywire/pkg/util/netutil"
 	"github.com/skycoin/skywire/pkg/util/updater"
 	"github.com/skycoin/skywire/pkg/visor/visorconfig"
 	vinit "github.com/skycoin/skywire/pkg/visor/visorinit"
 )
 
-<<<<<<< HEAD
-type initFunc func(v *Visor) bool
-
-func initStack() []initFunc {
-	return []initFunc{
-		initUpdater,
-		initEventBroadcaster,
-		initAddressResolver,
-		initDiscovery,
-		initSNet,
-		initPublicVisor,
-		initDmsgpty,
-		initTransport,
-		initRouter,
-		initLauncher,
-		initCLI,
-		initHypervisors,
-		initUptimeTracker,
-		initPublicVisors,
-		initHypervisor,
-	}
-=======
 type visorCtxKey int
 
 const visorKey visorCtxKey = iota
@@ -131,13 +107,12 @@
 	cli = maker("cli", initCLI)
 	hvs = maker("hypervisors", initHypervisors, &sn)
 	ut = maker("uptime_tracker", initUptimeTracker)
-	trv = maker("trusted_visors", initTrustedVisors, &tr)
+	trv = maker("trusted_visors", initPublicVisors, &tr)
 
 	vis = vinit.MakeModule("visor", vinit.DoNothing, logger, &up, &ebc, &ar, &disc, &sn, &pty,
 		&tr, &rt, &launch, &cli, &hvs, &ut, &trv, &dmsgCtrl)
 
 	hv = maker("hypervisor", initHypervisor, &vis)
->>>>>>> f6550c50
 }
 
 type initFn func(context.Context, *Visor, *logging.Logger) error
@@ -227,66 +202,6 @@
 	return nil
 }
 
-<<<<<<< HEAD
-// this service is not considered critical and always returns true
-// advertise this visor as public in service discovery
-func initPublicVisor(v *Visor) bool {
-	if !v.conf.IsPublic {
-		return true
-	}
-	if v.arClient == nil {
-		return true
-	}
-	defaultIPs, err := netutil.DefaultNetworkInterfaceIPs()
-	if err != nil {
-		return true
-	}
-	for _, IP := range defaultIPs {
-		if netutil.IsPublicIP(IP) {
-			return true
-		}
-	}
-
-	stcpr, ok := v.net.STcpr()
-	if !ok {
-		return true
-	}
-
-	la, err := stcpr.LocalAddr()
-	if err != nil {
-		log.WithError(err).Errorln("Failed to get STCPR local addr")
-		return true
-	}
-
-	_, portStr, err := net.SplitHostPort(la.String())
-	if err != nil {
-		log.WithError(err).Errorf("Failed to extract port from addr %v", la.String())
-		return true
-	}
-
-	port, err := strconv.Atoi(portStr)
-	if err != nil {
-		log.WithError(err).Errorf("Failed to convert port to int")
-		return true
-	}
-
-	visorUpdater := v.serviceDisc.VisorUpdater(uint16(port))
-	visorUpdater.Start()
-
-	v.log.Infof("Sent request to register visor as public")
-	v.pushCloseStack("visor updater", func() bool {
-		visorUpdater.Stop()
-		return true
-	})
-	return true
-}
-
-func initAddressResolver(v *Visor) bool {
-	report := v.makeReporter("address-resolver")
-	conf := v.conf.Transport
-
-	arClient, err := arclient.NewHTTP(conf.AddressResolver, v.conf.PK, v.conf.SK)
-=======
 func initDmsgCtrl(ctx context.Context, v *Visor, _ *logging.Logger) error {
 	dmsgC := v.net.Dmsg()
 	if dmsgC == nil {
@@ -303,7 +218,6 @@
 	}
 	// dmsgctrl setup
 	cl, err := dmsgC.Listen(skyenv.DmsgCtrlPort)
->>>>>>> f6550c50
 	if err != nil {
 		return err
 	}
@@ -649,12 +563,10 @@
 	return nil
 }
 
-<<<<<<< HEAD
-func initPublicVisors(v *Visor) bool {
+func initPublicVisors(_ context.Context, v *Visor, log *logging.Logger) error {
 	if !v.conf.Transport.AutoconnectPublic {
-		return true
-	}
-	log := v.MasterLogger().PackageLogger("public_visors")
+		return nil
+	}
 	proxyDisc := v.conf.Launcher.Discovery.ServiceDisc
 	if proxyDisc == "" {
 		proxyDisc = skyenv.DefaultServiceDiscAddr
@@ -673,30 +585,6 @@
 	}
 	connector := servicedisc.MakeConnector(conf, 5, v.tpM, log)
 	go connector.Run(context.Background()) //nolint:errcheck
-=======
-func initTrustedVisors(ctx context.Context, v *Visor, log *logging.Logger) error {
-	const trustedVisorsTransportType = tptypes.STCPR
-
-	go func() {
-		time.Sleep(transport.TrustedVisorsDelay)
-		for _, pk := range v.tpM.Conf.DefaultVisors {
-			v.log.WithField("pk", pk).Infof("Adding trusted visor")
-
-			if _, err := v.tpM.SaveTransport(context.Background(), pk, trustedVisorsTransportType, transport.LabelAutomatic); err != nil {
-				v.log.
-					WithError(err).
-					WithField("pk", pk).
-					WithField("type", trustedVisorsTransportType).
-					Warnf("Failed to add transport to trusted visor via")
-			} else {
-				v.log.
-					WithField("pk", pk).
-					WithField("type", trustedVisorsTransportType).
-					Infof("Added transport to trusted visor")
-			}
-		}
-	}()
->>>>>>> f6550c50
 
 	return nil
 }
