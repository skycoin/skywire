package visor

import (
	"context"
	"errors"
	"fmt"
	"net"
	"net/http"
<<<<<<< HEAD
	"os"
	"path/filepath"
	"strconv"
=======
>>>>>>> 5345fdd2
	"sync"
	"time"

	"github.com/sirupsen/logrus"
	"github.com/skycoin/dmsg"
	"github.com/skycoin/dmsg/cipher"
	"github.com/skycoin/dmsg/dmsgctrl"
	"github.com/skycoin/dmsg/dmsgpty"
	dmsgnetutil "github.com/skycoin/dmsg/netutil"
	"github.com/skycoin/skycoin/src/util/logging"

	"github.com/skycoin/skywire/internal/utclient"
	"github.com/skycoin/skywire/internal/vpn"
	"github.com/skycoin/skywire/pkg/app/appdisc"
	"github.com/skycoin/skywire/pkg/app/appevent"
	"github.com/skycoin/skywire/pkg/app/appserver"
	"github.com/skycoin/skywire/pkg/app/launcher"
	"github.com/skycoin/skywire/pkg/dmsgc"
	"github.com/skycoin/skywire/pkg/routefinder/rfclient"
	"github.com/skycoin/skywire/pkg/router"
	"github.com/skycoin/skywire/pkg/servicedisc"
	"github.com/skycoin/skywire/pkg/setup/setupclient"
	"github.com/skycoin/skywire/pkg/skyenv"
	"github.com/skycoin/skywire/pkg/transport"
	"github.com/skycoin/skywire/pkg/transport/network"
	"github.com/skycoin/skywire/pkg/transport/network/addrresolver"
	"github.com/skycoin/skywire/pkg/transport/network/stcp"
	ts "github.com/skycoin/skywire/pkg/transport/setup"
	"github.com/skycoin/skywire/pkg/transport/tpdclient"
	"github.com/skycoin/skywire/pkg/util/netutil"
	"github.com/skycoin/skywire/pkg/util/osutil"
	"github.com/skycoin/skywire/pkg/util/updater"
	"github.com/skycoin/skywire/pkg/visor/visorconfig"
	vinit "github.com/skycoin/skywire/pkg/visor/visorinit"
)

type visorCtxKey int

const visorKey visorCtxKey = iota

type runtimeErrsCtxKey int

const runtimeErrsKey runtimeErrsCtxKey = iota

// Visor initialization is split into modules, that can be initialized independently
// Modules are declared here as package-level variables, but also need to be registered
// in the modules system: they need init function and dependencies and their name to be set
// To add new piece of functionality to visor, you need to create a new module variable
// and register it properly in registerModules function
var (
	// Event broadcasting system
	ebc vinit.Module
	// visor updater
	up vinit.Module
	// Address resolver
	ar vinit.Module
	// App discovery
	disc vinit.Module
	// dmsg pty: a remote terminal to the visor working over dmsg protocol
	pty vinit.Module
	// Dmsg module
	dmsgC vinit.Module
	// Transport manager
	tr vinit.Module
	// Transport setup
	trs vinit.Module
	// Routing system
	rt vinit.Module
	// Application launcer
	launch vinit.Module
	// CLI
	cli vinit.Module
	// hypervisors to control this visor
	hvs vinit.Module
	// Uptime tracker
	ut vinit.Module
	// Public visors: automatically establish connections to public visors
	pvs vinit.Module
	// Public visor: advertise current visor as public
	pv vinit.Module
	// hypervisor module
	hv vinit.Module
	// dmsg ctrl
	dmsgCtrl vinit.Module
	// visor that groups all modules together
	vis vinit.Module
)

// register all modules: instantiate modules with correct names and dependencies, wrap init
// functions to have access to visor and runtime errors channel
func registerModules(logger *logging.MasterLogger) {
	// utility module maker, to avoid passing logger and wrapping each init function
	// in withVisorCtx
	maker := func(name string, f initFn, deps ...*vinit.Module) vinit.Module {
		return vinit.MakeModule(name, withInitCtx(f), logger, deps...)
	}
	up = maker("updater", initUpdater)
	ebc = maker("event_broadcaster", initEventBroadcaster)
	ar = maker("address_resolver", initAddressResolver)
	disc = maker("discovery", initDiscovery)
	dmsgC = maker("dmsg", initDmsg, &ebc)
	dmsgCtrl = maker("dmsg_ctrl", initDmsgCtrl, &dmsgC)
	pty = maker("dmsg_pty", initDmsgpty, &dmsgC)
	tr = maker("transport", initTransport, &ar, &ebc, &dmsgC)
	rt = maker("router", initRouter, &tr, &dmsgC)
	launch = maker("launcher", initLauncher, &ebc, &disc, &dmsgC, &tr, &rt)
	cli = maker("cli", initCLI)
	hvs = maker("hypervisors", initHypervisors, &dmsgC)
	ut = maker("uptime_tracker", initUptimeTracker)
	pv = maker("public_visors", initPublicVisors, &tr)
	pvs = maker("public_visor", initPublicVisor, &tr, &ar, &disc)
	trs = maker("transport_setup", initTransportSetup, &dmsgC, &tr)
	vis = vinit.MakeModule("visor", vinit.DoNothing, logger, &up, &ebc, &ar, &disc, &pty,
		&tr, &rt, &launch, &cli, &trs, &hvs, &ut, &pv, &pvs, &dmsgCtrl)

	hv = maker("hypervisor", initHypervisor, &vis)
}

type initFn func(context.Context, *Visor, *logging.Logger) error

func initUpdater(ctx context.Context, v *Visor, log *logging.Logger) error {
	updater := updater.New(v.log, v.restartCtx, v.conf.Launcher.BinPath)

	v.initLock.Lock()
	defer v.initLock.Unlock()
	v.restartCtx.SetCheckDelay(time.Duration(v.conf.RestartCheckDelay))
	v.restartCtx.RegisterLogger(v.log)
	v.updater = updater
	return nil
}

func initEventBroadcaster(ctx context.Context, v *Visor, log *logging.Logger) error {
	const ebcTimeout = time.Second
	ebc := appevent.NewBroadcaster(log, ebcTimeout)
	v.pushCloseStack("event_broadcaster", ebc.Close)

	v.initLock.Lock()
	v.ebc = ebc
	v.initLock.Unlock()
	return nil
}

func initAddressResolver(ctx context.Context, v *Visor, log *logging.Logger) error {
	conf := v.conf.Transport

	arClient, err := addrresolver.NewHTTP(conf.AddressResolver, v.conf.PK, v.conf.SK, log)
	if err != nil {
		err := fmt.Errorf("failed to create address resolver client: %w", err)
		return err
	}
	v.initLock.Lock()
	v.arClient = arClient
	v.initLock.Unlock()
	return nil
}

func initDiscovery(ctx context.Context, v *Visor, log *logging.Logger) error {
	// Prepare app discovery factory.
	factory := appdisc.Factory{
		Log: v.MasterLogger().PackageLogger("app_discovery"),
	}

	conf := v.conf.Launcher

	if conf.Discovery != nil {
		factory.PK = v.conf.PK
		factory.SK = v.conf.SK
		factory.UpdateInterval = time.Duration(conf.Discovery.UpdateInterval)
		factory.ProxyDisc = conf.Discovery.ServiceDisc
	}
	v.initLock.Lock()
	v.serviceDisc = factory
	v.initLock.Unlock()
	return nil
}

func initDmsg(ctx context.Context, v *Visor, log *logging.Logger) error {
	if v.conf.Dmsg == nil {
		return fmt.Errorf("cannot initialize dmsg: empty configuration")
	}
	dmsgC := dmsgc.New(v.conf.PK, v.conf.SK, v.ebc, v.conf.Dmsg)

	time.Sleep(200 * time.Millisecond)
	go dmsgC.Serve(context.Background())
	time.Sleep(200 * time.Millisecond)

	v.initLock.Lock()
	v.dmsgC = dmsgC
	v.initLock.Unlock()

	v.pushCloseStack("dmsgC", func() error {
		return dmsgC.Close()
	})
	return nil
}

func initDmsgCtrl(ctx context.Context, v *Visor, _ *logging.Logger) error {
	dmsgC := v.dmsgC
	if dmsgC == nil {
		return nil
	}
	const dmsgTimeout = time.Second * 20
	logger := dmsgC.Logger().WithField("timeout", dmsgTimeout)
	logger.Info("Connecting to the dmsg network...")
	select {
	case <-time.After(dmsgTimeout):
		logger.Warn("Failed to connect to the dmsg network, will try again later.")
	case <-v.dmsgC.Ready():
		logger.Info("Connected to the dmsg network.")
	}
	// dmsgctrl setup
	cl, err := dmsgC.Listen(skyenv.DmsgCtrlPort)
	if err != nil {
		return err
	}
	v.pushCloseStack("snet.dmsgctrl", cl.Close)

	dmsgctrl.ServeListener(cl, 0)
	return nil
}

const ownerRWX = 0700

func initDmsgpty(ctx context.Context, v *Visor, log *logging.Logger) error {
	conf := v.conf.Dmsgpty

	if conf == nil {
		log.Info("'dmsgpty' is not configured, skipping.")
		return nil
	}

	// Unlink dmsg socket files (just in case).
	if conf.CLINet == "unix" {
		if err := osutil.UnlinkSocketFiles(v.conf.Dmsgpty.CLIAddr); err != nil {
			return err
		}
	}

	wl := dmsgpty.NewMemoryWhitelist()

	// Ensure hypervisors are added to the whitelist.
	if err := wl.Add(v.conf.Hypervisors...); err != nil {
		return err
	}
	// add itself to the whitelist to allow local pty
	if err := wl.Add(v.conf.PK); err != nil {
		v.log.Errorf("Cannot add itself to the pty whitelist: %s", err)
	}

	dmsgC := v.net.Dmsg()
	if dmsgC == nil {
		err := errors.New("cannot create dmsgpty with nil dmsg client")
		return err
	}

	pty := dmsgpty.NewHost(dmsgC, wl)

	if ptyPort := conf.Port; ptyPort != 0 {
		serveCtx, cancel := context.WithCancel(context.Background())
		wg := new(sync.WaitGroup)
		wg.Add(1)

		go func() {
			defer wg.Done()
			runtimeErrors := getErrors(ctx)
			if err := pty.ListenAndServe(serveCtx, ptyPort); err != nil {
				runtimeErrors <- fmt.Errorf("listen and serve stopped: %w", err)
			}
		}()

		v.pushCloseStack("router.serve", func() error {
			cancel()
			wg.Wait()
			return nil
		})

	}

	if conf.CLINet != "" {
		if conf.CLINet == "unix" {
			if err := os.MkdirAll(filepath.Dir(conf.CLIAddr), ownerRWX); err != nil {
				err := fmt.Errorf("failed to prepare unix file for dmsgpty cli listener: %w", err)
				return err
			}
		}

		cliL, err := net.Listen(conf.CLINet, conf.CLIAddr)
		if err != nil {
			err := fmt.Errorf("failed to start dmsgpty cli listener: %w", err)
			return err
		}

		serveCtx, cancel := context.WithCancel(context.Background())
		wg := new(sync.WaitGroup)
		wg.Add(1)

		go func() {
			defer wg.Done()
			runtimeErrors := getErrors(ctx)
			if err := pty.ServeCLI(serveCtx, cliL); err != nil {
				runtimeErrors <- fmt.Errorf("serve cli stopped: %w", err)
			}
		}()

		v.pushCloseStack("router.serve", func() error {
			cancel()
			err := cliL.Close()
			wg.Wait()
			return err
		})
	}

	return nil
}

func initTransport(ctx context.Context, v *Visor, log *logging.Logger) error {

	tpdC, err := connectToTpDisc(v)
	if err != nil {
		err := fmt.Errorf("failed to create transport discovery client: %w", err)
		return err
	}

	logS := transport.InMemoryTransportLogStore()

	tpMConf := transport.ManagerConfig{
		PubKey:               v.conf.PK,
		SecKey:               v.conf.SK,
		DiscoveryClient:      tpdC,
		LogStore:             logS,
		PersistentTransports: v.conf.PersistentTransports,
	}
	managerLogger := v.MasterLogger().PackageLogger("transport_manager")

	// todo: pass down configuration?
	table := stcp.NewTable(v.conf.STCP.PKTable)
	factory := network.ClientFactory{
		PK:         v.conf.PK,
		SK:         v.conf.SK,
		ListenAddr: v.conf.STCP.LocalAddr,
		PKTable:    table,
		ARClient:   v.arClient,
		EB:         v.ebc,
		DmsgC:      v.dmsgC,
	}
	tpM, err := transport.NewManager(managerLogger, v.arClient, v.ebc, &tpMConf, factory)
	if err != nil {
		err := fmt.Errorf("failed to start transport manager: %w", err)
		return err
	}

	ctx, cancel := context.WithCancel(context.Background())
	wg := new(sync.WaitGroup)
	wg.Add(1)

	go func() {
		defer wg.Done()
		tpM.Serve(ctx)
	}()

	v.pushCloseStack("transport.manager", func() error {
		cancel()
		tpM.Close()
		wg.Wait()
		return nil
	})

	v.initLock.Lock()
	v.tpM = tpM
	v.initLock.Unlock()
	return nil
}

func initTransportSetup(ctx context.Context, v *Visor, log *logging.Logger) error {
	ctx, cancel := context.WithCancel(ctx)
	ts, err := ts.NewTransportListener(ctx, v.conf, v.dmsgC, v.tpM, v.MasterLogger())
	if err != nil {
		cancel()
		return err
	}
	go ts.Serve(ctx)
	v.pushCloseStack("transport_setup.rpc", func() error {
		cancel()
		return nil
	})
	return nil
}

func initRouter(ctx context.Context, v *Visor, log *logging.Logger) error {
	conf := v.conf.Routing
	rfClient := rfclient.NewHTTP(conf.RouteFinder, time.Duration(conf.RouteFinderTimeout))
	logger := v.MasterLogger().PackageLogger("router")
	rConf := router.Config{
		Logger:           logger,
		PubKey:           v.conf.PK,
		SecKey:           v.conf.SK,
		TransportManager: v.tpM,
		RouteFinder:      rfClient,
		RouteGroupDialer: setupclient.NewSetupNodeDialer(),
		SetupNodes:       conf.SetupNodes,
		RulesGCInterval:  0, // TODO
		MinHops:          v.conf.Routing.MinHops,
	}

	r, err := router.New(v.dmsgC, &rConf)
	if err != nil {
		err := fmt.Errorf("failed to create router: %w", err)
		return err
	}

	serveCtx, cancel := context.WithCancel(context.Background())
	if err := r.Serve(serveCtx); err != nil {
		cancel()
		return err
	}

	v.pushCloseStack("router.serve", func() error {
		cancel()
		return r.Close()
	})

	v.initLock.Lock()
	v.rfClient = rfClient
	v.router = r
	v.initLock.Unlock()

	return nil
}

func initLauncher(ctx context.Context, v *Visor, log *logging.Logger) error {
	conf := v.conf.Launcher

	// Prepare proc manager.
	procM, err := appserver.NewProcManager(v.MasterLogger(), &v.serviceDisc, v.ebc, conf.ServerAddr)
	if err != nil {
		err := fmt.Errorf("failed to start proc_manager: %w", err)
		return err
	}

	v.pushCloseStack("launcher.proc_manager", procM.Close)

	// Prepare launcher.
	launchConf := launcher.Config{
		VisorPK:    v.conf.PK,
		Apps:       conf.Apps,
		ServerAddr: conf.ServerAddr,
		BinPath:    conf.BinPath,
		LocalPath:  v.conf.LocalPath,
	}

	launchLog := v.MasterLogger().PackageLogger("launcher")

	launch, err := launcher.NewLauncher(launchLog, launchConf, v.dmsgC, v.router, procM)
	if err != nil {
		err := fmt.Errorf("failed to start launcher: %w", err)
		return err
	}

	err = launch.AutoStart(launcher.EnvMap{
		skyenv.VPNClientName: vpnEnvMaker(v.conf, v.dmsgC, v.tpM.STCPRRemoteAddrs()),
		skyenv.VPNServerName: vpnEnvMaker(v.conf, v.dmsgC, nil),
	})

	if err != nil {
		err := fmt.Errorf("failed to autostart apps: %w", err)
		return err
	}

	v.initLock.Lock()
	v.procM = procM
	v.appL = launch
	v.initLock.Unlock()

	return nil
}

// Make an env maker function for vpn application
func vpnEnvMaker(conf *visorconfig.V1, dmsgC *dmsg.Client, tpRemoteAddrs []string) launcher.EnvMaker {
	return launcher.EnvMaker(func() ([]string, error) {
		var envCfg vpn.DirectRoutesEnvConfig

		if conf.Dmsg != nil {
			envCfg.DmsgDiscovery = conf.Dmsg.Discovery

			r := dmsgnetutil.NewRetrier(logrus.New(), 1*time.Second, 10*time.Second, 0, 1)
			err := r.Do(context.Background(), func() error {
				for _, ses := range dmsgC.AllSessions() {
					envCfg.DmsgServers = append(envCfg.DmsgServers, ses.RemoteTCPAddr().String())
				}

				if len(envCfg.DmsgServers) == 0 {
					return errors.New("no dmsg servers found")
				}

				return nil
			})

			if err != nil {
				return nil, fmt.Errorf("error getting Dmsg servers: %w", err)
			}
		}

		if conf.Transport != nil {
			envCfg.TPDiscovery = conf.Transport.Discovery
			envCfg.AddressResolver = conf.Transport.AddressResolver
		}

		if conf.Routing != nil {
			envCfg.RF = conf.Routing.RouteFinder
		}

		if conf.UptimeTracker != nil {
			envCfg.UptimeTracker = conf.UptimeTracker.Addr
		}

		if conf.STCP != nil && len(conf.STCP.PKTable) != 0 {
			envCfg.STCPTable = conf.STCP.PKTable
		}

		envCfg.TPRemoteIPs = tpRemoteAddrs

		envMap := vpn.AppEnvArgs(envCfg)

		envs := make([]string, 0, len(envMap))
		for k, v := range envMap {
			envs = append(envs, fmt.Sprintf("%s=%s", k, v))
		}

		return envs, nil
	})
}

func initCLI(ctx context.Context, v *Visor, log *logging.Logger) error {
	if v.conf.CLIAddr == "" {
		v.log.Info("'cli_addr' is not configured, skipping.")
		return nil
	}

	cliL, err := net.Listen("tcp", v.conf.CLIAddr)
	if err != nil {
		return err
	}

	v.pushCloseStack("cli.listener", cliL.Close)

	rpcS, err := newRPCServer(v, "CLI")
	if err != nil {
		err := fmt.Errorf("failed to start rpc server for cli: %w", err)
		return err
	}
	go rpcS.Accept(cliL) // We do not use sync.WaitGroup here as it will never return anyway.

	return nil
}

func initHypervisors(ctx context.Context, v *Visor, log *logging.Logger) error {
	hvErrs := make(map[cipher.PubKey]chan error, len(v.conf.Hypervisors))
	for _, hv := range v.conf.Hypervisors {
		hvErrs[hv] = make(chan error, 1)
	}

	for hvPK, hvErrs := range hvErrs {
		log := v.MasterLogger().PackageLogger("hypervisor_client").WithField("hypervisor_pk", hvPK)

		addr := dmsg.Addr{PK: hvPK, Port: skyenv.DmsgHypervisorPort}
		rpcS, err := newRPCServer(v, addr.PK.String()[:shortHashLen])
		if err != nil {
			err := fmt.Errorf("failed to start RPC server for hypervisor %s: %w", hvPK, err)
			return err
		}

		ctx, cancel := context.WithCancel(context.Background())
		wg := new(sync.WaitGroup)
		wg.Add(1)

		go func(hvErrs chan error) {
			defer wg.Done()
			ServeRPCClient(ctx, log, v.dmsgC, rpcS, addr, hvErrs)
		}(hvErrs)

		v.pushCloseStack("hypervisor."+hvPK.String()[:shortHashLen], func() error {
			cancel()
			wg.Wait()
			return nil
		})
	}

	return nil
}

func initUptimeTracker(ctx context.Context, v *Visor, log *logging.Logger) error {
	const tickDuration = 5 * time.Minute

	conf := v.conf.UptimeTracker

	if conf == nil {
		v.log.Info("'uptime_tracker' is not configured, skipping.")
		return nil
	}

	ut, err := utclient.NewHTTP(conf.Addr, v.conf.PK, v.conf.SK)
	if err != nil {
		// TODO(evanlinjin): We should design utclient to retry automatically instead of returning error.
		v.log.WithError(err).Warn("Failed to connect to uptime tracker.")
		return nil
	}

	ticker := time.NewTicker(tickDuration)

	go func() {
		for range ticker.C {
			ctx := context.Background()
			if err := ut.UpdateVisorUptime(ctx); err != nil {
				log.WithError(err).Warn("Failed to update visor uptime.")
			}
		}
	}()

	v.pushCloseStack("uptime_tracker", func() error {
		ticker.Stop()
		return nil
	})

	v.initLock.Lock()
	v.uptimeTracker = ut
	v.initLock.Unlock()

	return nil
}

// advertise this visor as public in service discovery
// this service is not considered critical and always returns true
func initPublicVisor(_ context.Context, v *Visor, log *logging.Logger) error {
	if !v.conf.IsPublic {
		return nil
	}
	logger := v.MasterLogger().PackageLogger("public_visor")
	hasPublic, err := netutil.HasPublicIP()
	if err != nil {
		logger.WithError(err).Warn("Failed to check for existing public IP address")
		return nil
	}
	if !hasPublic {
		logger.Warn("No public IP address found, stopping")
		return nil
	}

	stcpr, ok := v.tpM.Stcpr()
	if !ok {
		logger.Warn("No stcpr client found, stopping")
		return nil
	}
	addr, err := stcpr.LocalAddr()
	if err != nil {
		logger.Warn("Failed to get STCPR local addr")
		return nil
	}
	port, err := netutil.ExtractPort(addr)
	if err != nil {
		logger.Warn("Failed to get STCPR port")
		return nil
	}
	visorUpdater := v.serviceDisc.VisorUpdater(uint16(port))
	visorUpdater.Start()

	v.log.Infof("Sent request to register visor as public")
	v.pushCloseStack("visor updater", func() error {
		visorUpdater.Stop()
		return nil
	})
	return nil
}

func initPublicVisors(ctx context.Context, v *Visor, log *logging.Logger) error {
	if !v.conf.Transport.AutoconnectPublic {
		return nil
	}
	proxyDisc := v.conf.Launcher.Discovery.ServiceDisc
	if proxyDisc == "" {
		proxyDisc = skyenv.DefaultServiceDiscAddr
	}

	// todo: refactor appdisc: split connecting to services in appdisc and
	// advertising oneself as a service. Currently, config is tailored to
	// advertising oneself and requires things like port that are not used
	// in connecting to services
	conf := servicedisc.Config{
		Type:     servicedisc.ServiceTypeVisor,
		PK:       v.conf.PK,
		SK:       v.conf.SK,
		Port:     uint16(0),
		DiscAddr: proxyDisc,
	}
	connector := servicedisc.MakeConnector(conf, 5, v.tpM, log)
	go connector.Run(ctx) //nolint:errcheck

	return nil
}

func initHypervisor(_ context.Context, v *Visor, log *logging.Logger) error {
	v.log.Infof("Initializing hypervisor")

	ctx, cancel := context.WithCancel(context.Background())

	conf := *v.conf.Hypervisor
	conf.PK = v.conf.PK
	conf.SK = v.conf.SK
	conf.DmsgDiscovery = v.conf.Dmsg.Discovery

	// Prepare hypervisor.
	hv, err := New(conf, v, v.dmsgC)
	if err != nil {
		v.log.Fatalln("Failed to start hypervisor:", err)
	}

	hv.serveDmsg(ctx, v.log)

	// Serve HTTP(s).
	v.log.WithField("addr", conf.HTTPAddr).
		WithField("tls", conf.EnableTLS).
		Info("Serving hypervisor...")

	go func() {
		if handler := hv.HTTPHandler(); conf.EnableTLS {
			err = http.ListenAndServeTLS(conf.HTTPAddr, conf.TLSCertFile, conf.TLSKeyFile, handler)
		} else {
			err = http.ListenAndServe(conf.HTTPAddr, handler)
		}

		if err != nil {
			v.log.WithError(err).Fatal("Hypervisor exited with error.")
		}

		cancel()
	}()

	v.log.Infof("Hypervisor initialized")

	return nil
}

func connectToTpDisc(v *Visor) (transport.DiscoveryClient, error) {
	const (
		initBO = 1 * time.Second
		maxBO  = 10 * time.Second
		// trying till success
		tries  = 0
		factor = 1
	)

	conf := v.conf.Transport

	log := v.MasterLogger().PackageLogger("tp_disc_retrier")
	tpdCRetrier := dmsgnetutil.NewRetrier(log,
		initBO, maxBO, tries, factor)

	var tpdC transport.DiscoveryClient
	retryFunc := func() error {
		var err error
		tpdC, err = tpdclient.NewHTTP(conf.Discovery, v.conf.PK, v.conf.SK)
		if err != nil {
			log.WithError(err).Error("Failed to connect to transport discovery, retrying...")
			return err
		}

		return nil
	}

	if err := tpdCRetrier.Do(context.Background(), retryFunc); err != nil {
		return nil, err
	}

	return tpdC, nil
}

// ErrNoVisorInCtx is returned when visor is not set in module initialization context
var ErrNoVisorInCtx = errors.New("visor not set in module initialization context")

// ErrNoErrorsCtx is returned when errors channel is not set in module initialization context
var ErrNoErrorsCtx = errors.New("errors not set in module initialization context")

// withInitCtx wraps init function and returns a hook that can be used in
// the module system
// Passed context should have visor value under visorKey key, this visor will be used
// in the passed function
// Passed context should have errors channel for module runtime errors. It can be accessed
// through a function call
func withInitCtx(f initFn) vinit.Hook {
	return func(ctx context.Context, log *logging.Logger) error {
		val := ctx.Value(visorKey)
		v, ok := val.(*Visor)
		if !ok && v == nil {
			return ErrNoVisorInCtx
		}
		val = ctx.Value(runtimeErrsKey)
		errs, ok := val.(chan error)
		if !ok && errs == nil {
			return ErrNoErrorsCtx
		}
		return f(ctx, v, log)
	}
}

func getErrors(ctx context.Context) chan error {
	val := ctx.Value(runtimeErrsKey)
	errs, ok := val.(chan error)
	if !ok && errs == nil {
		// ok to panic because with check for this value in withInitCtx
		// probably will never be reached, but better than generic NPE just in case
		panic("runtime errors channel is not set in context")
	}
	return errs
}<|MERGE_RESOLUTION|>--- conflicted
+++ resolved
@@ -6,12 +6,6 @@
 	"fmt"
 	"net"
 	"net/http"
-<<<<<<< HEAD
-	"os"
-	"path/filepath"
-	"strconv"
-=======
->>>>>>> 5345fdd2
 	"sync"
 	"time"
 
@@ -19,7 +13,6 @@
 	"github.com/skycoin/dmsg"
 	"github.com/skycoin/dmsg/cipher"
 	"github.com/skycoin/dmsg/dmsgctrl"
-	"github.com/skycoin/dmsg/dmsgpty"
 	dmsgnetutil "github.com/skycoin/dmsg/netutil"
 	"github.com/skycoin/skycoin/src/util/logging"
 
@@ -42,7 +35,6 @@
 	ts "github.com/skycoin/skywire/pkg/transport/setup"
 	"github.com/skycoin/skywire/pkg/transport/tpdclient"
 	"github.com/skycoin/skywire/pkg/util/netutil"
-	"github.com/skycoin/skywire/pkg/util/osutil"
 	"github.com/skycoin/skywire/pkg/util/updater"
 	"github.com/skycoin/skywire/pkg/visor/visorconfig"
 	vinit "github.com/skycoin/skywire/pkg/visor/visorinit"
@@ -233,100 +225,6 @@
 	return nil
 }
 
-const ownerRWX = 0700
-
-func initDmsgpty(ctx context.Context, v *Visor, log *logging.Logger) error {
-	conf := v.conf.Dmsgpty
-
-	if conf == nil {
-		log.Info("'dmsgpty' is not configured, skipping.")
-		return nil
-	}
-
-	// Unlink dmsg socket files (just in case).
-	if conf.CLINet == "unix" {
-		if err := osutil.UnlinkSocketFiles(v.conf.Dmsgpty.CLIAddr); err != nil {
-			return err
-		}
-	}
-
-	wl := dmsgpty.NewMemoryWhitelist()
-
-	// Ensure hypervisors are added to the whitelist.
-	if err := wl.Add(v.conf.Hypervisors...); err != nil {
-		return err
-	}
-	// add itself to the whitelist to allow local pty
-	if err := wl.Add(v.conf.PK); err != nil {
-		v.log.Errorf("Cannot add itself to the pty whitelist: %s", err)
-	}
-
-	dmsgC := v.net.Dmsg()
-	if dmsgC == nil {
-		err := errors.New("cannot create dmsgpty with nil dmsg client")
-		return err
-	}
-
-	pty := dmsgpty.NewHost(dmsgC, wl)
-
-	if ptyPort := conf.Port; ptyPort != 0 {
-		serveCtx, cancel := context.WithCancel(context.Background())
-		wg := new(sync.WaitGroup)
-		wg.Add(1)
-
-		go func() {
-			defer wg.Done()
-			runtimeErrors := getErrors(ctx)
-			if err := pty.ListenAndServe(serveCtx, ptyPort); err != nil {
-				runtimeErrors <- fmt.Errorf("listen and serve stopped: %w", err)
-			}
-		}()
-
-		v.pushCloseStack("router.serve", func() error {
-			cancel()
-			wg.Wait()
-			return nil
-		})
-
-	}
-
-	if conf.CLINet != "" {
-		if conf.CLINet == "unix" {
-			if err := os.MkdirAll(filepath.Dir(conf.CLIAddr), ownerRWX); err != nil {
-				err := fmt.Errorf("failed to prepare unix file for dmsgpty cli listener: %w", err)
-				return err
-			}
-		}
-
-		cliL, err := net.Listen(conf.CLINet, conf.CLIAddr)
-		if err != nil {
-			err := fmt.Errorf("failed to start dmsgpty cli listener: %w", err)
-			return err
-		}
-
-		serveCtx, cancel := context.WithCancel(context.Background())
-		wg := new(sync.WaitGroup)
-		wg.Add(1)
-
-		go func() {
-			defer wg.Done()
-			runtimeErrors := getErrors(ctx)
-			if err := pty.ServeCLI(serveCtx, cliL); err != nil {
-				runtimeErrors <- fmt.Errorf("serve cli stopped: %w", err)
-			}
-		}()
-
-		v.pushCloseStack("router.serve", func() error {
-			cancel()
-			err := cliL.Close()
-			wg.Wait()
-			return err
-		})
-	}
-
-	return nil
-}
-
 func initTransport(ctx context.Context, v *Visor, log *logging.Logger) error {
 
 	tpdC, err := connectToTpDisc(v)
