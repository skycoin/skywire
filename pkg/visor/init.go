--- conflicted
+++ resolved
@@ -33,11 +33,8 @@
 	"github.com/skycoin/skywire/pkg/snet/directtp/tptypes"
 	"github.com/skycoin/skywire/pkg/snet/dmsgc"
 	"github.com/skycoin/skywire/pkg/transport"
-<<<<<<< HEAD
 	"github.com/skycoin/skywire/pkg/transport/network"
-=======
 	ts "github.com/skycoin/skywire/pkg/transport/setup"
->>>>>>> 669dded0
 	"github.com/skycoin/skywire/pkg/transport/tpdclient"
 	"github.com/skycoin/skywire/pkg/util/netutil"
 	"github.com/skycoin/skywire/pkg/util/updater"
@@ -69,13 +66,9 @@
 	disc vinit.Module
 	// dmsg pty: a remote terminal to the visor working over dmsg protocol
 	pty vinit.Module
-<<<<<<< HEAD
 	// Dmsg module
 	dmsgC vinit.Module
-	// Transport setup
-=======
 	// Transport manager
->>>>>>> 669dded0
 	tr vinit.Module
 	// Transport setup
 	trs vinit.Module
@@ -113,35 +106,20 @@
 	ebc = maker("event_broadcaster", initEventBroadcaster)
 	ar = maker("address_resolver", initAddressResolver)
 	disc = maker("discovery", initDiscovery)
-<<<<<<< HEAD
 	dmsgC = maker("dmsg", initDmsg, &ebc)
 	dmsgCtrl = maker("dmsg_ctrl", initDmsgCtrl, &dmsgC)
 	pty = maker("dmsg_pty", initDmsgpty, &dmsgC)
 	tr = maker("transport", initTransport, &ar, &ebc)
 	rt = maker("router", initRouter, &tr, &dmsgC)
 	launch = maker("launcher", initLauncher, &ebc, &disc, &dmsgC, &tr, &rt)
-=======
-	sn = maker("snet", initSNet, &ar, &disc, &ebc)
-	dmsgCtrl = maker("dmsg_ctrl", initDmsgCtrl, &sn)
-	pty = maker("dmsg_pty", initDmsgpty, &sn)
-	tr = maker("transport", initTransport, &sn, &ebc)
-	trs = maker("transport_setup", initTransportSetup, &sn, &tr)
-	rt = maker("router", initRouter, &tr, &sn)
-	launch = maker("launcher", initLauncher, &ebc, &disc, &sn, &tr, &rt)
->>>>>>> 669dded0
 	cli = maker("cli", initCLI)
 	hvs = maker("hypervisors", initHypervisors, &dmsgC)
 	ut = maker("uptime_tracker", initUptimeTracker)
 	pv = maker("public_visors", initPublicVisors, &tr)
-<<<<<<< HEAD
 	pvs = maker("public_visor", initPublicVisor, &tr, &ar, &disc)
+	trs = maker("transport_setup", initTransportSetup, &dmsgC, &tr)
 	vis = vinit.MakeModule("visor", vinit.DoNothing, logger, &up, &ebc, &ar, &disc, &pty,
-		&tr, &rt, &launch, &cli, &hvs, &ut, &pv, &pvs, &dmsgCtrl)
-=======
-	pvs = maker("public_visor", initPublicVisor, &sn, &ar, &disc)
-	vis = vinit.MakeModule("visor", vinit.DoNothing, logger, &up, &ebc, &ar, &disc, &sn, &pty,
-		&tr, &rt, &launch, &cli, &hvs, &ut, &pv, &pvs, &trs, &dmsgCtrl)
->>>>>>> 669dded0
+		&tr, &rt, &launch, &cli, &trs, &hvs, &ut, &pv, &pvs, &dmsgCtrl)
 
 	hv = maker("hypervisor", initHypervisor, &vis)
 }
@@ -204,29 +182,10 @@
 	return nil
 }
 
-<<<<<<< HEAD
 func initDmsg(ctx context.Context, v *Visor, log *logging.Logger) error {
 	if v.conf.Dmsg == nil {
 		// todo: this is preserved behavior from snet. Do we need it?
 		return nil
-=======
-func initSNet(ctx context.Context, v *Visor, log *logging.Logger) error {
-	nc := snet.NetworkConfigs{
-		Dmsg: v.conf.Dmsg,
-		STCP: v.conf.STCP,
-	}
-
-	conf := snet.Config{
-		PubKey:         v.conf.PK,
-		SecKey:         v.conf.SK,
-		ARClient:       v.arClient,
-		NetworkConfigs: nc,
-	}
-
-	n, err := snet.New(conf, v.ebc, v.MasterLogger())
-	if err != nil {
-		return err
->>>>>>> 669dded0
 	}
 	dmsgC := dmsgc.New(v.conf.PK, v.conf.SK, v.ebc, v.conf.Dmsg)
 
@@ -361,7 +320,7 @@
 
 func initTransportSetup(ctx context.Context, v *Visor, log *logging.Logger) error {
 	ctx, cancel := context.WithCancel(ctx)
-	ts, err := ts.NewTransportListener(ctx, v.conf, v.net.Dmsg(), v.tpM, v.MasterLogger())
+	ts, err := ts.NewTransportListener(ctx, v.conf, v.dmsgC, v.tpM, v.MasterLogger())
 	if err != nil {
 		cancel()
 		return err
