package visor

import (
	"context"
	"errors"
	"fmt"
	"net"
	"net/http"
	"sync"
	"time"

	"github.com/skycoin/dmsg"
	dmsgnetutil "github.com/skycoin/dmsg/netutil"

	"github.com/sirupsen/logrus"
	"github.com/skycoin/dmsg/cipher"
	"github.com/skycoin/dmsg/dmsgctrl"
	"github.com/skycoin/skycoin/src/util/logging"

	"github.com/skycoin/skywire/internal/utclient"
	"github.com/skycoin/skywire/internal/vpn"
	"github.com/skycoin/skywire/pkg/app/appdisc"
	"github.com/skycoin/skywire/pkg/app/appevent"
	"github.com/skycoin/skywire/pkg/app/appserver"
	"github.com/skycoin/skywire/pkg/app/launcher"
	"github.com/skycoin/skywire/pkg/routefinder/rfclient"
	"github.com/skycoin/skywire/pkg/router"
	"github.com/skycoin/skywire/pkg/setup/setupclient"
	"github.com/skycoin/skywire/pkg/skyenv"
	"github.com/skycoin/skywire/pkg/snet"
	"github.com/skycoin/skywire/pkg/snet/arclient"
	"github.com/skycoin/skywire/pkg/snet/directtp/tptypes"
	"github.com/skycoin/skywire/pkg/transport"
	"github.com/skycoin/skywire/pkg/transport/tpdclient"
	"github.com/skycoin/skywire/pkg/util/updater"
	"github.com/skycoin/skywire/pkg/visor/visorconfig"
	vinit "github.com/skycoin/skywire/pkg/visor/visorinit"
)

type visorCtxKey int

const visorKey visorCtxKey = iota

type runtimeErrsCtxKey int

const runtimeErrsKey runtimeErrsCtxKey = iota

// Visor initialization is split into modules, that can be initialized independently
// Modules are declared here as package-level variables, but also need to be registered
// in the modules system: they need init function and dependencies and their name to be set
// To add new piece of functionality to visor, you need to create a new module variable
// and register it properly in registerModules function
var (
	// Event broadcasting system
	ebc vinit.Module
	// visor updater
	up vinit.Module
	// Address resolver
	ar vinit.Module
	// App discovery
	disc vinit.Module
	// Snet (different network types)
	sn vinit.Module
	// dmsg pty: a remote terminal to the visor working over dmsg protocol
	pty vinit.Module
	// Transport setup
	tr vinit.Module
	// Routing system
	rt vinit.Module
	// Application launcer
	launch vinit.Module
	// CLI
	cli vinit.Module
	// hypervisors to control this visor
	hvs vinit.Module
	// Uptime tracker
	ut vinit.Module
	// Trusted visors
	trv vinit.Module
	// hypervisor module
	hv vinit.Module
	// dmsg ctrl
	dmsgCtrl vinit.Module
	// visor that groups all modules together
	vis vinit.Module
)

// register all modules: instantiate modules with correct names and dependencies, wrap init
// functions to have access to visor and runtime errors channel
func registerModules(logger *logging.MasterLogger) {
	// utility module maker, to avoid passing logger and wrapping each init function
	// in withVisorCtx
	maker := func(name string, f initFn, deps ...*vinit.Module) vinit.Module {
		return vinit.MakeModule(name, withInitCtx(f), logger, deps...)
	}
	up = maker("updater", initUpdater)
	ebc = maker("event_broadcaster", initEventBroadcaster)
	ar = maker("address_resolver", initAddressResolver)
	disc = maker("discovery", initDiscovery)
	sn = maker("snet", initSNet, &ar, &disc, &ebc)
	dmsgCtrl = maker("dmsg_ctrl", initDmsgCtrl, &sn)
	pty = maker("dmsg_pty", initDmsgpty, &sn)
	tr = maker("transport", initTransport, &sn, &ebc)
	rt = maker("router", initRouter, &tr, &sn)
	launch = maker("launcher", initLauncher, &ebc, &disc, &sn, &tr, &rt)
	cli = maker("cli", initCLI)
	hvs = maker("hypervisors", initHypervisors, &sn)
	ut = maker("uptime_tracker", initUptimeTracker)
	trv = maker("trusted_visors", initTrustedVisors, &tr)

	vis = vinit.MakeModule("visor", vinit.DoNothing, logger, &up, &ebc, &ar, &disc, &sn, &pty,
		&tr, &rt, &launch, &cli, &hvs, &ut, &trv, &dmsgCtrl)

	hv = maker("hypervisor", initHypervisor, &vis)
}

type initFn func(context.Context, *Visor, *logging.Logger) error

func initUpdater(ctx context.Context, v *Visor, log *logging.Logger) error {
	updater := updater.New(v.log, v.restartCtx, v.conf.Launcher.BinPath)

	v.initLock.Lock()
	defer v.initLock.Unlock()
	v.restartCtx.SetCheckDelay(time.Duration(v.conf.RestartCheckDelay))
	v.restartCtx.RegisterLogger(v.log)
	v.updater = updater
	return nil
}

func initEventBroadcaster(ctx context.Context, v *Visor, log *logging.Logger) error {
	const ebcTimeout = time.Second
	ebc := appevent.NewBroadcaster(log, ebcTimeout)
	v.pushCloseStack("event_broadcaster", ebc.Close)

	v.initLock.Lock()
	v.ebc = ebc
	v.initLock.Unlock()
	return nil
}

func initAddressResolver(ctx context.Context, v *Visor, log *logging.Logger) error {
	conf := v.conf.Transport

	arClient, err := arclient.NewHTTP(conf.AddressResolver, v.conf.PK, v.conf.SK)
	if err != nil {
		err := fmt.Errorf("failed to create address resolver client: %w", err)
		return err
	}
	v.initLock.Lock()
	v.arClient = arClient
	v.initLock.Unlock()
	return nil
}

func initDiscovery(ctx context.Context, v *Visor, log *logging.Logger) error {
	// Prepare app discovery factory.
	factory := appdisc.Factory{
		Log: v.MasterLogger().PackageLogger("app_discovery"),
	}

	conf := v.conf.Launcher

	if conf.Discovery != nil {
		factory.PK = v.conf.PK
		factory.SK = v.conf.SK
		factory.UpdateInterval = time.Duration(conf.Discovery.UpdateInterval)
		factory.ProxyDisc = conf.Discovery.ServiceDisc
	}
	v.initLock.Lock()
	v.serviceDisc = factory
	v.initLock.Unlock()
	return nil
}

func initSNet(ctx context.Context, v *Visor, log *logging.Logger) error {
	nc := snet.NetworkConfigs{
		Dmsg: v.conf.Dmsg,
		STCP: v.conf.STCP,
	}

	conf := snet.Config{
		PubKey:         v.conf.PK,
		SecKey:         v.conf.SK,
		ARClient:       v.arClient,
		NetworkConfigs: nc,
		ServiceDisc:    v.serviceDisc,
		PublicTrusted:  v.conf.PublicTrustedVisor,
	}

	n, err := snet.New(conf, v.ebc)
	if err != nil {
		return err
	}

	if err := n.Init(); err != nil {
		return err
	}
	v.pushCloseStack("snet", n.Close)

	v.initLock.Lock()
	v.net = n
	v.initLock.Unlock()
	return nil
}

func initDmsgCtrl(ctx context.Context, v *Visor, _ *logging.Logger) error {
	dmsgC := v.net.Dmsg()
	if dmsgC == nil {
		return nil
	}
	const dmsgTimeout = time.Second * 20
	logger := dmsgC.Logger().WithField("timeout", dmsgTimeout)
	logger.Info("Connecting to the dmsg network...")
	select {
	case <-time.After(dmsgTimeout):
		logger.Warn("Failed to connect to the dmsg network, will try again later.")
	case <-v.net.Dmsg().Ready():
		logger.Info("Connected to the dmsg network.")
	}
	// dmsgctrl setup
	cl, err := dmsgC.Listen(skyenv.DmsgCtrlPort)
	if err != nil {
		return err
	}
	v.pushCloseStack("snet.dmsgctrl", cl.Close)

	dmsgctrl.ServeListener(cl, 0)
	return nil
}

func initTransport(ctx context.Context, v *Visor, log *logging.Logger) error {
	conf := v.conf.Transport

	tpdC, err := connectToTpDisc(v)
	if err != nil {
		err := fmt.Errorf("failed to create transport discovery client: %w", err)
		return err
	}

	var logS transport.LogStore
	switch conf.LogStore.Type {
	case visorconfig.FileLogStore:
		logS, err = transport.FileTransportLogStore(conf.LogStore.Location)
		if err != nil {
			err := fmt.Errorf("failed to create %s log store: %w", visorconfig.FileLogStore, err)
			return err
		}
	case visorconfig.MemoryLogStore:
		logS = transport.InMemoryTransportLogStore()
	default:
		err := fmt.Errorf("invalid log store type: %s", conf.LogStore.Type)
		return err
	}

	tpMConf := transport.ManagerConfig{
		PubKey:          v.conf.PK,
		SecKey:          v.conf.SK,
		DefaultVisors:   conf.TrustedVisors,
		DiscoveryClient: tpdC,
		LogStore:        logS,
	}
	managerLogger := v.MasterLogger().PackageLogger("transport_manager")
	tpM, err := transport.NewManager(managerLogger, v.net, &tpMConf)
	if err != nil {
		err := fmt.Errorf("failed to start transport manager: %w", err)
		return err
	}

	tpM.OnAfterTPClosed(func(network, addr string) {
		if network == tptypes.STCPR && addr != "" {
			data := appevent.TCPCloseData{RemoteNet: network, RemoteAddr: addr}
			event := appevent.NewEvent(appevent.TCPClose, data)
			if err := v.ebc.Broadcast(context.Background(), event); err != nil {
				v.log.WithError(err).Errorln("Failed to broadcast TCPClose event")
			}
		}
	})

	ctx, cancel := context.WithCancel(context.Background())
	wg := new(sync.WaitGroup)
	wg.Add(1)

	go func() {
		defer wg.Done()
		tpM.Serve(ctx)
	}()

	v.pushCloseStack("transport.manager", func() error {
		cancel()
		err := tpM.Close()
		wg.Wait()
		return err
	})

	v.initLock.Lock()
	v.tpM = tpM
	v.initLock.Unlock()
	return nil
}

func initRouter(ctx context.Context, v *Visor, log *logging.Logger) error {
	conf := v.conf.Routing
	rfClient := rfclient.NewHTTP(conf.RouteFinder, time.Duration(conf.RouteFinderTimeout))

	rConf := router.Config{
		Logger:           v.MasterLogger().PackageLogger("router"),
		PubKey:           v.conf.PK,
		SecKey:           v.conf.SK,
		TransportManager: v.tpM,
		RouteFinder:      rfClient,
		RouteGroupDialer: setupclient.NewSetupNodeDialer(),
		SetupNodes:       conf.SetupNodes,
		RulesGCInterval:  0, // TODO
		MinHops:          v.conf.Routing.MinHops,
	}

	r, err := router.New(v.net, &rConf)
	if err != nil {
		err := fmt.Errorf("failed to create router: %w", err)
		return err
	}

	// todo: this piece is somewhat ugly and inherited from the times when init was
	// calling init functions sequentially
	// It is probably a hack to run init
	// "somewhat concurrently", where the heaviest init functions will be partially concurrent

	// to avoid this we can:
	// either introduce some kind of "task" functionality that abstracts out
	// something that has to be run concurrent to the init, and check on their status
	// stop in close functions, etc

	// or, we can completely rely on the module system, and just wait for everything
	// in init functions, instead of spawning more goroutines.
	// but, even though modules themselves are concurrent this can introduce some
	// performance penalties, because dependencies will be waiting on complete init

	// leaving as it is until future requirements about init and modules are known

	serveCtx, cancel := context.WithCancel(context.Background())
	wg := new(sync.WaitGroup)
	wg.Add(1)

	go func() {
		defer wg.Done()
		runtimeErrors := getErrors(ctx)
		if err := r.Serve(serveCtx); err != nil {
			runtimeErrors <- fmt.Errorf("serve router stopped: %w", err)
		}
	}()

	v.pushCloseStack("router.serve", func() error {
		cancel()
		err := r.Close()
		wg.Wait()
		return err
	})

	v.initLock.Lock()
	v.rfClient = rfClient
	v.router = r
	v.initLock.Unlock()

	return nil
}

func initLauncher(ctx context.Context, v *Visor, log *logging.Logger) error {
	conf := v.conf.Launcher

	// Prepare proc manager.
	procM, err := appserver.NewProcManager(v.MasterLogger(), &v.serviceDisc, v.ebc, conf.ServerAddr)
	if err != nil {
		err := fmt.Errorf("failed to start proc_manager: %w", err)
		return err
	}

	v.pushCloseStack("launcher.proc_manager", procM.Close)

	// Prepare launcher.
	launchConf := launcher.Config{
		VisorPK:    v.conf.PK,
		Apps:       conf.Apps,
		ServerAddr: conf.ServerAddr,
		BinPath:    conf.BinPath,
		LocalPath:  conf.LocalPath,
	}

	launchLog := v.MasterLogger().PackageLogger("launcher")

	launch, err := launcher.NewLauncher(launchLog, launchConf, v.net.Dmsg(), v.router, procM)
	if err != nil {
		err := fmt.Errorf("failed to start launcher: %w", err)
		return err
	}

	err = launch.AutoStart(launcher.EnvMap{
		skyenv.VPNClientName: vpnEnvMaker(v.conf, v.net, v.tpM.STCPRRemoteAddrs()),
		skyenv.VPNServerName: vpnEnvMaker(v.conf, v.net, nil),
	})

	if err != nil {
		err := fmt.Errorf("failed to autostart apps: %w", err)
		return err
	}

	v.initLock.Lock()
	v.procM = procM
	v.appL = launch
	v.initLock.Unlock()

	return nil
}

// Make an env maker function for vpn application
func vpnEnvMaker(conf *visorconfig.V1, n *snet.Network, tpRemoteAddrs []string) launcher.EnvMaker {
	return launcher.EnvMaker(func() ([]string, error) {
		var envCfg vpn.DirectRoutesEnvConfig

		if conf.Dmsg != nil {
			envCfg.DmsgDiscovery = conf.Dmsg.Discovery

			r := dmsgnetutil.NewRetrier(logrus.New(), 1*time.Second, 10*time.Second, 0, 1)
			err := r.Do(context.Background(), func() error {
				for _, ses := range n.Dmsg().AllSessions() {
					envCfg.DmsgServers = append(envCfg.DmsgServers, ses.RemoteTCPAddr().String())
				}

				if len(envCfg.DmsgServers) == 0 {
					return errors.New("no dmsg servers found")
				}

				return nil
			})

			if err != nil {
				return nil, fmt.Errorf("error getting Dmsg servers: %w", err)
			}
		}

		if conf.Transport != nil {
			envCfg.TPDiscovery = conf.Transport.Discovery
			envCfg.AddressResolver = conf.Transport.AddressResolver
		}

		if conf.Routing != nil {
			envCfg.RF = conf.Routing.RouteFinder
		}

		if conf.UptimeTracker != nil {
			envCfg.UptimeTracker = conf.UptimeTracker.Addr
		}

		if conf.STCP != nil && len(conf.STCP.PKTable) != 0 {
			envCfg.STCPTable = conf.STCP.PKTable
		}

		envCfg.TPRemoteIPs = tpRemoteAddrs

		envMap := vpn.AppEnvArgs(envCfg)

		envs := make([]string, 0, len(envMap))
		for k, v := range envMap {
			envs = append(envs, fmt.Sprintf("%s=%s", k, v))
		}

		return envs, nil
	})
}

func initCLI(ctx context.Context, v *Visor, log *logging.Logger) error {
	if v.conf.CLIAddr == "" {
		v.log.Info("'cli_addr' is not configured, skipping.")
		return nil
	}

	cliL, err := net.Listen("tcp", v.conf.CLIAddr)
	if err != nil {
		return err
	}

	v.pushCloseStack("cli.listener", cliL.Close)

	rpcS, err := newRPCServer(v, "CLI")
	if err != nil {
		err := fmt.Errorf("failed to start rpc server for cli: %w", err)
		return err
	}
	go rpcS.Accept(cliL) // We do not use sync.WaitGroup here as it will never return anyway.

	return nil
}

func initHypervisors(ctx context.Context, v *Visor, log *logging.Logger) error {
	hvErrs := make(map[cipher.PubKey]chan error, len(v.conf.Hypervisors))
	for _, hv := range v.conf.Hypervisors {
		hvErrs[hv] = make(chan error, 1)
	}

	for hvPK, hvErrs := range hvErrs {
		log := v.MasterLogger().PackageLogger("hypervisor_client").WithField("hypervisor_pk", hvPK)

		addr := dmsg.Addr{PK: hvPK, Port: skyenv.DmsgHypervisorPort}
		rpcS, err := newRPCServer(v, addr.PK.String()[:shortHashLen])
		if err != nil {
			err := fmt.Errorf("failed to start RPC server for hypervisor %s: %w", hvPK, err)
			return err
		}

		ctx, cancel := context.WithCancel(context.Background())
		wg := new(sync.WaitGroup)
		wg.Add(1)

		go func(hvErrs chan error) {
			defer wg.Done()
			ServeRPCClient(ctx, log, v.net, rpcS, addr, hvErrs)
		}(hvErrs)

		v.pushCloseStack("hypervisor."+hvPK.String()[:shortHashLen], func() error {
			cancel()
			wg.Wait()
			return nil
		})
	}

	return nil
}

func initUptimeTracker(ctx context.Context, v *Visor, log *logging.Logger) error {
	const tickDuration = 1 * time.Minute

	conf := v.conf.UptimeTracker

	if conf == nil {
		v.log.Info("'uptime_tracker' is not configured, skipping.")
		return nil
	}

	ut, err := utclient.NewHTTP(conf.Addr, v.conf.PK, v.conf.SK)
	if err != nil {
		// TODO(evanlinjin): We should design utclient to retry automatically instead of returning error.
		v.log.WithError(err).Warn("Failed to connect to uptime tracker.")
		return nil
	}

	ticker := time.NewTicker(tickDuration)

	go func() {
		for range ticker.C {
			ctx := context.Background()
			if err := ut.UpdateVisorUptime(ctx); err != nil {
				log.WithError(err).Warn("Failed to update visor uptime.")
			}
		}
	}()

	v.pushCloseStack("uptime_tracker", func() error {
		ticker.Stop()
		return nil
	})

	v.initLock.Lock()
	v.uptimeTracker = ut
	v.initLock.Unlock()

	return nil
}

func initTrustedVisors(ctx context.Context, v *Visor, log *logging.Logger) error {
	const trustedVisorsTransportType = tptypes.STCPR

	go func() {
		time.Sleep(transport.TrustedVisorsDelay)
		for _, pk := range v.tpM.Conf.DefaultVisors {
			v.log.WithField("pk", pk).Infof("Adding trusted visor")

			if _, err := v.tpM.SaveTransport(context.Background(), pk, trustedVisorsTransportType, transport.LabelAutomatic); err != nil {
				v.log.
					WithError(err).
					WithField("pk", pk).
					WithField("type", trustedVisorsTransportType).
					Warnf("Failed to add transport to trusted visor via")
			} else {
				v.log.
					WithField("pk", pk).
					WithField("type", trustedVisorsTransportType).
					Infof("Added transport to trusted visor")
			}
		}
	}()

	return nil
}

func initHypervisor(_ context.Context, v *Visor, log *logging.Logger) error {
	v.log.Infof("Initializing hypervisor")

	ctx, cancel := context.WithCancel(context.Background())

	conf := *v.conf.Hypervisor
	conf.PK = v.conf.PK
	conf.SK = v.conf.SK
	conf.DmsgDiscovery = v.conf.Dmsg.Discovery

	// Prepare hypervisor.
	hv, err := New(conf, v, v.net.Dmsg())
	if err != nil {
		v.log.Fatalln("Failed to start hypervisor:", err)
	}

	hv.serveDmsg(ctx, v.log)

	// Serve HTTP(s).
	v.log.WithField("addr", conf.HTTPAddr).
		WithField("tls", conf.EnableTLS).
		Info("Serving hypervisor...")

	go func() {
		if handler := hv.HTTPHandler(); conf.EnableTLS {
			err = http.ListenAndServeTLS(conf.HTTPAddr, conf.TLSCertFile, conf.TLSKeyFile, handler)
		} else {
			err = http.ListenAndServe(conf.HTTPAddr, handler)
		}

		if err != nil {
			v.log.WithError(err).Fatal("Hypervisor exited with error.")
		}

		cancel()
	}()

	v.log.Infof("Hypervisor initialized")

	return nil
}

func connectToTpDisc(v *Visor) (transport.DiscoveryClient, error) {
	const (
		initBO = 1 * time.Second
		maxBO  = 10 * time.Second
		// trying till success
		tries  = 0
		factor = 1
	)

	conf := v.conf.Transport

	log := v.MasterLogger().PackageLogger("tp_disc_retrier")
	tpdCRetrier := dmsgnetutil.NewRetrier(log,
		initBO, maxBO, tries, factor)

	var tpdC transport.DiscoveryClient
	retryFunc := func() error {
		var err error
		tpdC, err = tpdclient.NewHTTP(conf.Discovery, v.conf.PK, v.conf.SK)
		if err != nil {
			log.WithError(err).Error("Failed to connect to transport discovery, retrying...")
			return err
		}

		return nil
	}

	if err := tpdCRetrier.Do(context.Background(), retryFunc); err != nil {
		return nil, err
	}

	return tpdC, nil
}

<<<<<<< HEAD
func serveDmsg(ctx context.Context, log *logging.Logger, hv *Hypervisor, conf hypervisorconfig.Config) {
	go func() {
		if err := hv.ServeRPC(ctx, conf.DmsgPort); err != nil {
			l := log.WithError(err)
			if errors.Is(err, dmsg.ErrEntityClosed) {
				l.Errorln("Failed to serve RPC client over dmsg.")
			} else {
				l.Fatalln("Failed to serve RPC client over dmsg.")
			}
=======
// ErrNoVisorInCtx is returned when visor is not set in module initialization context
var ErrNoVisorInCtx = errors.New("visor not set in module initialization context")

// ErrNoErrorsCtx is returned when errors channel is not set in module initialization context
var ErrNoErrorsCtx = errors.New("errors not set in module initialization context")

// withInitCtx wraps init function and returns a hook that can be used in
// the module system
// Passed context should have visor value under visorKey key, this visor will be used
// in the passed function
// Passed context should have errors channel for module runtime errors. It can be accessed
// through a function call
func withInitCtx(f initFn) vinit.Hook {
	return func(ctx context.Context, log *logging.Logger) error {
		val := ctx.Value(visorKey)
		v, ok := val.(*Visor)
		if !ok && v == nil {
			return ErrNoVisorInCtx
>>>>>>> f6550c50
		}
		val = ctx.Value(runtimeErrsKey)
		errs, ok := val.(chan error)
		if !ok && errs == nil {
			return ErrNoErrorsCtx
		}
		return f(ctx, v, log)
	}
}

func getErrors(ctx context.Context) chan error {
	val := ctx.Value(runtimeErrsKey)
	errs, ok := val.(chan error)
	if !ok && errs == nil {
		// ok to panic because with check for this value in withInitCtx
		// probably will never be reached, but better than generic NPE just in case
		panic("runtime errors channel is not set in context")
	}
	return errs
}<|MERGE_RESOLUTION|>--- conflicted
+++ resolved
@@ -667,17 +667,6 @@
 	return tpdC, nil
 }
 
-<<<<<<< HEAD
-func serveDmsg(ctx context.Context, log *logging.Logger, hv *Hypervisor, conf hypervisorconfig.Config) {
-	go func() {
-		if err := hv.ServeRPC(ctx, conf.DmsgPort); err != nil {
-			l := log.WithError(err)
-			if errors.Is(err, dmsg.ErrEntityClosed) {
-				l.Errorln("Failed to serve RPC client over dmsg.")
-			} else {
-				l.Fatalln("Failed to serve RPC client over dmsg.")
-			}
-=======
 // ErrNoVisorInCtx is returned when visor is not set in module initialization context
 var ErrNoVisorInCtx = errors.New("visor not set in module initialization context")
 
@@ -696,7 +685,6 @@
 		v, ok := val.(*Visor)
 		if !ok && v == nil {
 			return ErrNoVisorInCtx
->>>>>>> f6550c50
 		}
 		val = ctx.Value(runtimeErrsKey)
 		errs, ok := val.(chan error)
