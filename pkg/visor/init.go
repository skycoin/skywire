--- conflicted
+++ resolved
@@ -65,97 +65,6 @@
 	return report(nil)
 }
 
-<<<<<<< HEAD
-=======
-func initDmsgpty(v *Visor) bool {
-	report := v.makeReporter("dmsgpty")
-	conf := v.conf.Dmsgpty
-
-	if conf == nil {
-		v.log.Info("'dmsgpty' is not configured, skipping.")
-		return report(nil)
-	}
-
-	// Unlink dmsg socket files (just in case).
-	if conf.CLINet == "unix" {
-		if err := UnlinkSocketFiles(v.conf.Dmsgpty.CLIAddr); err != nil {
-			return report(err)
-		}
-	}
-
-	var wl dmsgpty.Whitelist
-	if conf.AuthFile == "" {
-		wl = dmsgpty.NewMemoryWhitelist()
-	} else {
-		var err error
-		if wl, err = dmsgpty.NewJSONFileWhiteList(v.conf.Dmsgpty.AuthFile); err != nil {
-			return report(err)
-		}
-	}
-
-	dmsgC := v.net.Dmsg()
-	if dmsgC == nil {
-		return report(errors.New("cannot create dmsgpty with nil dmsg client"))
-	}
-
-	pty := dmsgpty.NewHost(dmsgC, wl)
-
-	if ptyPort := conf.Port; ptyPort != 0 {
-
-		ctx, cancel := context.WithCancel(context.Background())
-		wg := new(sync.WaitGroup)
-		wg.Add(1)
-
-		go func() {
-			defer wg.Done()
-			if err := pty.ListenAndServe(ctx, ptyPort); err != nil {
-				report(fmt.Errorf("listen and serve stopped: %w", err))
-			}
-		}()
-
-		v.pushCloseStack("dmsgpty.serve", func() bool {
-			cancel()
-			wg.Wait()
-			return report(nil)
-		})
-	}
-
-	if conf.CLINet != "" {
-		if conf.CLINet == "unix" {
-			if err := os.MkdirAll(filepath.Dir(conf.CLIAddr), ownerRWX); err != nil {
-				return report(fmt.Errorf("failed to prepare unix file for dmsgpty cli listener: %w", err))
-			}
-		}
-
-		cliL, err := net.Listen(conf.CLINet, conf.CLIAddr)
-		if err != nil {
-			return report(fmt.Errorf("failed to start dmsgpty cli listener: %w", err))
-		}
-
-		ctx, cancel := context.WithCancel(context.Background())
-		wg := new(sync.WaitGroup)
-		wg.Add(1)
-
-		go func() {
-			defer wg.Done()
-			if err := pty.ServeCLI(ctx, cliL); err != nil {
-				report(fmt.Errorf("serve cli stopped: %w", err))
-			}
-		}()
-
-		v.pushCloseStack("dmsgpty.cli", func() bool {
-			cancel()
-			ok := report(cliL.Close())
-			wg.Wait()
-			return ok
-		})
-	}
-
-	v.pty = pty
-	return report(nil)
-}
-
->>>>>>> 1505b8b4
 func initTransport(v *Visor) bool {
 	report := v.makeReporter("transport")
 	conf := v.conf.Transport
@@ -303,11 +212,7 @@
 	return report(nil)
 }
 
-<<<<<<< HEAD
-func makeVPNEnvs(conf *Config, n *snet.Network) ([]string, error) {
-=======
-func makeVPNEnvs(conf *visorconfig.V1, n *snet.Network) []string {
->>>>>>> 1505b8b4
+func makeVPNEnvs(conf *visorconfig.V1, n *snet.Network) ([]string, error) {
 	var envCfg vpn.DirectRoutesEnvConfig
 
 	if conf.Dmsg != nil {
