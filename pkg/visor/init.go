package visor

import (
	"context"
	"errors"
	"fmt"
	"net"
	"net/http"
	"strconv"
	"sync"
	"time"

	"github.com/skycoin/dmsg"
	dmsgnetutil "github.com/skycoin/dmsg/netutil"

	"github.com/sirupsen/logrus"
	"github.com/skycoin/dmsg/cipher"
	"github.com/skycoin/dmsg/dmsgctrl"
	"github.com/skycoin/skycoin/src/util/logging"

	"github.com/skycoin/skywire/internal/utclient"
	"github.com/skycoin/skywire/internal/vpn"
	"github.com/skycoin/skywire/pkg/app/appdisc"
	"github.com/skycoin/skywire/pkg/app/appevent"
	"github.com/skycoin/skywire/pkg/app/appserver"
	"github.com/skycoin/skywire/pkg/app/launcher"
	"github.com/skycoin/skywire/pkg/routefinder/rfclient"
	"github.com/skycoin/skywire/pkg/router"
	"github.com/skycoin/skywire/pkg/servicedisc"
	"github.com/skycoin/skywire/pkg/setup/setupclient"
	"github.com/skycoin/skywire/pkg/skyenv"
	"github.com/skycoin/skywire/pkg/snet"
	"github.com/skycoin/skywire/pkg/snet/arclient"
	"github.com/skycoin/skywire/pkg/snet/directtp/tptypes"
	"github.com/skycoin/skywire/pkg/transport"
	ts "github.com/skycoin/skywire/pkg/transport/setup"
	"github.com/skycoin/skywire/pkg/transport/tpdclient"
	"github.com/skycoin/skywire/pkg/util/netutil"
	"github.com/skycoin/skywire/pkg/util/updater"
	"github.com/skycoin/skywire/pkg/visor/visorconfig"
	vinit "github.com/skycoin/skywire/pkg/visor/visorinit"
)

type visorCtxKey int

const visorKey visorCtxKey = iota

type runtimeErrsCtxKey int

const runtimeErrsKey runtimeErrsCtxKey = iota

// Visor initialization is split into modules, that can be initialized independently
// Modules are declared here as package-level variables, but also need to be registered
// in the modules system: they need init function and dependencies and their name to be set
// To add new piece of functionality to visor, you need to create a new module variable
// and register it properly in registerModules function
var (
	// Event broadcasting system
	ebc vinit.Module
	// visor updater
	up vinit.Module
	// Address resolver
	ar vinit.Module
	// App discovery
	disc vinit.Module
	// Snet (different network types)
	sn vinit.Module
	// dmsg pty: a remote terminal to the visor working over dmsg protocol
	pty vinit.Module
	// Transport manager
	tr vinit.Module
	// Transport setup
	trs vinit.Module
	// Routing system
	rt vinit.Module
	// Application launcer
	launch vinit.Module
	// CLI
	cli vinit.Module
	// hypervisors to control this visor
	hvs vinit.Module
	// Uptime tracker
	ut vinit.Module
	// Public visors: automatically establish connections to public visors
	pvs vinit.Module
	// Public visor: advertise current visor as public
	pv vinit.Module
	// hypervisor module
	hv vinit.Module
	// dmsg ctrl
	dmsgCtrl vinit.Module
	// visor that groups all modules together
	vis vinit.Module
)

// register all modules: instantiate modules with correct names and dependencies, wrap init
// functions to have access to visor and runtime errors channel
func registerModules(logger *logging.MasterLogger) {
	// utility module maker, to avoid passing logger and wrapping each init function
	// in withVisorCtx
	maker := func(name string, f initFn, deps ...*vinit.Module) vinit.Module {
		return vinit.MakeModule(name, withInitCtx(f), logger, deps...)
	}
	up = maker("updater", initUpdater)
	ebc = maker("event_broadcaster", initEventBroadcaster)
	ar = maker("address_resolver", initAddressResolver)
	disc = maker("discovery", initDiscovery)
	sn = maker("snet", initSNet, &ar, &disc, &ebc)
	dmsgCtrl = maker("dmsg_ctrl", initDmsgCtrl, &sn)
	pty = maker("dmsg_pty", initDmsgpty, &sn)
	tr = maker("transport", initTransport, &sn, &ebc)
	trs = maker("transport_setup", initTransportSetup, &sn, &tr)
	rt = maker("router", initRouter, &tr, &sn)
	launch = maker("launcher", initLauncher, &ebc, &disc, &sn, &tr, &rt)
	cli = maker("cli", initCLI)
	hvs = maker("hypervisors", initHypervisors, &sn)
	ut = maker("uptime_tracker", initUptimeTracker)
	pv = maker("public_visors", initPublicVisors, &tr)
	pvs = maker("public_visor", initPublicVisor, &sn, &ar, &disc)
	vis = vinit.MakeModule("visor", vinit.DoNothing, logger, &up, &ebc, &ar, &disc, &sn, &pty,
<<<<<<< HEAD
		&tr, &trs, &rt, &launch, &cli, &hvs, &ut, &trv, &dmsgCtrl)
=======
		&tr, &rt, &launch, &cli, &hvs, &ut, &pv, &pvs, &dmsgCtrl)
>>>>>>> 944474cc

	hv = maker("hypervisor", initHypervisor, &vis)
}

type initFn func(context.Context, *Visor, *logging.Logger) error

func initUpdater(ctx context.Context, v *Visor, log *logging.Logger) error {
	updater := updater.New(v.log, v.restartCtx, v.conf.Launcher.BinPath)

	v.initLock.Lock()
	defer v.initLock.Unlock()
	v.restartCtx.SetCheckDelay(time.Duration(v.conf.RestartCheckDelay))
	v.restartCtx.RegisterLogger(v.log)
	v.updater = updater
	return nil
}

func initEventBroadcaster(ctx context.Context, v *Visor, log *logging.Logger) error {
	const ebcTimeout = time.Second
	ebc := appevent.NewBroadcaster(log, ebcTimeout)
	v.pushCloseStack("event_broadcaster", ebc.Close)

	v.initLock.Lock()
	v.ebc = ebc
	v.initLock.Unlock()
	return nil
}

func initAddressResolver(ctx context.Context, v *Visor, log *logging.Logger) error {
	conf := v.conf.Transport

	arClient, err := arclient.NewHTTP(conf.AddressResolver, v.conf.PK, v.conf.SK)
	if err != nil {
		err := fmt.Errorf("failed to create address resolver client: %w", err)
		return err
	}
	v.initLock.Lock()
	v.arClient = arClient
	v.initLock.Unlock()
	return nil
}

func initDiscovery(ctx context.Context, v *Visor, log *logging.Logger) error {
	// Prepare app discovery factory.
	factory := appdisc.Factory{
		Log: v.MasterLogger().PackageLogger("app_discovery"),
	}

	conf := v.conf.Launcher

	if conf.Discovery != nil {
		factory.PK = v.conf.PK
		factory.SK = v.conf.SK
		factory.UpdateInterval = time.Duration(conf.Discovery.UpdateInterval)
		factory.ProxyDisc = conf.Discovery.ServiceDisc
	}
	v.initLock.Lock()
	v.serviceDisc = factory
	v.initLock.Unlock()
	return nil
}

func initSNet(ctx context.Context, v *Visor, log *logging.Logger) error {
	nc := snet.NetworkConfigs{
		Dmsg: v.conf.Dmsg,
		STCP: v.conf.STCP,
	}

	conf := snet.Config{
		PubKey:         v.conf.PK,
		SecKey:         v.conf.SK,
		ARClient:       v.arClient,
		NetworkConfigs: nc,
	}

	n, err := snet.New(conf, v.ebc)
	if err != nil {
		return err
	}

	if err := n.Init(); err != nil {
		return err
	}
	v.pushCloseStack("snet", n.Close)

	v.initLock.Lock()
	v.net = n
	v.initLock.Unlock()
	return nil
}

func initDmsgCtrl(ctx context.Context, v *Visor, _ *logging.Logger) error {
	dmsgC := v.net.Dmsg()
	if dmsgC == nil {
		return nil
	}
	const dmsgTimeout = time.Second * 20
	logger := dmsgC.Logger().WithField("timeout", dmsgTimeout)
	logger.Info("Connecting to the dmsg network...")
	select {
	case <-time.After(dmsgTimeout):
		logger.Warn("Failed to connect to the dmsg network, will try again later.")
	case <-v.net.Dmsg().Ready():
		logger.Info("Connected to the dmsg network.")
	}
	// dmsgctrl setup
	cl, err := dmsgC.Listen(skyenv.DmsgCtrlPort)
	if err != nil {
		return err
	}
	v.pushCloseStack("snet.dmsgctrl", cl.Close)

	dmsgctrl.ServeListener(cl, 0)
	return nil
}

func initTransport(ctx context.Context, v *Visor, log *logging.Logger) error {
	conf := v.conf.Transport

	tpdC, err := connectToTpDisc(v)
	if err != nil {
		err := fmt.Errorf("failed to create transport discovery client: %w", err)
		return err
	}

	var logS transport.LogStore
	switch conf.LogStore.Type {
	case visorconfig.FileLogStore:
		logS, err = transport.FileTransportLogStore(conf.LogStore.Location)
		if err != nil {
			err := fmt.Errorf("failed to create %s log store: %w", visorconfig.FileLogStore, err)
			return err
		}
	case visorconfig.MemoryLogStore:
		logS = transport.InMemoryTransportLogStore()
	default:
		err := fmt.Errorf("invalid log store type: %s", conf.LogStore.Type)
		return err
	}

	tpMConf := transport.ManagerConfig{
		PubKey:          v.conf.PK,
		SecKey:          v.conf.SK,
		DiscoveryClient: tpdC,
		LogStore:        logS,
	}
	managerLogger := v.MasterLogger().PackageLogger("transport_manager")
	tpM, err := transport.NewManager(managerLogger, v.net, &tpMConf)
	if err != nil {
		err := fmt.Errorf("failed to start transport manager: %w", err)
		return err
	}

	tpM.OnAfterTPClosed(func(network, addr string) {
		if network == tptypes.STCPR && addr != "" {
			data := appevent.TCPCloseData{RemoteNet: network, RemoteAddr: addr}
			event := appevent.NewEvent(appevent.TCPClose, data)
			if err := v.ebc.Broadcast(context.Background(), event); err != nil {
				v.log.WithError(err).Errorln("Failed to broadcast TCPClose event")
			}
		}
	})

	ctx, cancel := context.WithCancel(context.Background())
	wg := new(sync.WaitGroup)
	wg.Add(1)

	go func() {
		defer wg.Done()
		tpM.Serve(ctx)
	}()

	v.pushCloseStack("transport.manager", func() error {
		cancel()
		err := tpM.Close()
		wg.Wait()
		return err
	})

	v.initLock.Lock()
	v.tpM = tpM
	v.initLock.Unlock()
	return nil
}

func initTransportSetup(ctx context.Context, v *Visor, log *logging.Logger) error {
	ctx, cancel := context.WithCancel(ctx)
	ts, err := ts.NewTransportListener(ctx, v.conf, v.net.Dmsg(), v.tpM)
	if err != nil {
		cancel()
		return err
	}
	go ts.Serve(ctx)
	v.pushCloseStack("transport_setup.rpc", func() error {
		cancel()
		return nil
	})
	return nil
}

func initRouter(ctx context.Context, v *Visor, log *logging.Logger) error {
	conf := v.conf.Routing
	rfClient := rfclient.NewHTTP(conf.RouteFinder, time.Duration(conf.RouteFinderTimeout))

	rConf := router.Config{
		Logger:           v.MasterLogger().PackageLogger("router"),
		PubKey:           v.conf.PK,
		SecKey:           v.conf.SK,
		TransportManager: v.tpM,
		RouteFinder:      rfClient,
		RouteGroupDialer: setupclient.NewSetupNodeDialer(),
		SetupNodes:       conf.SetupNodes,
		RulesGCInterval:  0, // TODO
		MinHops:          v.conf.Routing.MinHops,
	}

	r, err := router.New(v.net, &rConf)
	if err != nil {
		err := fmt.Errorf("failed to create router: %w", err)
		return err
	}

	// todo: this piece is somewhat ugly and inherited from the times when init was
	// calling init functions sequentially
	// It is probably a hack to run init
	// "somewhat concurrently", where the heaviest init functions will be partially concurrent

	// to avoid this we can:
	// either introduce some kind of "task" functionality that abstracts out
	// something that has to be run concurrent to the init, and check on their status
	// stop in close functions, etc

	// or, we can completely rely on the module system, and just wait for everything
	// in init functions, instead of spawning more goroutines.
	// but, even though modules themselves are concurrent this can introduce some
	// performance penalties, because dependencies will be waiting on complete init

	// leaving as it is until future requirements about init and modules are known

	serveCtx, cancel := context.WithCancel(context.Background())
	wg := new(sync.WaitGroup)
	wg.Add(1)

	go func() {
		defer wg.Done()
		runtimeErrors := getErrors(ctx)
		if err := r.Serve(serveCtx); err != nil {
			runtimeErrors <- fmt.Errorf("serve router stopped: %w", err)
		}
	}()

	v.pushCloseStack("router.serve", func() error {
		cancel()
		err := r.Close()
		wg.Wait()
		return err
	})

	v.initLock.Lock()
	v.rfClient = rfClient
	v.router = r
	v.initLock.Unlock()

	return nil
}

func initLauncher(ctx context.Context, v *Visor, log *logging.Logger) error {
	conf := v.conf.Launcher

	// Prepare proc manager.
	procM, err := appserver.NewProcManager(v.MasterLogger(), &v.serviceDisc, v.ebc, conf.ServerAddr)
	if err != nil {
		err := fmt.Errorf("failed to start proc_manager: %w", err)
		return err
	}

	v.pushCloseStack("launcher.proc_manager", procM.Close)

	// Prepare launcher.
	launchConf := launcher.Config{
		VisorPK:    v.conf.PK,
		Apps:       conf.Apps,
		ServerAddr: conf.ServerAddr,
		BinPath:    conf.BinPath,
		LocalPath:  conf.LocalPath,
	}

	launchLog := v.MasterLogger().PackageLogger("launcher")

	launch, err := launcher.NewLauncher(launchLog, launchConf, v.net.Dmsg(), v.router, procM)
	if err != nil {
		err := fmt.Errorf("failed to start launcher: %w", err)
		return err
	}

	err = launch.AutoStart(launcher.EnvMap{
		skyenv.VPNClientName: vpnEnvMaker(v.conf, v.net, v.tpM.STCPRRemoteAddrs()),
		skyenv.VPNServerName: vpnEnvMaker(v.conf, v.net, nil),
	})

	if err != nil {
		err := fmt.Errorf("failed to autostart apps: %w", err)
		return err
	}

	v.initLock.Lock()
	v.procM = procM
	v.appL = launch
	v.initLock.Unlock()

	return nil
}

// Make an env maker function for vpn application
func vpnEnvMaker(conf *visorconfig.V1, n *snet.Network, tpRemoteAddrs []string) launcher.EnvMaker {
	return launcher.EnvMaker(func() ([]string, error) {
		var envCfg vpn.DirectRoutesEnvConfig

		if conf.Dmsg != nil {
			envCfg.DmsgDiscovery = conf.Dmsg.Discovery

			r := dmsgnetutil.NewRetrier(logrus.New(), 1*time.Second, 10*time.Second, 0, 1)
			err := r.Do(context.Background(), func() error {
				for _, ses := range n.Dmsg().AllSessions() {
					envCfg.DmsgServers = append(envCfg.DmsgServers, ses.RemoteTCPAddr().String())
				}

				if len(envCfg.DmsgServers) == 0 {
					return errors.New("no dmsg servers found")
				}

				return nil
			})

			if err != nil {
				return nil, fmt.Errorf("error getting Dmsg servers: %w", err)
			}
		}

		if conf.Transport != nil {
			envCfg.TPDiscovery = conf.Transport.Discovery
			envCfg.AddressResolver = conf.Transport.AddressResolver
		}

		if conf.Routing != nil {
			envCfg.RF = conf.Routing.RouteFinder
		}

		if conf.UptimeTracker != nil {
			envCfg.UptimeTracker = conf.UptimeTracker.Addr
		}

		if conf.STCP != nil && len(conf.STCP.PKTable) != 0 {
			envCfg.STCPTable = conf.STCP.PKTable
		}

		envCfg.TPRemoteIPs = tpRemoteAddrs

		envMap := vpn.AppEnvArgs(envCfg)

		envs := make([]string, 0, len(envMap))
		for k, v := range envMap {
			envs = append(envs, fmt.Sprintf("%s=%s", k, v))
		}

		return envs, nil
	})
}

func initCLI(ctx context.Context, v *Visor, log *logging.Logger) error {
	if v.conf.CLIAddr == "" {
		v.log.Info("'cli_addr' is not configured, skipping.")
		return nil
	}

	cliL, err := net.Listen("tcp", v.conf.CLIAddr)
	if err != nil {
		return err
	}

	v.pushCloseStack("cli.listener", cliL.Close)

	rpcS, err := newRPCServer(v, "CLI")
	if err != nil {
		err := fmt.Errorf("failed to start rpc server for cli: %w", err)
		return err
	}
	go rpcS.Accept(cliL) // We do not use sync.WaitGroup here as it will never return anyway.

	return nil
}

func initHypervisors(ctx context.Context, v *Visor, log *logging.Logger) error {
	hvErrs := make(map[cipher.PubKey]chan error, len(v.conf.Hypervisors))
	for _, hv := range v.conf.Hypervisors {
		hvErrs[hv] = make(chan error, 1)
	}

	for hvPK, hvErrs := range hvErrs {
		log := v.MasterLogger().PackageLogger("hypervisor_client").WithField("hypervisor_pk", hvPK)

		addr := dmsg.Addr{PK: hvPK, Port: skyenv.DmsgHypervisorPort}
		rpcS, err := newRPCServer(v, addr.PK.String()[:shortHashLen])
		if err != nil {
			err := fmt.Errorf("failed to start RPC server for hypervisor %s: %w", hvPK, err)
			return err
		}

		ctx, cancel := context.WithCancel(context.Background())
		wg := new(sync.WaitGroup)
		wg.Add(1)

		go func(hvErrs chan error) {
			defer wg.Done()
			ServeRPCClient(ctx, log, v.net, rpcS, addr, hvErrs)
		}(hvErrs)

		v.pushCloseStack("hypervisor."+hvPK.String()[:shortHashLen], func() error {
			cancel()
			wg.Wait()
			return nil
		})
	}

	return nil
}

func initUptimeTracker(ctx context.Context, v *Visor, log *logging.Logger) error {
	const tickDuration = 1 * time.Minute

	conf := v.conf.UptimeTracker

	if conf == nil {
		v.log.Info("'uptime_tracker' is not configured, skipping.")
		return nil
	}

	ut, err := utclient.NewHTTP(conf.Addr, v.conf.PK, v.conf.SK)
	if err != nil {
		// TODO(evanlinjin): We should design utclient to retry automatically instead of returning error.
		v.log.WithError(err).Warn("Failed to connect to uptime tracker.")
		return nil
	}

	ticker := time.NewTicker(tickDuration)

	go func() {
		for range ticker.C {
			ctx := context.Background()
			if err := ut.UpdateVisorUptime(ctx); err != nil {
				log.WithError(err).Warn("Failed to update visor uptime.")
			}
		}
	}()

	v.pushCloseStack("uptime_tracker", func() error {
		ticker.Stop()
		return nil
	})

	v.initLock.Lock()
	v.uptimeTracker = ut
	v.initLock.Unlock()

	return nil
}

// this service is not considered critical and always returns true
// advertise this visor as public in service discovery
func initPublicVisor(_ context.Context, v *Visor, log *logging.Logger) error {
	if !v.conf.IsPublic {
		return nil
	}

	// retrieve interface IPs and check if at least one is public
	defaultIPs, err := netutil.DefaultNetworkInterfaceIPs()
	if err != nil {
		return nil
	}
	var found bool
	for _, IP := range defaultIPs {
		if netutil.IsPublicIP(IP) {
			found = true
			break
		}
	}
	if !found {
		return nil
	}

	// todo: consider moving this to transport into some helper function
	stcpr, ok := v.net.STcpr()
	if !ok {
		return nil
	}
	la, err := stcpr.LocalAddr()
	if err != nil {
		log.WithError(err).Errorln("Failed to get STCPR local addr")
		return nil
	}
	_, portStr, err := net.SplitHostPort(la.String())
	if err != nil {
		log.WithError(err).Errorf("Failed to extract port from addr %v", la.String())
		return nil
	}
	port, err := strconv.Atoi(portStr)
	if err != nil {
		log.WithError(err).Errorf("Failed to convert port to int")
		return nil
	}

	visorUpdater := v.serviceDisc.VisorUpdater(uint16(port))
	visorUpdater.Start()

	v.log.Infof("Sent request to register visor as public")
	v.pushCloseStack("visor updater", func() error {
		visorUpdater.Stop()
		return nil
	})
	return nil
}

func initPublicVisors(ctx context.Context, v *Visor, log *logging.Logger) error {
	if !v.conf.Transport.AutoconnectPublic {
		return nil
	}
	proxyDisc := v.conf.Launcher.Discovery.ServiceDisc
	if proxyDisc == "" {
		proxyDisc = skyenv.DefaultServiceDiscAddr
	}

	// todo: refactor appdisc: split connecting to services in appdisc and
	// advertising oneself as a service. Currently, config is tailored to
	// advertising oneself and requires things like port that are not used
	// in connecting to services
	conf := servicedisc.Config{
		Type:     servicedisc.ServiceTypeVisor,
		PK:       v.conf.PK,
		SK:       v.conf.SK,
		Port:     uint16(0),
		DiscAddr: proxyDisc,
	}
	connector := servicedisc.MakeConnector(conf, 5, v.tpM, log)
	go connector.Run(ctx) //nolint:errcheck

	return nil
}

func initHypervisor(_ context.Context, v *Visor, log *logging.Logger) error {
	v.log.Infof("Initializing hypervisor")

	ctx, cancel := context.WithCancel(context.Background())

	conf := *v.conf.Hypervisor
	conf.PK = v.conf.PK
	conf.SK = v.conf.SK
	conf.DmsgDiscovery = v.conf.Dmsg.Discovery

	// Prepare hypervisor.
	hv, err := New(conf, v, v.net.Dmsg())
	if err != nil {
		v.log.Fatalln("Failed to start hypervisor:", err)
	}

	hv.serveDmsg(ctx, v.log)

	// Serve HTTP(s).
	v.log.WithField("addr", conf.HTTPAddr).
		WithField("tls", conf.EnableTLS).
		Info("Serving hypervisor...")

	go func() {
		if handler := hv.HTTPHandler(); conf.EnableTLS {
			err = http.ListenAndServeTLS(conf.HTTPAddr, conf.TLSCertFile, conf.TLSKeyFile, handler)
		} else {
			err = http.ListenAndServe(conf.HTTPAddr, handler)
		}

		if err != nil {
			v.log.WithError(err).Fatal("Hypervisor exited with error.")
		}

		cancel()
	}()

	v.log.Infof("Hypervisor initialized")

	return nil
}

func connectToTpDisc(v *Visor) (transport.DiscoveryClient, error) {
	const (
		initBO = 1 * time.Second
		maxBO  = 10 * time.Second
		// trying till success
		tries  = 0
		factor = 1
	)

	conf := v.conf.Transport

	log := v.MasterLogger().PackageLogger("tp_disc_retrier")
	tpdCRetrier := dmsgnetutil.NewRetrier(log,
		initBO, maxBO, tries, factor)

	var tpdC transport.DiscoveryClient
	retryFunc := func() error {
		var err error
		tpdC, err = tpdclient.NewHTTP(conf.Discovery, v.conf.PK, v.conf.SK)
		if err != nil {
			log.WithError(err).Error("Failed to connect to transport discovery, retrying...")
			return err
		}

		return nil
	}

	if err := tpdCRetrier.Do(context.Background(), retryFunc); err != nil {
		return nil, err
	}

	return tpdC, nil
}

// ErrNoVisorInCtx is returned when visor is not set in module initialization context
var ErrNoVisorInCtx = errors.New("visor not set in module initialization context")

// ErrNoErrorsCtx is returned when errors channel is not set in module initialization context
var ErrNoErrorsCtx = errors.New("errors not set in module initialization context")

// withInitCtx wraps init function and returns a hook that can be used in
// the module system
// Passed context should have visor value under visorKey key, this visor will be used
// in the passed function
// Passed context should have errors channel for module runtime errors. It can be accessed
// through a function call
func withInitCtx(f initFn) vinit.Hook {
	return func(ctx context.Context, log *logging.Logger) error {
		val := ctx.Value(visorKey)
		v, ok := val.(*Visor)
		if !ok && v == nil {
			return ErrNoVisorInCtx
		}
		val = ctx.Value(runtimeErrsKey)
		errs, ok := val.(chan error)
		if !ok && errs == nil {
			return ErrNoErrorsCtx
		}
		return f(ctx, v, log)
	}
}

func getErrors(ctx context.Context) chan error {
	val := ctx.Value(runtimeErrsKey)
	errs, ok := val.(chan error)
	if !ok && errs == nil {
		// ok to panic because with check for this value in withInitCtx
		// probably will never be reached, but better than generic NPE just in case
		panic("runtime errors channel is not set in context")
	}
	return errs
}<|MERGE_RESOLUTION|>--- conflicted
+++ resolved
@@ -118,11 +118,7 @@
 	pv = maker("public_visors", initPublicVisors, &tr)
 	pvs = maker("public_visor", initPublicVisor, &sn, &ar, &disc)
 	vis = vinit.MakeModule("visor", vinit.DoNothing, logger, &up, &ebc, &ar, &disc, &sn, &pty,
-<<<<<<< HEAD
-		&tr, &trs, &rt, &launch, &cli, &hvs, &ut, &trv, &dmsgCtrl)
-=======
-		&tr, &rt, &launch, &cli, &hvs, &ut, &pv, &pvs, &dmsgCtrl)
->>>>>>> 944474cc
+		&tr, &rt, &launch, &cli, &hvs, &ut, &pv, &pvs, &trs, &dmsgCtrl)
 
 	hv = maker("hypervisor", initHypervisor, &vis)
 }
