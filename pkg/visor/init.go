package visor

import (
	"context"
	"errors"
	"fmt"
	"net"
	"net/http"
	"sync"
	"time"

	"github.com/ccding/go-stun/stun"
	"github.com/sirupsen/logrus"
	"github.com/skycoin/dmsg"
	"github.com/skycoin/dmsg/cipher"
	"github.com/skycoin/dmsg/direct"
	dmsgdisc "github.com/skycoin/dmsg/disc"
	"github.com/skycoin/dmsg/dmsgctrl"
	"github.com/skycoin/dmsg/dmsgget"
	"github.com/skycoin/dmsg/dmsghttp"
	dmsgnetutil "github.com/skycoin/dmsg/netutil"
	"github.com/skycoin/skycoin/src/util/logging"

	"github.com/skycoin/skywire/internal/utclient"
	"github.com/skycoin/skywire/internal/vpn"
	"github.com/skycoin/skywire/pkg/app/appdisc"
	"github.com/skycoin/skywire/pkg/app/appevent"
	"github.com/skycoin/skywire/pkg/app/appserver"
	"github.com/skycoin/skywire/pkg/app/launcher"
	"github.com/skycoin/skywire/pkg/dmsgc"
	"github.com/skycoin/skywire/pkg/routefinder/rfclient"
	"github.com/skycoin/skywire/pkg/router"
	"github.com/skycoin/skywire/pkg/servicedisc"
	"github.com/skycoin/skywire/pkg/setup/setupclient"
	"github.com/skycoin/skywire/pkg/skyenv"
	"github.com/skycoin/skywire/pkg/transport"
	"github.com/skycoin/skywire/pkg/transport/network"
	"github.com/skycoin/skywire/pkg/transport/network/addrresolver"
	"github.com/skycoin/skywire/pkg/transport/network/stcp"
	ts "github.com/skycoin/skywire/pkg/transport/setup"
	"github.com/skycoin/skywire/pkg/transport/tpdclient"
	"github.com/skycoin/skywire/pkg/util/netutil"
	"github.com/skycoin/skywire/pkg/util/updater"
	"github.com/skycoin/skywire/pkg/visor/visorconfig"
	vinit "github.com/skycoin/skywire/pkg/visor/visorinit"
)

type visorCtxKey int

const visorKey visorCtxKey = iota

type runtimeErrsCtxKey int

const runtimeErrsKey runtimeErrsCtxKey = iota

// Visor initialization is split into modules, that can be initialized independently
// Modules are declared here as package-level variables, but also need to be registered
// in the modules system: they need init function and dependencies and their name to be set
// To add new piece of functionality to visor, you need to create a new module variable
// and register it properly in registerModules function
var (
	// Event broadcasting system
	ebc vinit.Module
	// visor updater
	up vinit.Module
	// Address resolver
	ar vinit.Module
	// App discovery
	disc vinit.Module
	// Stun module
	sc vinit.Module
	// SUDPH module
	sudphC vinit.Module
	// STCPR module
	stcprC vinit.Module
	// STCP module
	stcpC vinit.Module
	// dmsg pty: a remote terminal to the visor working over dmsg protocol
	pty vinit.Module
	// Dmsg module
	dmsgC vinit.Module
	// Transport manager
	tr vinit.Module
	// Transport setup
	trs vinit.Module
	// Routing system
	rt vinit.Module
	// Application launcer
	launch vinit.Module
	// CLI
	cli vinit.Module
	// hypervisors to control this visor
	hvs vinit.Module
	// Uptime tracker
	ut vinit.Module
	// Public visors: automatically establish connections to public visors
	pvs vinit.Module
	// Public visor: advertise current visor as public
	pv vinit.Module
	// Transport module (this is not a functional module but a grouping of all heavy transport types initializations)
	tm vinit.Module
	// hypervisor module
	hv vinit.Module
	// Dmsg ctrl module
	dmsgCtrl vinit.Module
	// Dmsg http module
	dmsgHTTP vinit.Module
	// visor that groups all modules together
	vis vinit.Module
)

// register all modules: instantiate modules with correct names and dependencies, wrap init
// functions to have access to visor and runtime errors channel
func registerModules(logger *logging.MasterLogger) {
	// utility module maker, to avoid passing logger and wrapping each init function
	// in withVisorCtx
	maker := func(name string, f initFn, deps ...*vinit.Module) vinit.Module {
		return vinit.MakeModule(name, withInitCtx(f), logger, deps...)
	}
	up = maker("updater", initUpdater)
	dmsgHTTP = maker("dmsg_http", initDmsgHTTP)
	ebc = maker("event_broadcaster", initEventBroadcaster)
	ar = maker("address_resolver", initAddressResolver, &dmsgHTTP)
	disc = maker("discovery", initDiscovery, &dmsgHTTP)
	tr = maker("transport", initTransport, &ar, &ebc, &dmsgHTTP)

	sc = maker("stun_client", initStunClient)
	sudphC = maker("sudph", initSudphClient, &sc, &tr)
	stcprC = maker("stcpr", initStcprClient, &tr)
	stcpC = maker("stcp", initStcpClient, &tr)
	dmsgC = maker("dmsg", initDmsg, &ebc, &dmsgHTTP)
	dmsgCtrl = maker("dmsg_ctrl", initDmsgCtrl, &dmsgC, &tr)

	pty = maker("dmsg_pty", initDmsgpty, &dmsgC)
	rt = maker("router", initRouter, &tr, &dmsgC, &dmsgHTTP)
	launch = maker("launcher", initLauncher, &ebc, &disc, &dmsgC, &tr, &rt)
	cli = maker("cli", initCLI)
	hvs = maker("hypervisors", initHypervisors, &dmsgC)
	ut = maker("uptime_tracker", initUptimeTracker, &dmsgHTTP)
	pv = maker("public_autoconnect", initPublicAutoconnect, &tr, &disc)
	trs = maker("transport_setup", initTransportSetup, &dmsgC, &tr)
	tm = vinit.MakeModule("transports", vinit.DoNothing, logger, &sc, &sudphC, &dmsgCtrl)
	pvs = maker("public_visor", initPublicVisor, &tr, &ar, &disc, &stcprC)
	vis = vinit.MakeModule("visor", vinit.DoNothing, logger, &up, &ebc, &ar, &disc, &pty,
		&tr, &rt, &launch, &cli, &hvs, &ut, &pv, &pvs, &trs, &stcpC, &stcprC)

	hv = maker("hypervisor", initHypervisor, &vis)
}

type initFn func(context.Context, *Visor, *logging.Logger) error

func initUpdater(ctx context.Context, v *Visor, log *logging.Logger) error {
	updater := updater.New(v.log, v.restartCtx, v.conf.Launcher.BinPath)

	v.initLock.Lock()
	defer v.initLock.Unlock()
	v.restartCtx.SetCheckDelay(time.Duration(v.conf.RestartCheckDelay))
	v.restartCtx.RegisterLogger(v.log)
	v.updater = updater
	return nil
}

func initDmsgHTTP(ctx context.Context, v *Visor, log *logging.Logger) error {
	var keys cipher.PubKeys
	servers := v.conf.Dmsg.Servers

	keys = append(keys, v.conf.PK)
	dClient := direct.NewDirectClient(direct.GetAllEntries(keys, servers))

	dmsgD, closeDmsgD, err := direct.StartDmsg(ctx, log, v.conf.PK, v.conf.SK, dClient, dmsg.DefaultConfig())
	if err != nil {
		return fmt.Errorf("failed to start dmsg: %w", err)
	}
	dmsgHTTP := http.Client{Transport: dmsghttp.MakeHTTPTransport(dmsgD)}

	v.pushCloseStack("dmsg_http", func() error {
		closeDmsgD()
		return nil
	})

	v.initLock.Lock()
	v.dClient = dClient
	v.dmsgHTTP = &dmsgHTTP
	v.initLock.Unlock()
	return nil
}

func initEventBroadcaster(ctx context.Context, v *Visor, log *logging.Logger) error {
	const ebcTimeout = time.Second
	ebc := appevent.NewBroadcaster(log, ebcTimeout)
	v.pushCloseStack("event_broadcaster", ebc.Close)

	v.initLock.Lock()
	v.ebc = ebc
	v.initLock.Unlock()
	return nil
}

func initAddressResolver(ctx context.Context, v *Visor, log *logging.Logger) error {
	conf := v.conf.Transport

<<<<<<< HEAD
	arClient, err := addrresolver.NewHTTP(conf.AddressResolver, v.conf.PK, v.conf.SK, log, v.MasterLogger())
=======
	httpC, err := getHTTPClient(ctx, v, conf.AddressResolver)
	if err != nil {
		return err
	}

	arClient, err := addrresolver.NewHTTP(conf.AddressResolver, v.conf.PK, v.conf.SK, httpC, log)
>>>>>>> a89b9055
	if err != nil {
		err := fmt.Errorf("failed to create address resolver client: %w", err)
		return err
	}
	v.initLock.Lock()
	v.arClient = arClient
	v.initLock.Unlock()
	return nil
}

func initDiscovery(ctx context.Context, v *Visor, log *logging.Logger) error {
	// Prepare app discovery factory.
	factory := appdisc.Factory{
		Log:  v.MasterLogger().PackageLogger("app_discovery"),
		MLog: v.MasterLogger(),
	}

	conf := v.conf.Launcher

	httpC, err := getHTTPClient(ctx, v, conf.ServiceDisc)
	if err != nil {
		return err
	}

	if conf.ServiceDisc != "" {
		factory.PK = v.conf.PK
		factory.SK = v.conf.SK
		factory.ServiceDisc = conf.ServiceDisc
		factory.Client = httpC
	}

	v.initLock.Lock()
	v.serviceDisc = factory
	v.initLock.Unlock()
	return nil
}

func initStunClient(ctx context.Context, v *Visor, log *logging.Logger) error {
	sc := network.GetStunDetails(v.conf.StunServers, log)
	v.initLock.Lock()
	v.stunClient = sc
	v.initLock.Unlock()
	return nil
}

func initDmsg(ctx context.Context, v *Visor, log *logging.Logger) (err error) {
	if v.conf.Dmsg == nil {
		return fmt.Errorf("cannot initialize dmsg: empty configuration")
	}
<<<<<<< HEAD
	dmsgC := dmsgc.New(v.conf.PK, v.conf.SK, v.ebc, v.conf.Dmsg, v.MasterLogger())
=======

	httpC, err := getHTTPClient(ctx, v, v.conf.Dmsg.Discovery)
	if err != nil {
		return err
	}

	dmsgC := dmsgc.New(v.conf.PK, v.conf.SK, v.ebc, v.conf.Dmsg, httpC)
>>>>>>> a89b9055

	wg := new(sync.WaitGroup)
	wg.Add(1)
	go func() {
		defer wg.Done()
		dmsgC.Serve(context.Background())
	}()

	v.pushCloseStack("dmsg", func() error {
		if err := dmsgC.Close(); err != nil {
			return err
		}
		wg.Wait()
		return nil
	})

	v.initLock.Lock()
	v.dmsgC = dmsgC
	v.initLock.Unlock()
	return nil
}

func initDmsgCtrl(ctx context.Context, v *Visor, _ *logging.Logger) error {
	dmsgC := v.dmsgC
	if dmsgC == nil {
		return nil
	}

	const dmsgTimeout = time.Second * 20
	logger := dmsgC.Logger().WithField("timeout", dmsgTimeout)
	logger.Info("Connecting to the dmsg network...")
	select {
	case <-time.After(dmsgTimeout):
		logger.Warn("Failed to connect to the dmsg network, will try again later.")
		go func() {
			<-v.dmsgC.Ready()
			logger.Info("Connected to the dmsg network.")
			v.tpM.InitDmsgClient(ctx, dmsgC)
		}()
	case <-v.dmsgC.Ready():
		logger.Info("Connected to the dmsg network.")
		v.tpM.InitDmsgClient(ctx, dmsgC)
	}
	// dmsgctrl setup
	cl, err := dmsgC.Listen(skyenv.DmsgCtrlPort)
	if err != nil {
		return err
	}
	v.pushCloseStack("dmsgctrl", cl.Close)

	dmsgctrl.ServeListener(cl, 0)
	return nil
}

func initSudphClient(ctx context.Context, v *Visor, log *logging.Logger) error {
	switch v.stunClient.NATType {
	case stun.NATSymmetric, stun.NATSymmetricUDPFirewall:
		log.Infof("SUDPH transport wont be available as visor is under %v", v.stunClient.NATType.String())
	default:
		v.tpM.InitClient(ctx, network.SUDPH)
	}
	return nil
}

func initStcprClient(ctx context.Context, v *Visor, log *logging.Logger) error {
	v.tpM.InitClient(ctx, network.STCPR)
	return nil
}

func initStcpClient(ctx context.Context, v *Visor, log *logging.Logger) error {
	if v.conf.STCP != nil {
		v.tpM.InitClient(ctx, network.STCP)
	}
	return nil
}

func initTransport(ctx context.Context, v *Visor, log *logging.Logger) error {

	tpdC, err := connectToTpDisc(ctx, v)
	if err != nil {
		err := fmt.Errorf("failed to create transport discovery client: %w", err)
		return err
	}

	logS := transport.InMemoryTransportLogStore()

	pTps, err := v.conf.GetPersistentTransports()
	if err != nil {
		err := fmt.Errorf("failed to get persistent transports: %w", err)
		return err
	}

	tpMConf := transport.ManagerConfig{
		PubKey:                    v.conf.PK,
		SecKey:                    v.conf.SK,
		DiscoveryClient:           tpdC,
		LogStore:                  logS,
		PersistentTransportsCache: pTps,
	}
	managerLogger := v.MasterLogger().PackageLogger("transport_manager")

	// todo: pass down configuration?
	var table stcp.PKTable
	var listenAddr string
	if v.conf.STCP != nil {
		table = stcp.NewTable(v.conf.STCP.PKTable)
		listenAddr = v.conf.STCP.ListeningAddress
	}
	factory := network.ClientFactory{
		PK:         v.conf.PK,
		SK:         v.conf.SK,
		ListenAddr: listenAddr,
		PKTable:    table,
		ARClient:   v.arClient,
		EB:         v.ebc,
		MLogger:    v.MasterLogger(),
	}
	tpM, err := transport.NewManager(managerLogger, v.arClient, v.ebc, &tpMConf, factory)
	if err != nil {
		err := fmt.Errorf("failed to start transport manager: %w", err)
		return err
	}
	ctx, cancel := context.WithCancel(context.Background())
	wg := new(sync.WaitGroup)
	wg.Add(1)

	go func() {
		defer wg.Done()
		tpM.Serve(ctx)
	}()

	v.pushCloseStack("transport.manager", func() error {
		cancel()
		tpM.Close()
		wg.Wait()
		return nil
	})

	v.initLock.Lock()
	v.tpM = tpM
	v.initLock.Unlock()
	return nil
}

func initTransportSetup(ctx context.Context, v *Visor, log *logging.Logger) error {
	ctx, cancel := context.WithCancel(ctx)
	// To remove the block set by NewTransportListener if dmsg is not initilized
	go func() {
		ts, err := ts.NewTransportListener(ctx, v.conf, v.dmsgC, v.tpM, v.MasterLogger())
		if err != nil {
			log.Warn(err)
			cancel()
		}
		select {
		case <-ctx.Done():
		default:
			go ts.Serve(ctx)
		}
	}()

	// waiting for atleast one transport to initilize
	<-v.tpM.Ready()

	v.pushCloseStack("transport_setup.rpc", func() error {
		cancel()
		return nil
	})
	return nil
}

func initRouter(ctx context.Context, v *Visor, log *logging.Logger) error {
	conf := v.conf.Routing
<<<<<<< HEAD
	rfClient := rfclient.NewHTTP(conf.RouteFinder, time.Duration(conf.RouteFinderTimeout), v.MasterLogger())
=======

	httpC, err := getHTTPClient(ctx, v, conf.RouteFinder)
	if err != nil {
		return err
	}

	rfClient := rfclient.NewHTTP(conf.RouteFinder, time.Duration(conf.RouteFinderTimeout), httpC)
>>>>>>> a89b9055
	logger := v.MasterLogger().PackageLogger("router")
	rConf := router.Config{
		Logger:           logger,
		MasterLogger:     v.MasterLogger(),
		PubKey:           v.conf.PK,
		SecKey:           v.conf.SK,
		TransportManager: v.tpM,
		RouteFinder:      rfClient,
		RouteGroupDialer: setupclient.NewSetupNodeDialer(),
		SetupNodes:       conf.SetupNodes,
		RulesGCInterval:  0, // TODO
		MinHops:          v.conf.Routing.MinHops,
	}

	r, err := router.New(v.dmsgC, &rConf)
	if err != nil {
		err := fmt.Errorf("failed to create router: %w", err)
		return err
	}

	serveCtx, cancel := context.WithCancel(context.Background())
	if err := r.Serve(serveCtx); err != nil {
		cancel()
		return err
	}

	v.pushCloseStack("router.serve", func() error {
		cancel()
		return r.Close()
	})

	v.initLock.Lock()
	v.rfClient = rfClient
	v.router = r
	v.initLock.Unlock()

	return nil
}

func initLauncher(ctx context.Context, v *Visor, log *logging.Logger) error {
	conf := v.conf.Launcher

	// Prepare proc manager.
	procM, err := appserver.NewProcManager(v.MasterLogger(), &v.serviceDisc, v.ebc, conf.ServerAddr)
	if err != nil {
		err := fmt.Errorf("failed to start proc_manager: %w", err)
		return err
	}

	v.pushCloseStack("launcher.proc_manager", procM.Close)

	// Prepare launcher.
	launchConf := launcher.Config{
		VisorPK:    v.conf.PK,
		Apps:       conf.Apps,
		ServerAddr: conf.ServerAddr,
		BinPath:    conf.BinPath,
		LocalPath:  v.conf.LocalPath,
	}

	launchLog := v.MasterLogger().PackageLogger("launcher")

	launch, err := launcher.NewLauncher(launchLog, launchConf, v.dmsgC, v.router, procM)
	if err != nil {
		err := fmt.Errorf("failed to start launcher: %w", err)
		return err
	}

	err = launch.AutoStart(launcher.EnvMap{
		skyenv.VPNClientName: vpnEnvMaker(v.conf, v.dmsgC, v.tpM.STCPRRemoteAddrs()),
		skyenv.VPNServerName: vpnEnvMaker(v.conf, v.dmsgC, nil),
	})

	if err != nil {
		err := fmt.Errorf("failed to autostart apps: %w", err)
		return err
	}

	v.initLock.Lock()
	v.procM = procM
	v.appL = launch
	v.initLock.Unlock()

	return nil
}

// Make an env maker function for vpn application
func vpnEnvMaker(conf *visorconfig.V1, dmsgC *dmsg.Client, tpRemoteAddrs []string) launcher.EnvMaker {
	return func() ([]string, error) {
		var envCfg vpn.DirectRoutesEnvConfig

		if conf.Dmsg != nil {
			envCfg.DmsgDiscovery = conf.Dmsg.Discovery

			r := dmsgnetutil.NewRetrier(logrus.New(), 1*time.Second, 10*time.Second, 0, 1)
			err := r.Do(context.Background(), func() error {
				for _, ses := range dmsgC.AllSessions() {
					envCfg.DmsgServers = append(envCfg.DmsgServers, ses.RemoteTCPAddr().String())
				}

				if len(envCfg.DmsgServers) == 0 {
					return errors.New("no dmsg servers found")
				}

				return nil
			})

			if err != nil {
				return nil, fmt.Errorf("error getting Dmsg servers: %w", err)
			}
		}

		if conf.Transport != nil {
			envCfg.TPDiscovery = conf.Transport.Discovery
			envCfg.AddressResolver = conf.Transport.AddressResolver
		}

		if conf.Routing != nil {
			envCfg.RF = conf.Routing.RouteFinder
		}

		if conf.UptimeTracker != nil {
			envCfg.UptimeTracker = conf.UptimeTracker.Addr
		}

		if conf.STCP != nil && len(conf.STCP.PKTable) != 0 {
			envCfg.STCPTable = conf.STCP.PKTable
		}

		envCfg.TPRemoteIPs = tpRemoteAddrs

		envMap := vpn.AppEnvArgs(envCfg)

		envs := make([]string, 0, len(envMap))
		for k, v := range envMap {
			envs = append(envs, fmt.Sprintf("%s=%s", k, v))
		}

		return envs, nil
	}
}

func initCLI(ctx context.Context, v *Visor, log *logging.Logger) error {
	if v.conf.CLIAddr == "" {
		v.log.Info("'cli_addr' is not configured, skipping.")
		return nil
	}

	cliL, err := net.Listen("tcp", v.conf.CLIAddr)
	if err != nil {
		return err
	}

	v.pushCloseStack("cli.listener", cliL.Close)

	rpcS, err := newRPCServer(v, "CLI")
	if err != nil {
		err := fmt.Errorf("failed to start rpc server for cli: %w", err)
		return err
	}
	go rpcS.Accept(cliL) // We do not use sync.WaitGroup here as it will never return anyway.

	return nil
}

func initHypervisors(ctx context.Context, v *Visor, log *logging.Logger) error {
	hvErrs := make(map[cipher.PubKey]chan error, len(v.conf.Hypervisors))
	for _, hv := range v.conf.Hypervisors {
		hvErrs[hv] = make(chan error, 1)
	}

	for hvPK, hvErrs := range hvErrs {
		log := v.MasterLogger().PackageLogger("hypervisor_client").WithField("hypervisor_pk", hvPK)

		addr := dmsg.Addr{PK: hvPK, Port: skyenv.DmsgHypervisorPort}
		rpcS, err := newRPCServer(v, addr.PK.String()[:shortHashLen])
		if err != nil {
			err := fmt.Errorf("failed to start RPC server for hypervisor %s: %w", hvPK, err)
			return err
		}

		ctx, cancel := context.WithCancel(context.Background())
		wg := new(sync.WaitGroup)
		wg.Add(1)

		go func(hvErrs chan error) {
			defer wg.Done()
			ServeRPCClient(ctx, log, v.dmsgC, rpcS, addr, hvErrs)
		}(hvErrs)

		v.pushCloseStack("hypervisor."+hvPK.String()[:shortHashLen], func() error {
			cancel()
			wg.Wait()
			return nil
		})
	}

	return nil
}

func initUptimeTracker(ctx context.Context, v *Visor, log *logging.Logger) error {
	const tickDuration = 1 * time.Minute

	conf := v.conf.UptimeTracker

	if conf == nil {
		v.log.Info("'uptime_tracker' is not configured, skipping.")
		return nil
	}

<<<<<<< HEAD
	ut, err := utclient.NewHTTP(conf.Addr, v.conf.PK, v.conf.SK, v.MasterLogger())
=======
	httpC, err := getHTTPClient(ctx, v, conf.Addr)
	if err != nil {
		return err
	}

	ut, err := utclient.NewHTTP(conf.Addr, v.conf.PK, v.conf.SK, httpC)
>>>>>>> a89b9055
	if err != nil {
		v.log.WithError(err).Warn("Failed to connect to uptime tracker.")
		return nil
	}

	ticker := time.NewTicker(tickDuration)

	go func() {
		for range ticker.C {
			c := context.Background()
			if err := ut.UpdateVisorUptime(c); err != nil {
				v.isServicesHealthy.unset()
				log.WithError(err).Warn("Failed to update visor uptime.")
			} else {
				v.isServicesHealthy.set()
			}
		}
	}()

	v.pushCloseStack("uptime_tracker", func() error {
		ticker.Stop()
		return nil
	})

	v.initLock.Lock()
	v.uptimeTracker = ut
	v.initLock.Unlock()

	return nil
}

// advertise this visor as public in service discovery
// this service is not considered critical and always returns true
func initPublicVisor(_ context.Context, v *Visor, log *logging.Logger) error {
	if !v.conf.IsPublic {
		return nil
	}
	logger := v.MasterLogger().PackageLogger("public_visor")
	hasPublic, err := netutil.HasPublicIP()
	if err != nil {
		logger.WithError(err).Warn("Failed to check for existing public IP address")
		return nil
	}
	if !hasPublic {
		logger.Warn("No public IP address found, stopping")
		return nil
	}

	stcpr, ok := v.tpM.Stcpr()
	if !ok {
		logger.Warn("No stcpr client found, stopping")
		return nil
	}
	addr, err := stcpr.LocalAddr()
	if err != nil {
		logger.Warn("Failed to get STCPR local addr")
		return nil
	}
	port, err := netutil.ExtractPort(addr)
	if err != nil {
		logger.Warn("Failed to get STCPR port")
		return nil
	}
	visorUpdater := v.serviceDisc.VisorUpdater(uint16(port))
	visorUpdater.Start()

	v.log.Infof("Sent request to register visor as public")
	v.pushCloseStack("public visor updater", func() error {
		visorUpdater.Stop()
		return nil
	})
	return nil
}

func initPublicAutoconnect(ctx context.Context, v *Visor, log *logging.Logger) error {
	if !v.conf.Transport.PublicAutoconnect {
		return nil
	}
	serviceDisc := v.conf.Launcher.ServiceDisc
	if serviceDisc == "" {
		serviceDisc = skyenv.DefaultServiceDiscAddr
	}

	// todo: refactor updatedisc: split connecting to services in updatedisc and
	// advertising oneself as a service. Currently, config is tailored to
	// advertising oneself and requires things like port that are not used
	// in connecting to services
	conf := servicedisc.Config{
		Type:     servicedisc.ServiceTypeVisor,
		PK:       v.conf.PK,
		SK:       v.conf.SK,
		Port:     uint16(0),
		DiscAddr: serviceDisc,
	}
<<<<<<< HEAD
	connector := servicedisc.MakeConnector(conf, 3, v.tpM, log, v.MasterLogger())
=======
	connector := servicedisc.MakeConnector(conf, 3, v.tpM, v.serviceDisc.Client, log)
>>>>>>> a89b9055
	go connector.Run(ctx) //nolint:errcheck

	return nil
}

func initHypervisor(_ context.Context, v *Visor, log *logging.Logger) error {
	v.log.Infof("Initializing hypervisor")

	ctx, cancel := context.WithCancel(context.Background())

	conf := *v.conf.Hypervisor
	conf.PK = v.conf.PK
	conf.SK = v.conf.SK
	conf.DmsgDiscovery = v.conf.Dmsg.Discovery

	// Prepare hypervisor.
	hv, err := New(conf, v, v.dmsgC)
	if err != nil {
		v.log.Fatalln("Failed to start hypervisor:", err)
	}

	hv.serveDmsg(ctx, v.log)

	// Serve HTTP(s).
	v.log.WithField("addr", conf.HTTPAddr).
		WithField("tls", conf.EnableTLS).
		Info("Serving hypervisor...")

	go func() {
		if handler := hv.HTTPHandler(); conf.EnableTLS {
			err = http.ListenAndServeTLS(conf.HTTPAddr, conf.TLSCertFile, conf.TLSKeyFile, handler)
		} else {
			err = http.ListenAndServe(conf.HTTPAddr, handler)
		}

		if err != nil {
			v.log.WithError(err).Fatal("Hypervisor exited with error.")
		}

		cancel()
	}()

	v.log.Infof("Hypervisor initialized")

	return nil
}

func connectToTpDisc(ctx context.Context, v *Visor) (transport.DiscoveryClient, error) {
	const (
		initBO = 1 * time.Second
		maxBO  = 10 * time.Second
		// trying till success
		tries  = 0
		factor = 1
	)

	conf := v.conf.Transport

	httpC, err := getHTTPClient(ctx, v, conf.Discovery)
	if err != nil {
		return nil, err
	}

	log := v.MasterLogger().PackageLogger("tp_disc_retrier")
	tpdCRetrier := dmsgnetutil.NewRetrier(log,
		initBO, maxBO, tries, factor)

	var tpdC transport.DiscoveryClient
	retryFunc := func() error {
		var err error
<<<<<<< HEAD
		tpdC, err = tpdclient.NewHTTP(conf.Discovery, v.conf.PK, v.conf.SK, v.MasterLogger())
=======
		tpdC, err = tpdclient.NewHTTP(conf.Discovery, v.conf.PK, v.conf.SK, httpC)
>>>>>>> a89b9055
		if err != nil {
			log.WithError(err).Error("Failed to connect to transport discovery, retrying...")
			return err
		}

		return nil
	}

	if err := tpdCRetrier.Do(context.Background(), retryFunc); err != nil {
		return nil, err
	}

	return tpdC, nil
}

// ErrNoVisorInCtx is returned when visor is not set in module initialization context
var ErrNoVisorInCtx = errors.New("visor not set in module initialization context")

// ErrNoErrorsCtx is returned when errors channel is not set in module initialization context
var ErrNoErrorsCtx = errors.New("errors not set in module initialization context")

// withInitCtx wraps init function and returns a hook that can be used in
// the module system
// Passed context should have visor value under visorKey key, this visor will be used
// in the passed function
// Passed context should have errors channel for module runtime errors. It can be accessed
// through a function call
func withInitCtx(f initFn) vinit.Hook {
	return func(ctx context.Context, log *logging.Logger) error {
		val := ctx.Value(visorKey)
		v, ok := val.(*Visor)
		if !ok && v == nil {
			return ErrNoVisorInCtx
		}
		val = ctx.Value(runtimeErrsKey)
		errs, ok := val.(chan error)
		if !ok && errs == nil {
			return ErrNoErrorsCtx
		}
		return f(ctx, v, log)
	}
}

func getErrors(ctx context.Context) chan error {
	val := ctx.Value(runtimeErrsKey)
	errs, ok := val.(chan error)
	if !ok && errs == nil {
		// ok to panic because with check for this value in withInitCtx
		// probably will never be reached, but better than generic NPE just in case
		panic("runtime errors channel is not set in context")
	}
	return errs
}

func getHTTPClient(ctx context.Context, v *Visor, service string) (httpC http.Client, err error) {

	var serviceURL dmsgget.URL

	err = serviceURL.Fill(service)

	if serviceURL.Scheme == "dmsg" {
		if err != nil {
			return http.Client{}, fmt.Errorf("provided URL is invalid: %w", err)
		}
		clientEntry := &dmsgdisc.Entry{
			Client: &dmsgdisc.Client{},
			Static: serviceURL.Addr.PK,
		}
		err = v.dClient.PostEntry(ctx, clientEntry)
		if err != nil {
			return http.Client{}, fmt.Errorf("Error saving clientEntry: %w", err)
		}
		httpC = *v.dmsgHTTP
		return httpC, nil
	}
	return httpC, nil
}<|MERGE_RESOLUTION|>--- conflicted
+++ resolved
@@ -199,16 +199,12 @@
 func initAddressResolver(ctx context.Context, v *Visor, log *logging.Logger) error {
 	conf := v.conf.Transport
 
-<<<<<<< HEAD
-	arClient, err := addrresolver.NewHTTP(conf.AddressResolver, v.conf.PK, v.conf.SK, log, v.MasterLogger())
-=======
 	httpC, err := getHTTPClient(ctx, v, conf.AddressResolver)
 	if err != nil {
 		return err
 	}
 
-	arClient, err := addrresolver.NewHTTP(conf.AddressResolver, v.conf.PK, v.conf.SK, httpC, log)
->>>>>>> a89b9055
+	arClient, err := addrresolver.NewHTTP(conf.AddressResolver, v.conf.PK, v.conf.SK, httpC, log, v.MasterLogger())
 	if err != nil {
 		err := fmt.Errorf("failed to create address resolver client: %w", err)
 		return err
@@ -258,17 +254,13 @@
 	if v.conf.Dmsg == nil {
 		return fmt.Errorf("cannot initialize dmsg: empty configuration")
 	}
-<<<<<<< HEAD
-	dmsgC := dmsgc.New(v.conf.PK, v.conf.SK, v.ebc, v.conf.Dmsg, v.MasterLogger())
-=======
 
 	httpC, err := getHTTPClient(ctx, v, v.conf.Dmsg.Discovery)
 	if err != nil {
 		return err
 	}
 
-	dmsgC := dmsgc.New(v.conf.PK, v.conf.SK, v.ebc, v.conf.Dmsg, httpC)
->>>>>>> a89b9055
+	dmsgC := dmsgc.New(v.conf.PK, v.conf.SK, v.ebc, v.conf.Dmsg, httpC, v.MasterLogger())
 
 	wg := new(sync.WaitGroup)
 	wg.Add(1)
@@ -441,17 +433,13 @@
 
 func initRouter(ctx context.Context, v *Visor, log *logging.Logger) error {
 	conf := v.conf.Routing
-<<<<<<< HEAD
-	rfClient := rfclient.NewHTTP(conf.RouteFinder, time.Duration(conf.RouteFinderTimeout), v.MasterLogger())
-=======
 
 	httpC, err := getHTTPClient(ctx, v, conf.RouteFinder)
 	if err != nil {
 		return err
 	}
 
-	rfClient := rfclient.NewHTTP(conf.RouteFinder, time.Duration(conf.RouteFinderTimeout), httpC)
->>>>>>> a89b9055
+	rfClient := rfclient.NewHTTP(conf.RouteFinder, time.Duration(conf.RouteFinderTimeout), httpC, v.MasterLogger())
 	logger := v.MasterLogger().PackageLogger("router")
 	rConf := router.Config{
 		Logger:           logger,
@@ -662,16 +650,12 @@
 		return nil
 	}
 
-<<<<<<< HEAD
-	ut, err := utclient.NewHTTP(conf.Addr, v.conf.PK, v.conf.SK, v.MasterLogger())
-=======
 	httpC, err := getHTTPClient(ctx, v, conf.Addr)
 	if err != nil {
 		return err
 	}
 
-	ut, err := utclient.NewHTTP(conf.Addr, v.conf.PK, v.conf.SK, httpC)
->>>>>>> a89b9055
+	ut, err := utclient.NewHTTP(conf.Addr, v.conf.PK, v.conf.SK, httpC, v.MasterLogger())
 	if err != nil {
 		v.log.WithError(err).Warn("Failed to connect to uptime tracker.")
 		return nil
@@ -766,11 +750,7 @@
 		Port:     uint16(0),
 		DiscAddr: serviceDisc,
 	}
-<<<<<<< HEAD
-	connector := servicedisc.MakeConnector(conf, 3, v.tpM, log, v.MasterLogger())
-=======
-	connector := servicedisc.MakeConnector(conf, 3, v.tpM, v.serviceDisc.Client, log)
->>>>>>> a89b9055
+	connector := servicedisc.MakeConnector(conf, 3, v.tpM, v.serviceDisc.Client, log, v.MasterLogger())
 	go connector.Run(ctx) //nolint:errcheck
 
 	return nil
@@ -841,11 +821,7 @@
 	var tpdC transport.DiscoveryClient
 	retryFunc := func() error {
 		var err error
-<<<<<<< HEAD
-		tpdC, err = tpdclient.NewHTTP(conf.Discovery, v.conf.PK, v.conf.SK, v.MasterLogger())
-=======
-		tpdC, err = tpdclient.NewHTTP(conf.Discovery, v.conf.PK, v.conf.SK, httpC)
->>>>>>> a89b9055
+		tpdC, err = tpdclient.NewHTTP(conf.Discovery, v.conf.PK, v.conf.SK, httpC, v.MasterLogger())
 		if err != nil {
 			log.WithError(err).Error("Failed to connect to transport discovery, retrying...")
 			return err
@@ -900,7 +876,7 @@
 	return errs
 }
 
-func getHTTPClient(ctx context.Context, v *Visor, service string) (httpC http.Client, err error) {
+func getHTTPClient(ctx context.Context, v *Visor, service string) (httpC *http.Client, err error) {
 
 	var serviceURL dmsgget.URL
 
@@ -908,7 +884,7 @@
 
 	if serviceURL.Scheme == "dmsg" {
 		if err != nil {
-			return http.Client{}, fmt.Errorf("provided URL is invalid: %w", err)
+			return nil, fmt.Errorf("provided URL is invalid: %w", err)
 		}
 		clientEntry := &dmsgdisc.Entry{
 			Client: &dmsgdisc.Client{},
@@ -916,9 +892,9 @@
 		}
 		err = v.dClient.PostEntry(ctx, clientEntry)
 		if err != nil {
-			return http.Client{}, fmt.Errorf("Error saving clientEntry: %w", err)
-		}
-		httpC = *v.dmsgHTTP
+			return nil, fmt.Errorf("Error saving clientEntry: %w", err)
+		}
+		httpC = v.dmsgHTTP
 		return httpC, nil
 	}
 	return httpC, nil
