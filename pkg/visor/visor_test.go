--- conflicted
+++ resolved
@@ -101,13 +101,7 @@
 	assert.NotNil(t, node.startedApps)
 }
 
-<<<<<<< HEAD
-/*
-func TestNodeStartClose(t *testing.T) {
-=======
-// TODO(Darkren): fix test
 /*func TestNodeStartClose(t *testing.T) {
->>>>>>> 9bb549dc
 	r := new(mockRouter)
 	executer := &MockExecuter{}
 	conf := []AppConfig{
@@ -145,6 +139,7 @@
 	assert.Equal(t, "skychat/v1.0", executer.cmds[0].Dir)
 }*/
 
+/*
 func TestNodeSpawnApp(t *testing.T) {
 	pk, _ := cipher.GenerateKeyPair()
 	r := new(mockRouter)
