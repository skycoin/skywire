// Package visor pkg/visor/api.go
package visor

import (
	"context"
	"encoding/hex"
	"encoding/json"
	"errors"
	"fmt"
	"io"
	"net"
	"net/http"
	"os"
	"os/exec"
	"path/filepath"
	"strings"
	"sync/atomic"
	"time"

	"github.com/ccding/go-stun/stun"
	"github.com/google/uuid"
	"github.com/sirupsen/logrus"

	"github.com/skycoin/skywire-utilities/pkg/buildinfo"
	"github.com/skycoin/skywire-utilities/pkg/cipher"
	"github.com/skycoin/skywire-utilities/pkg/logging"
	"github.com/skycoin/skywire-utilities/pkg/netutil"
	"github.com/skycoin/skywire/pkg/app/appcommon"
	"github.com/skycoin/skywire/pkg/app/appnet"
	"github.com/skycoin/skywire/pkg/app/appserver"
	"github.com/skycoin/skywire/pkg/routing"
	"github.com/skycoin/skywire/pkg/servicedisc"
	"github.com/skycoin/skywire/pkg/transport"
	"github.com/skycoin/skywire/pkg/transport/network"
	"github.com/skycoin/skywire/pkg/visor/dmsgtracker"
	"github.com/skycoin/skywire/pkg/visor/visorconfig"
)

// API represents visor API.
type API interface {
	//visor
	Overview() (*Overview, error)
	Summary() (*Summary, error)
	Health() (*HealthInfo, error)
	Uptime() (float64, error)
	Restart() error
	Reload() error
	Shutdown() error
	Exec(command string) ([]byte, error)
	RuntimeLogs() (string, error)
	RemoteVisors() ([]string, error)
	GetLogRotationInterval() (visorconfig.Duration, error)
	SetLogRotationInterval(visorconfig.Duration) error
	IsDMSGClientReady() (bool, error)

	//reward setting
	SetRewardAddress(string) (string, error)
	GetRewardAddress() (string, error)

	//app controls
	App(appName string) (*appserver.AppState, error)
	Apps() ([]*appserver.AppState, error)
	StartApp(appName string) error
	RegisterApp(procConf appcommon.ProcConfig) (appcommon.ProcKey, error)
	DeregisterApp(procKey appcommon.ProcKey) error
	StopApp(appName string) error
	SetAppDetailedStatus(appName, state string) error
	SetAppError(appName, stateErr string) error
	RestartApp(appName string) error
	SetAutoStart(appName string, autostart bool) error
	SetAppPassword(appName, password string) error
	SetAppPK(appName string, pk cipher.PubKey) error
	SetAppSecure(appName string, isSecure bool) error
	SetAppKillswitch(appName string, killswitch bool) error
	SetAppNetworkInterface(appName string, netifc string) error
	SetAppDNS(appName string, dnsaddr string) error
	LogsSince(timestamp time.Time, appName string) ([]string, error)
	GetAppStats(appName string) (appserver.AppStats, error)
	GetAppError(appName string) (string, error)
	GetAppConnectionsSummary(appName string) ([]appserver.ConnectionSummary, error)

	//vpn controls
	StartVPNClient(pk cipher.PubKey) error
	StopVPNClient(appName string) error
	VPNServers(version, country string) ([]servicedisc.Service, error)
<<<<<<< HEAD
=======
	RemoteVisors() ([]string, error)
	Ports() (map[string]PortDetail, error)
>>>>>>> 2b1ce9df

	//transports
	TransportTypes() ([]string, error)
	Transports(types []string, pks []cipher.PubKey, logs bool) ([]*TransportSummary, error)
	Transport(tid uuid.UUID) (*TransportSummary, error)
	AddTransport(remote cipher.PubKey, tpType string, timeout time.Duration) (*TransportSummary, error)
	RemoveTransport(tid uuid.UUID) error
	SetPublicAutoconnect(pAc bool) error
	GetPersistentTransports() ([]transport.PersistentTransports, error)
	SetPersistentTransports([]transport.PersistentTransports) error
	//transport discovery
	DiscoverTransportsByPK(pk cipher.PubKey) ([]*transport.Entry, error)
	DiscoverTransportByID(id uuid.UUID) (*transport.Entry, error)

	//routing
	RoutingRules() ([]routing.Rule, error)
	RoutingRule(key routing.RouteID) (routing.Rule, error)
	SaveRoutingRule(rule routing.Rule) error
	RemoveRoutingRule(key routing.RouteID) error
	RouteGroups() ([]RouteGroupInfo, error)
	SetMinHops(uint16) error
<<<<<<< HEAD
=======

	GetPersistentTransports() ([]transport.PersistentTransports, error)
	SetPersistentTransports([]transport.PersistentTransports) error
	GetLogRotationInterval() (visorconfig.Duration, error)
	SetLogRotationInterval(visorconfig.Duration) error

	IsDMSGClientReady() (bool, error)

	RegisterHTTPPort(localPort int) error
	DeregisterHTTPPort(localPort int) error
	ListHTTPPorts() ([]int, error)
	Connect(remotePK cipher.PubKey, remotePort, localPort int) (uuid.UUID, error)
	Disconnect(id uuid.UUID) error
	List() (map[uuid.UUID]*appnet.ForwardConn, error)
	DialPing(config PingConfig) error
	Ping(config PingConfig) ([]time.Duration, error)
	StopPing(pk cipher.PubKey) error

	TestVisor(config PingConfig) ([]TestResult, error)
>>>>>>> 2b1ce9df
}

// HealthCheckable resource returns its health status as an integer
// that corresponds to HTTP status code returned from the resource
// 200 codes correspond to a healthy resource
type HealthCheckable interface {
	Health(ctx context.Context) (int, error)
}

// Overview provides a range of basic information about a Visor.
type Overview struct {
	PubKey              cipher.PubKey         `json:"local_pk"`
	BuildInfo           *buildinfo.Info       `json:"build_info"`
	AppProtoVersion     string                `json:"app_protocol_version"`
	Apps                []*appserver.AppState `json:"apps"`
	Transports          []*TransportSummary   `json:"transports"`
	RoutesCount         int                   `json:"routes_count"`
	LocalIP             string                `json:"local_ip"`
	PublicIP            string                `json:"public_ip"`
	IsSymmetricNAT      bool                  `json:"is_symmetic_nat"`
	Hypervisors         []cipher.PubKey       `json:"hypervisors"`
	ConnectedHypervisor []cipher.PubKey       `json:"connected_hypervisor"`
}

// Overview implements API.
func (v *Visor) Overview() (*Overview, error) {
	var tSummaries []*TransportSummary
	var publicIP string
	var isSymmetricNAT bool
	if v == nil {
		panic("v is nil")
	}
	if v.tpM == nil {
		panic("tpM is nil")
	}
	v.tpM.WalkTransports(func(tp *transport.ManagedTransport) bool {
		tSummaries = append(tSummaries,
			newTransportSummary(v.tpM, tp, true, v.router.SetupIsTrusted(tp.Remote())))
		return true
	})

	if v.isStunReady() {
		switch v.stunClient.NATType {
		case stun.NATNone, stun.NATFull, stun.NATRestricted, stun.NATPortRestricted:
			publicIP = v.stunClient.PublicIP.IP()
			isSymmetricNAT = false
		case stun.NATSymmetric, stun.NATSymmetricUDPFirewall:
			isSymmetricNAT = true
		case stun.NATError, stun.NATUnknown, stun.NATBlocked:
			publicIP = v.stunClient.NATType.String()
			isSymmetricNAT = false
		}
	}

	overview := &Overview{
		PubKey:          v.conf.PK,
		BuildInfo:       buildinfo.Get(),
		AppProtoVersion: supportedProtocolVersion,
		Apps:            v.appL.AppStates(),
		Transports:      tSummaries,
		RoutesCount:     v.router.RoutesCount(),
		PublicIP:        publicIP,
		IsSymmetricNAT:  isSymmetricNAT,
	}

	localIPs, err := netutil.DefaultNetworkInterfaceIPs()
	if err != nil {
		return nil, err
	}

	if len(localIPs) > 0 {
		// should be okay to have the first one, in the case of
		// active network interface, there's usually just a single IP
		overview.LocalIP = localIPs[0].String()
	}

	overview.Hypervisors = v.conf.Hypervisors

	for connectedHV := range v.connectedHypervisors {
		overview.ConnectedHypervisor = append(overview.ConnectedHypervisor, connectedHV)
	}

	return overview, nil
}

// Summary provides detailed info including overview and health of the visor.
type Summary struct {
	Overview             *Overview                        `json:"overview"`
	Health               *HealthInfo                      `json:"health"`
	Uptime               float64                          `json:"uptime"`
	Routes               []routingRuleResp                `json:"routes"`
	IsHypervisor         bool                             `json:"is_hypervisor,omitempty"`
	DmsgStats            *dmsgtracker.DmsgClientSummary   `json:"dmsg_stats"`
	Online               bool                             `json:"online"`
	MinHops              uint16                           `json:"min_hops"`
	PersistentTransports []transport.PersistentTransports `json:"persistent_transports"`
	SkybianBuildVersion  string                           `json:"skybian_build_version"`
	BuildTag             string                           `json:"build_tag"`
	PublicAutoconnect    bool                             `json:"public_autoconnect"`
}

// BuildTag variable that will set when building binary
var BuildTag string

// Summary implements API.
func (v *Visor) Summary() (*Summary, error) {
	overview, err := v.Overview()
	if err != nil {
		return nil, fmt.Errorf("overview")
	}

	health, err := v.Health()
	if err != nil {
		return nil, fmt.Errorf("health")
	}

	uptime, err := v.Uptime()
	if err != nil {
		return nil, fmt.Errorf("uptime")
	}

	routes, err := v.RoutingRules()
	if err != nil {
		return nil, fmt.Errorf("routes")
	}

	skybianBuildVersion := v.SkybianBuildVersion()

	extraRoutes := make([]routingRuleResp, 0, len(routes))
	for _, route := range routes {
		extraRoutes = append(extraRoutes, routingRuleResp{
			Key:     route.KeyRouteID(),
			Rule:    hex.EncodeToString(route),
			Summary: route.Summary(),
		})
	}

	pts, err := v.conf.GetPersistentTransports()
	if err != nil {
		return nil, fmt.Errorf("pts")
	}

	dmsgStatValue := &dmsgtracker.DmsgClientSummary{}
	if v.isDTMReady() {
		dmsgTracker, _ := v.dtm.Get(v.conf.PK) //nolint
		dmsgStatValue = &dmsgTracker
	}

	summary := &Summary{
		Overview:             overview,
		Health:               health,
		Uptime:               uptime,
		Routes:               extraRoutes,
		MinHops:              v.conf.Routing.MinHops,
		PersistentTransports: pts,
		SkybianBuildVersion:  skybianBuildVersion,
		BuildTag:             BuildTag,
		PublicAutoconnect:    v.conf.Transport.PublicAutoconnect,
		DmsgStats:            dmsgStatValue,
	}

	return summary, nil
}

// HealthInfo carries information about visor's services health represented as boolean value (i32 value)
type HealthInfo struct {
	ServicesHealth string `json:"services_health"`
}

// internalHealthInfo contains information of the status of the visor itself.
// It's thread-safe, and could be used in multiple goroutines
type internalHealthInfo int32

// newHealthInfo creates
func newInternalHealthInfo() *internalHealthInfo {
	return new(internalHealthInfo)
}

// init sets the internalHealthInfo status to initial value (2)
func (h *internalHealthInfo) init() {
	atomic.StoreInt32((*int32)(h), 2)
}

// set sets the internalHealthInfo status to true.
func (h *internalHealthInfo) set() {
	atomic.StoreInt32((*int32)(h), 1)
}

// unset sets the internalHealthInfo to false.
func (h *internalHealthInfo) unset() {
	atomic.StoreInt32((*int32)(h), 0)
}

// value gets the internalHealthInfo value
func (h *internalHealthInfo) value() string {
	val := atomic.LoadInt32((*int32)(h))
	switch val {
	case 0:
		return "connecting"
	case 1:
		return "healthy"
	default:
		return "connecting"
	}
}

// Health implements API.
func (v *Visor) Health() (*HealthInfo, error) {
	if v.isServicesHealthy == nil {
		return &HealthInfo{}, nil
	}
	return &HealthInfo{ServicesHealth: v.isServicesHealthy.value()}, nil
}

// Uptime implements API.
func (v *Visor) Uptime() (float64, error) {
	return time.Since(v.startedAt).Seconds(), nil
}

// SetRewardAddress implements API.
func (v *Visor) SetRewardAddress(p string) (string, error) {
	path := v.conf.LocalPath + "/" + visorconfig.RewardFile
	err := os.WriteFile(path, []byte(p), 0644) //nolint
	if err != nil {
		return p, fmt.Errorf("failed to write config to file. err=%v", err)
	}
	return p, nil
}

// GetRewardAddress implements API.
func (v *Visor) GetRewardAddress() (string, error) {
	path := v.conf.LocalPath + "/" + visorconfig.RewardFile
	rConfig, err := os.ReadFile(filepath.Clean(path))
	if err != nil {
		return "", fmt.Errorf("failed to read config file. err=%v", err)
	}
	return string(rConfig), nil
}

// Apps implements API.
func (v *Visor) Apps() ([]*appserver.AppState, error) {
	return v.appL.AppStates(), nil
}

// App implements API.
func (v *Visor) App(appName string) (*appserver.AppState, error) {
	appState, ok := v.appL.AppState(appName)
	if !ok {
		return &appserver.AppState{}, ErrAppProcNotRunning
	}
	return appState, nil
}

// SkybianBuildVersion implements API.
func (v *Visor) SkybianBuildVersion() string {
	return os.Getenv("SKYBIAN_BUILD_VERSION")
}

// StartApp implements API.
func (v *Visor) StartApp(appName string) error {
	var envs []string
	var err error
	if appName == visorconfig.VPNClientName {
		// todo: can we use some kind of app start hook that will be used for both autostart
		// and start? Reason: this is also called in init for autostart

		// check transport manager availability
		if v.tpM == nil {
			return ErrTrpMangerNotAvailable
		}
		maker := vpnEnvMaker(v.conf, v.dmsgC, v.dmsgDC, v.tpM.STCPRRemoteAddrs())
		envs, err = maker()
		if err != nil {
			return err
		}

		if v.GetVPNClientAddress() == "" {
			return errors.New("VPN server pub key is missing")
		}
	}
	// check process manager availability
	if v.procM != nil {
		return v.appL.StartApp(appName, nil, envs)
	}
	return ErrProcNotAvailable
}

// RegisterApp implements API.
func (v *Visor) RegisterApp(procConf appcommon.ProcConfig) (appcommon.ProcKey, error) {
	// check process manager availability
	if v.procM != nil {
		return v.appL.RegisterApp(procConf)
	}
	return appcommon.ProcKey{}, ErrProcNotAvailable
}

// DeregisterApp implements API.
func (v *Visor) DeregisterApp(procKey appcommon.ProcKey) error {
	// check process manager availability
	if v.procM != nil {
		return v.appL.DeregisterApp(procKey)
	}
	return ErrProcNotAvailable
}

// StopApp implements API.
func (v *Visor) StopApp(appName string) error {
	// check process manager availability
	if v.procM != nil {
		_, err := v.appL.StopApp(appName) //nolint:errcheck
		return err
	}
	return ErrProcNotAvailable
}

// StartVPNClient implements API.
func (v *Visor) StartVPNClient(pk cipher.PubKey) error {
	var envs []string
	var err error
	if v.tpM == nil {
		return ErrTrpMangerNotAvailable
	}

	if len(v.conf.Launcher.Apps) == 0 {
		return errors.New("no vpn app configuration found")
	}

	for index, app := range v.conf.Launcher.Apps {
		if app.Name == visorconfig.VPNClientName {
			// we set the args in memory and pass it in `v.appL.StartApp`
			// unlike the api method `StartApp` where `nil` is passed in `v.appL.StartApp` as args
			// but the args are set in the config
			v.conf.Launcher.Apps[index].Args = []string{"-srv", pk.Hex()}
			maker := vpnEnvMaker(v.conf, v.dmsgC, v.dmsgDC, v.tpM.STCPRRemoteAddrs())
			envs, err = maker()
			if err != nil {
				return err
			}

			if v.GetVPNClientAddress() == "" {
				return errors.New("VPN server pub key is missing")
			}

			// check process manager availability
			if v.procM != nil {
				return v.appL.StartApp(visorconfig.VPNClientName, v.conf.Launcher.Apps[index].Args, envs)
			}
			return ErrProcNotAvailable
		}
	}
	return errors.New("no vpn app configuration found")
}

// StopVPNClient implements API.
func (v *Visor) StopVPNClient(appName string) error {
	// check process manager availability
	if v.procM != nil {
		_, err := v.appL.StopApp(appName) //nolint:errcheck
		return err
	}
	return ErrProcNotAvailable
}

// SetAppDetailedStatus implements API.
func (v *Visor) SetAppDetailedStatus(appName, status string) error {
	proc, ok := v.procM.ProcByName(appName)
	if !ok {
		return ErrAppProcNotRunning
	}

	proc.SetDetailedStatus(status)

	return nil
}

// SetAppError implements API.
func (v *Visor) SetAppError(appName, appErr string) error {
	proc, ok := v.procM.ProcByName(appName)
	if !ok {
		return ErrAppProcNotRunning
	}

	v.log.Infof("Setting error %v for app %v", appErr, appName)
	proc.SetError(appErr)

	return nil
}

// RestartApp implements API.
func (v *Visor) RestartApp(appName string) error {
	if _, ok := v.procM.ProcByName(appName); ok { //nolint:errcheck
		v.log.Infof("Updated %v password, restarting it", appName)
		return v.appL.RestartApp(appName)
	}

	return nil
}

// SetAutoStart implements API.
func (v *Visor) SetAutoStart(appName string, autoStart bool) error {
	if _, ok := v.appL.AppState(appName); !ok {
		return ErrAppProcNotRunning
	}

	v.log.Infof("Saving auto start = %v for app %v to config", autoStart, appName)
	return v.conf.UpdateAppAutostart(appName, autoStart)
}

// SetAppPassword implements API.
func (v *Visor) SetAppPassword(appName, password string) error {
	allowedToChangePassword := func(appName string) bool {
		allowedApps := map[string]struct{}{
			visorconfig.SkysocksName:  {},
			visorconfig.VPNClientName: {},
			visorconfig.VPNServerName: {},
		}

		_, ok := allowedApps[appName]
		return ok
	}

	if !allowedToChangePassword(appName) {
		return fmt.Errorf("app %s is not allowed to change password", appName)
	}

	v.log.Infof("Changing %s password to %q", appName, password)

	const (
		passcodeArgName = "-passcode"
	)
	if err := v.conf.UpdateAppArg(appName, passcodeArgName, password); err != nil {
		return err
	}

	v.log.Infof("Updated %v password", appName)

	return nil
}

// SetAppNetworkInterface implements API.
func (v *Visor) SetAppNetworkInterface(appName, netifc string) error {
	if visorconfig.VPNServerName != appName {
		return fmt.Errorf("app %s is not allowed to set network interface", appName)
	}

	v.log.Infof("Changing %s network interface to %v", appName, netifc)

	const (
		netifcArgName = "--netifc"
	)
	if err := v.conf.UpdateAppArg(appName, netifcArgName, netifc); err != nil {
		return err
	}

	v.log.Infof("Updated %v network interface", appName)

	return nil
}

// SetAppKillswitch implements API.
func (v *Visor) SetAppKillswitch(appName string, killswitch bool) error {
	if appName != visorconfig.VPNClientName {
		return fmt.Errorf("app %s is not allowed to set killswitch", appName)
	}

	v.log.Infof("Setting %s killswitch to %v", appName, killswitch)

	const (
		killSwitchArg = "--killswitch"
	)
	if err := v.conf.UpdateAppArg(appName, killSwitchArg, killswitch); err != nil {
		return err
	}

	v.log.Infof("Updated %v killswitch state", appName)

	return nil
}

// SetAppSecure implements API.
func (v *Visor) SetAppSecure(appName string, isSecure bool) error {
	if appName != visorconfig.VPNServerName {
		return fmt.Errorf("app %s is not allowed to change 'secure' parameter", appName)
	}

	v.log.Infof("Setting %s secure to %v", appName, isSecure)

	const (
		secureArgName = "--secure"
	)
	if err := v.conf.UpdateAppArg(appName, secureArgName, isSecure); err != nil {
		return err
	}
	v.log.Infof("Updated %v secure state", appName)

	return nil
}

// SetAppPK implements API.
func (v *Visor) SetAppPK(appName string, pk cipher.PubKey) error {
	allowedToChangePK := func(appName string) bool {
		allowedApps := map[string]struct{}{
			visorconfig.SkysocksClientName: {},
			visorconfig.VPNClientName:      {},
		}

		_, ok := allowedApps[appName]
		return ok
	}

	if !allowedToChangePK(appName) {
		return fmt.Errorf("app %s is not allowed to change PK", appName)
	}

	v.log.Infof("Changing %s PK to %q", appName, pk)

	const (
		pkArgName = "-srv"
	)
	if err := v.conf.UpdateAppArg(appName, pkArgName, pk.String()); err != nil {
		return err
	}

	v.log.Infof("Updated %v PK", appName)

	return nil
}

// SetAppDNS implements API.
func (v *Visor) SetAppDNS(appName string, dnsAddr string) error {
	allowedToChangePK := func(appName string) bool {
		allowedApps := map[string]struct{}{
			skyenv.VPNClientName: {},
		}

		_, ok := allowedApps[appName]
		return ok
	}

	if !allowedToChangePK(appName) {
		return fmt.Errorf("app %s is not allowed to change DNS Address", appName)
	}

	v.log.Infof("Changing %s DNS Address to %q", appName, dnsAddr)

	const (
		pkArgName = "-dns"
	)

	if err := v.conf.UpdateAppArg(v.appL, appName, pkArgName, dnsAddr); err != nil {
		return err
	}

	v.log.Infof("Updated %v DNS Address", appName)

	return nil
}

// LogsSince implements API.
func (v *Visor) LogsSince(timestamp time.Time, appName string) ([]string, error) {
	proc, ok := v.procM.ProcByName(appName)
	if !ok {
		return nil, fmt.Errorf("proc of app name '%s' is not found", appName)
	}

	res, err := proc.Logs().LogsSince(timestamp)
	if err != nil {
		return nil, err
	}

	return res, nil
}

// GetAppStats implements API.
func (v *Visor) GetAppStats(appName string) (appserver.AppStats, error) {
	stats, err := v.procM.Stats(appName)
	if err != nil {
		return appserver.AppStats{}, err
	}

	return stats, nil
}

// GetAppError implements API.
func (v *Visor) GetAppError(appName string) (string, error) {
	appErr, _ := v.procM.ErrorByName(appName)
	return appErr, nil
}

// GetAppConnectionsSummary implements API.
func (v *Visor) GetAppConnectionsSummary(appName string) ([]appserver.ConnectionSummary, error) {
	// check process manager availability
	if v.procM != nil {
		cSummary, err := v.procM.ConnectionsSummary(appName)
		if err != nil {
			return nil, err
		}
		return cSummary, nil
	}
	return nil, ErrProcNotAvailable
}

// VPNServers gets available public VPN server from service discovery URL
func (v *Visor) VPNServers(version, country string) ([]servicedisc.Service, error) {
	log := logging.MustGetLogger("vpnservers")
	vLog := logging.NewMasterLogger()
	vLog.SetLevel(logrus.InfoLevel)

	sdClient := servicedisc.NewClient(log, vLog, servicedisc.Config{
		Type:          servicedisc.ServiceTypeVPN,
		PK:            v.conf.PK,
		SK:            v.conf.SK,
		DiscAddr:      v.conf.Launcher.ServiceDisc,
		DisplayNodeIP: v.conf.Launcher.DisplayNodeIP,
	}, &http.Client{Timeout: time.Duration(20) * time.Second}, "")
	vpnServers, err := sdClient.Services(context.Background(), 0, version, country)
	if err != nil {
		v.log.Error("Error getting public vpn servers: ", err)
		return nil, err
	}
	return vpnServers, nil
}

// PublicVisors gets available public public visors from service discovery URL
func (v *Visor) PublicVisors(version, country string) ([]servicedisc.Service, error) {
	log := logging.MustGetLogger("public_visors")
	vLog := logging.NewMasterLogger()
	vLog.SetLevel(logrus.InfoLevel)

	sdClient := servicedisc.NewClient(log, vLog, servicedisc.Config{
		Type:          servicedisc.ServiceTypeVisor,
		PK:            v.conf.PK,
		SK:            v.conf.SK,
		DiscAddr:      v.conf.Launcher.ServiceDisc,
		DisplayNodeIP: v.conf.Launcher.DisplayNodeIP,
	}, &http.Client{Timeout: time.Duration(20) * time.Second}, "")
	publicVisors, err := sdClient.Services(context.Background(), 0, version, country)
	if err != nil {
		v.log.Error("Error getting public vpn servers: ", err)
		return nil, err
	}
	return publicVisors, nil
}

// RemoteVisors return list of connected remote visors
func (v *Visor) RemoteVisors() ([]string, error) {
	var visors []string
	for _, conn := range v.remoteVisors {
		visors = append(visors, conn.Addr.PK.String())
	}
	return visors, nil
}

// PortDetail type of port details
type PortDetail struct {
	Port string
	Type string
}

// Ports return list of all ports used by visor services and apps
func (v *Visor) Ports() (map[string]PortDetail, error) {
	ctx := context.Background()
	var ports = make(map[string]PortDetail)

	if v.conf.Hypervisor != nil {
		ports["hypervisor"] = PortDetail{Port: fmt.Sprint(strings.Split(v.conf.Hypervisor.HTTPAddr, ":")[1]), Type: "TCP"}
	}

	ports["dmsg_pty"] = PortDetail{Port: fmt.Sprint(v.conf.Dmsgpty.DmsgPort), Type: "DMSG"}
	ports["cli_addr"] = PortDetail{Port: fmt.Sprint(strings.Split(v.conf.CLIAddr, ":")[1]), Type: "TCP"}
	ports["proc_addr"] = PortDetail{Port: fmt.Sprint(strings.Split(v.conf.Launcher.ServerAddr, ":")[1]), Type: "TCP"}
	ports["stcp_addr"] = PortDetail{Port: fmt.Sprint(strings.Split(v.conf.STCP.ListeningAddress, ":")[1]), Type: "TCP"}

	if v.arClient != nil {
		sudphPort := v.arClient.Addresses(ctx)
		if sudphPort != "" {
			ports["sudph"] = PortDetail{Port: sudphPort, Type: "UDP"}
		}
	}
	if v.stunClient != nil {
		if v.stunClient.PublicIP != nil {
			ports["public_visor"] = PortDetail{Port: fmt.Sprint(v.stunClient.PublicIP.Port()), Type: "TCP"}
		}
	}
	if v.dmsgC != nil {
		dmsgSessions := v.dmsgC.AllSessions()
		for i, session := range dmsgSessions {
			ports[fmt.Sprintf("dmsg_session_%d", i)] = PortDetail{Port: strings.Split(session.LocalTCPAddr().String(), ":")[1], Type: "TCP"}
		}

		dmsgStreams := v.dmsgC.AllStreams()
		for i, stream := range dmsgStreams {
			ports[fmt.Sprintf("dmsg_stream_%d", i)] = PortDetail{Port: strings.Split(stream.LocalAddr().String(), ":")[1], Type: "DMSG"}
		}
	}
	if v.procM != nil {
		apps, _ := v.Apps() //nolint
		for _, app := range apps {
			port, err := v.procM.GetAppPort(app.Name)
			if err == nil {
				ports[app.Name] = PortDetail{Port: fmt.Sprint(port), Type: "SKYNET"}

				switch app.Name {
				case "skysocks_client":
					ports["skysocks_client_addr"] = PortDetail{Port: fmt.Sprint(strings.Split(skyenv.SkysocksClientAddr, ":")[1]), Type: "TCP"}
				case "skychat":
					ports["skychat_addr"] = PortDetail{Port: fmt.Sprint(strings.Split(skyenv.SkychatAddr, ":")[1]), Type: "TCP"}
				}
			}
		}
	}
	return ports, nil
}

// TransportTypes implements API.
func (v *Visor) TransportTypes() ([]string, error) {
	var types []string
	for _, netType := range v.tpM.Networks() {
		types = append(types, string(netType))
	}
	return types, nil
}

// Transports implements API.
func (v *Visor) Transports(types []string, pks []cipher.PubKey, logs bool) ([]*TransportSummary, error) {
	var result []*TransportSummary

	typeIncluded := func(tType network.Type) bool {
		if types != nil {
			for _, ft := range types {
				if string(tType) == ft {
					return true
				}
			}
			return false
		}
		return true
	}
	pkIncluded := func(localPK, remotePK cipher.PubKey) bool {
		if pks != nil {
			for _, fpk := range pks {
				if localPK == fpk || remotePK == fpk {
					return true
				}
			}
			return false
		}
		return true
	}
	v.tpM.WalkTransports(func(tp *transport.ManagedTransport) bool {
		if typeIncluded(tp.Type()) && pkIncluded(v.tpM.Local(), tp.Remote()) {
			result = append(result, newTransportSummary(v.tpM, tp, logs, v.router.SetupIsTrusted(tp.Remote())))
		}
		return true
	})

	return result, nil
}

// Transport implements API.
func (v *Visor) Transport(tid uuid.UUID) (*TransportSummary, error) {
	tp := v.tpM.Transport(tid)
	if tp == nil {
		return nil, ErrNotFound
	}

	return newTransportSummary(v.tpM, tp, true, v.router.SetupIsTrusted(tp.Remote())), nil
}

// AddTransport implements API.
func (v *Visor) AddTransport(remote cipher.PubKey, tpType string, timeout time.Duration) (*TransportSummary, error) {
	ctx := context.Background()

	if timeout > 0 {
		var cancel context.CancelFunc
		ctx, cancel = context.WithTimeout(ctx, time.Second*20)
		defer cancel()
	}

	v.log.Debugf("Saving transport to %v via %v", remote, tpType)

	tp, err := v.tpM.SaveTransport(ctx, remote, network.Type(tpType), transport.LabelUser)
	if err != nil {
		return nil, err
	}

	v.log.Debugf("Saved transport to %v via %v, label %s", remote, tpType, tp.Entry.Label)

	return newTransportSummary(v.tpM, tp, false, v.router.SetupIsTrusted(tp.Remote())), nil
}

// RemoveTransport implements API.
func (v *Visor) RemoveTransport(tid uuid.UUID) error {
	v.tpM.DeleteTransport(tid)
	return nil
}

// DiscoverTransportsByPK implements API.
func (v *Visor) DiscoverTransportsByPK(pk cipher.PubKey) ([]*transport.Entry, error) {
	tpD := v.tpDiscClient()

	entries, err := tpD.GetTransportsByEdge(context.Background(), pk)
	if err != nil {
		return nil, err
	}

	return entries, nil
}

// DiscoverTransportByID implements API.
func (v *Visor) DiscoverTransportByID(id uuid.UUID) (*transport.Entry, error) {
	tpD := v.tpDiscClient()

	entry, err := tpD.GetTransportByID(context.Background(), id)
	if err != nil {
		return nil, err
	}

	return entry, nil
}

// RoutingRules implements API.
func (v *Visor) RoutingRules() ([]routing.Rule, error) {
	return v.router.Rules(), nil
}

// PingConfig use as configuration for ping command
type PingConfig struct {
	PK          cipher.PubKey
	Tries       int
	PcktSize    int
	PubVisCount int
}

// DialPing implements API.
func (v *Visor) DialPing(conf PingConfig) error {
	if conf.PK == v.conf.PK {
		return fmt.Errorf("Visor cannot ping itself")
	}
	v.pingPcktSize = conf.PcktSize
	// waiting for at least one transport to initialize
	<-v.tpM.Ready()

	addr := appnet.Addr{
		Net:    appnet.TypeSkynet,
		PubKey: v.conf.PK,
		Port:   routing.Port(skyenv.SkyPingPort),
	}

	var err error
	var conn net.Conn

	ctx := context.TODO()
	var r = netutil.NewRetrier(v.log, 2*time.Second, netutil.DefaultMaxBackoff, 1, 2)
	err = r.Do(ctx, func() error {
		conn, err = appnet.Ping(conf.PK, addr)
		return err
	})
	if err != nil {
		return err
	}

	skywireConn, isSkywireConn := conn.(*appnet.SkywireConn)
	if !isSkywireConn {
		return fmt.Errorf("Can't get such info from this conn")
	}
	v.pingConnMx.Lock()
	v.pingConns[conf.PK] = ping{
		conn:    skywireConn,
		latency: make(chan time.Duration),
	}
	v.pingConnMx.Unlock()
	return nil
}

// Ping implements API.
func (v *Visor) Ping(conf PingConfig) ([]time.Duration, error) {
	v.pingConnMx.Lock()
	defer v.pingConnMx.Unlock()
	latencies := []time.Duration{}
	data := make([]byte, conf.PcktSize*1024)
	for i := 1; i <= conf.Tries; i++ {
		skywireConn := v.pingConns[conf.PK].conn
		msg := PingMsg{
			Timestamp: time.Now(),
			PingPk:    conf.PK,
			Data:      data,
		}
		ping, err := json.Marshal(msg)
		if err != nil {
			return latencies, err
		}
		pingSizeMsg := PingSizeMsg{
			Size: len(ping),
		}
		size, err := json.Marshal(pingSizeMsg)
		if err != nil {
			return latencies, err
		}
		_, err = skywireConn.Write(size)
		if err != nil {
			return latencies, err
		}

		buf := make([]byte, 32*1024)
		_, err = skywireConn.Read(buf)
		if err != nil {
			if !errors.Is(err, io.EOF) {
				return latencies, err
			}
		}
		_, err = skywireConn.Write(ping)
		if err != nil {
			return latencies, err
		}
		latencies = append(latencies, <-v.pingConns[conf.PK].latency)
	}
	return latencies, nil
}

// StopPing implements API.
func (v *Visor) StopPing(pk cipher.PubKey) error {
	v.pingConnMx.Lock()
	defer v.pingConnMx.Unlock()

	skywireConn := v.pingConns[pk].conn
	err := skywireConn.Close()
	if err != nil {
		return err
	}
	delete(v.pingConns, pk)
	return nil
}

// TestResult type of test result
type TestResult struct {
	PK     string
	Max    string
	Min    string
	Mean   string
	Status string
}

// TestVisor trying to test visor
func (v *Visor) TestVisor(conf PingConfig) ([]TestResult, error) {
	result := []TestResult{}
	if v.dmsgC == nil {
		return result, errors.New("dmsgC is not available")
	}

	publicVisors, err := v.dmsgC.AllEntries(context.TODO())
	if err != nil {
		return result, err
	}

	if conf.PubVisCount < len(publicVisors) {
		publicVisors = publicVisors[:conf.PubVisCount+1]
	}

	for _, publicVisor := range publicVisors {
		if publicVisor == v.conf.PK.Hex() {
			continue
		}

		if err := conf.PK.UnmarshalText([]byte(publicVisor)); err != nil {
			continue
		}
		err := v.DialPing(conf)
		if err != nil {
			result = append(result, TestResult{PK: conf.PK.String(), Max: fmt.Sprint(0), Min: fmt.Sprint(0), Mean: fmt.Sprint(0), Status: "Failed"})
			continue
		}
		latencies, err := v.Ping(conf)
		if err != nil {
			go v.StopPing(conf.PK) //nolint
			result = append(result, TestResult{PK: conf.PK.String(), Max: fmt.Sprint(0), Min: fmt.Sprint(0), Mean: fmt.Sprint(0), Status: "Failed"})
			continue
		}
		var max, min, mean, sumLatency time.Duration
		min = time.Duration(10000000000)
		for _, latency := range latencies {
			if latency > max {
				max = latency
			}
			if latency < min {
				min = latency
			}
			sumLatency += latency
		}
		mean = sumLatency / time.Duration(len(latencies))
		result = append(result, TestResult{PK: conf.PK.String(), Max: fmt.Sprint(max), Min: fmt.Sprint(min), Mean: fmt.Sprint(mean), Status: "Success"})
		v.StopPing(conf.PK) //nolint
	}
	return result, nil
}

// RoutingRule implements API.
func (v *Visor) RoutingRule(key routing.RouteID) (routing.Rule, error) {
	return v.router.Rule(key)
}

// SaveRoutingRule implements API.
func (v *Visor) SaveRoutingRule(rule routing.Rule) error {
	return v.router.SaveRule(rule)
}

// RemoveRoutingRule implements API.
func (v *Visor) RemoveRoutingRule(key routing.RouteID) error {
	v.router.DelRules([]routing.RouteID{key})
	return nil
}

// RouteGroups implements API.
func (v *Visor) RouteGroups() ([]RouteGroupInfo, error) {
	var routegroups []RouteGroupInfo

	rules := v.router.Rules()
	for _, rule := range rules {
		if rule.Type() != routing.RuleReverse {
			continue
		}

		fwdRID := rule.NextRouteID()
		rule, err := v.router.Rule(fwdRID)
		if err != nil {
			return nil, err
		}

		routegroups = append(routegroups, RouteGroupInfo{
			ConsumeRule: rule,
			FwdRule:     rule,
		})
	}

	return routegroups, nil
}

// Restart implements API.
func (v *Visor) Restart() error {
	if v.restartCtx == nil {
		return ErrMalformedRestartContext
	}

	return v.restartCtx.Restart()
}

// Reload implements API.
func (v *Visor) Reload() error {
	if v.restartCtx == nil {
		return ErrMalformedRestartContext
	}
	return reload(v)
}

// Shutdown implements API.
func (v *Visor) Shutdown() error {
	if v.restartCtx == nil {
		return ErrMalformedRestartContext
	}
	defer os.Exit(0)
	return v.Close()
}

// Exec implements API.
// Exec executes a shell command. It returns combined stdout and stderr output and an error.
func (v *Visor) Exec(command string) ([]byte, error) {
	args := strings.Split(command, " ")
	cmd := exec.Command(args[0], args[1:]...) // nolint: gosec
	return cmd.CombinedOutput()
}

// RuntimeLogs returns visor runtime logs
func (v *Visor) RuntimeLogs() (string, error) {
	var builder strings.Builder
	builder.WriteString("[")
	logs, _ := v.logstore.GetLogs()
	builder.WriteString(strings.Join(logs, ","))
	builder.WriteString("]")
	return builder.String(), nil
}

// SetMinHops sets min_hops routing config of visor
func (v *Visor) SetMinHops(in uint16) error {
	return v.conf.UpdateMinHops(in)
}

// SetPersistentTransports sets min_hops routing config of visor
func (v *Visor) SetPersistentTransports(pTps []transport.PersistentTransports) error {
	v.tpM.SetPTpsCache(pTps)
	return v.conf.UpdatePersistentTransports(pTps)
}

// GetPersistentTransports gets min_hops routing config of visor
func (v *Visor) GetPersistentTransports() ([]transport.PersistentTransports, error) {
	return v.conf.GetPersistentTransports()
}

// SetLogRotationInterval sets log_rotation_interval config of visor
func (v *Visor) SetLogRotationInterval(d visorconfig.Duration) error {
	return v.conf.UpdateLogRotationInterval(d)
}

// GetLogRotationInterval gets log_rotation_interval config of visor
func (v *Visor) GetLogRotationInterval() (visorconfig.Duration, error) {
	return v.conf.GetLogRotationInterval()
}

// SetPublicAutoconnect sets public_autoconnect config of visor
func (v *Visor) SetPublicAutoconnect(pAc bool) error {
	return v.conf.UpdatePublicAutoconnect(pAc)
}

// GetVPNClientAddress get PK address of server set on vpn-client
func (v *Visor) GetVPNClientAddress() string {
	for _, v := range v.conf.Launcher.Apps {
		if v.Name == visorconfig.VPNClientName {
			for index := range v.Args {
				if v.Args[index] == "-srv" {
					return v.Args[index+1]
				}
			}
		}
	}
	return ""
}

// IsDMSGClientReady return availability of dsmg client
func (v *Visor) IsDMSGClientReady() (bool, error) {
	if v.isDTMReady() {
		dmsgTracker, _ := v.dtm.Get(v.conf.PK) //nolint
		if dmsgTracker.ServerPK.Hex()[:5] != "00000" {
			return true, nil
		}
	}
	return false, errors.New("dmsg client is not ready")
}

// RegisterHTTPPort implements API.
func (v *Visor) RegisterHTTPPort(localPort int) error {
	v.allowedMX.Lock()
	defer v.allowedMX.Unlock()
	ok := isPortAvailable(v.log, localPort)
	if ok {
		return fmt.Errorf("No connection on local port :%v", localPort)
	}
	if v.allowedPorts[localPort] {
		return fmt.Errorf("Port :%v already registered", localPort)
	}
	v.allowedPorts[localPort] = true
	return nil
}

// DeregisterHTTPPort implements API.
func (v *Visor) DeregisterHTTPPort(localPort int) error {
	v.allowedMX.Lock()
	defer v.allowedMX.Unlock()
	if !v.allowedPorts[localPort] {
		return fmt.Errorf("Port :%v not registered", localPort)
	}
	delete(v.allowedPorts, localPort)
	return nil
}

// ListHTTPPorts implements API.
func (v *Visor) ListHTTPPorts() ([]int, error) {
	v.allowedMX.Lock()
	defer v.allowedMX.Unlock()
	keys := make([]int, 0, len(v.allowedPorts))
	for k := range v.allowedPorts {
		keys = append(keys, k)
	}
	return keys, nil
}

// Connect implements API.
func (v *Visor) Connect(remotePK cipher.PubKey, remotePort, localPort int) (uuid.UUID, error) {
	ok := isPortAvailable(v.log, localPort)
	if !ok {
		return uuid.UUID{}, fmt.Errorf(":%v local port already in use", localPort)
	}
	connApp := appnet.Addr{
		Net:    appnet.TypeSkynet,
		PubKey: remotePK,
		Port:   routing.Port(skyenv.SkyForwardingServerPort),
	}
	conn, err := appnet.Dial(connApp)
	if err != nil {
		return uuid.UUID{}, err
	}
	remoteConn, err := appnet.WrapConn(conn)
	if err != nil {
		return uuid.UUID{}, err
	}

	cMsg := clientMsg{
		Port: remotePort,
	}

	clientMsg, err := json.Marshal(cMsg)
	if err != nil {
		return uuid.UUID{}, err
	}
	_, err = remoteConn.Write([]byte(clientMsg))
	if err != nil {
		return uuid.UUID{}, err
	}
	v.log.Debugf("Msg sent %s", clientMsg)

	buf := make([]byte, 32*1024)
	n, err := remoteConn.Read(buf)
	if err != nil {
		return uuid.UUID{}, err
	}
	var sReply serverReply
	err = json.Unmarshal(buf[:n], &sReply)
	if err != nil {
		return uuid.UUID{}, err
	}
	v.log.Debugf("Received: %v", sReply)

	if sReply.Error != nil {
		sErr := sReply.Error
		v.log.WithError(fmt.Errorf(*sErr)).Error("Server closed with error")
		return uuid.UUID{}, fmt.Errorf(*sErr)
	}
	forwardConn := appnet.NewForwardConn(v.log, remoteConn, remotePort, localPort)
	forwardConn.Serve()
	return forwardConn.ID, nil
}

// Disconnect implements API.
func (v *Visor) Disconnect(id uuid.UUID) error {
	forwardConn := appnet.GetForwardConn(id)
	return forwardConn.Close()
}

// List implements API.
func (v *Visor) List() (map[uuid.UUID]*appnet.ForwardConn, error) {
	return appnet.GetAllForwardConns(), nil
}

func isPortAvailable(log *logging.Logger, port int) bool {
	timeout := time.Second
	conn, err := net.DialTimeout("tcp", fmt.Sprintf(":%v", port), timeout)
	if err != nil {
		return true
	}
	if conn != nil {
		defer closeConn(log, conn)
		return false
	}
	return true
}

func isPortRegistered(port int, v *Visor) bool {
	ports, err := v.ListHTTPPorts()
	if err != nil {
		return false
	}
	for _, p := range ports {
		if p == port {
			return true
		}
	}
	return false
}<|MERGE_RESOLUTION|>--- conflicted
+++ resolved
@@ -78,16 +78,14 @@
 	GetAppStats(appName string) (appserver.AppStats, error)
 	GetAppError(appName string) (string, error)
 	GetAppConnectionsSummary(appName string) ([]appserver.ConnectionSummary, error)
+	VPNServers(version, country string) ([]servicedisc.Service, error)
+	RemoteVisors() ([]string, error)
+	Ports() (map[string]PortDetail, error)
 
 	//vpn controls
 	StartVPNClient(pk cipher.PubKey) error
 	StopVPNClient(appName string) error
 	VPNServers(version, country string) ([]servicedisc.Service, error)
-<<<<<<< HEAD
-=======
-	RemoteVisors() ([]string, error)
-	Ports() (map[string]PortDetail, error)
->>>>>>> 2b1ce9df
 
 	//transports
 	TransportTypes() ([]string, error)
@@ -109,8 +107,6 @@
 	RemoveRoutingRule(key routing.RouteID) error
 	RouteGroups() ([]RouteGroupInfo, error)
 	SetMinHops(uint16) error
-<<<<<<< HEAD
-=======
 
 	GetPersistentTransports() ([]transport.PersistentTransports, error)
 	SetPersistentTransports([]transport.PersistentTransports) error
@@ -130,7 +126,6 @@
 	StopPing(pk cipher.PubKey) error
 
 	TestVisor(config PingConfig) ([]TestResult, error)
->>>>>>> 2b1ce9df
 }
 
 // HealthCheckable resource returns its health status as an integer
