package visor

import (
	"encoding/binary"
	"fmt"
	"github.com/skycoin/skywire/pkg/router"
	"math/rand"
	"net/rpc"
	"sync"
	"time"

	"github.com/google/uuid"
	"github.com/skycoin/dmsg/cipher"
	"github.com/skycoin/skycoin/src/util/logging"

	"github.com/skycoin/skywire/pkg/routing"
	"github.com/skycoin/skywire/pkg/transport"
)

// RPCClient represents a RPC Client implementation.
type RPCClient interface {
	Summary() (*Summary, error)
	Exec(command string) ([]byte, error)

	Apps() ([]*AppState, error)
	StartApp(appName string) error
	StopApp(appName string) error
	SetAutoStart(appName string, autostart bool) error

	TransportTypes() ([]string, error)
	Transports(types []string, pks []cipher.PubKey, logs bool) ([]*TransportSummary, error)
	Transport(tid uuid.UUID) (*TransportSummary, error)
	AddTransport(remote cipher.PubKey, tpType string, public bool, timeout time.Duration) (*TransportSummary, error)
	RemoveTransport(tid uuid.UUID) error

	RoutingRules() ([]*RoutingEntry, error)
	RoutingRule(key routing.RouteID) (routing.Rule, error)
	AddRoutingRule(rule routing.Rule) (routing.RouteID, error)
	SetRoutingRule(key routing.RouteID, rule routing.Rule) error
	RemoveRoutingRule(key routing.RouteID) error

	Loops() ([]LoopInfo, error)
}

// RPCClient provides methods to call an RPC Server.
// It implements RPCClient
type rpcClient struct {
	client *rpc.Client
	prefix string
}

// NewRPCClient creates a new RPCClient.
func NewRPCClient(rc *rpc.Client, prefix string) RPCClient {
	return &rpcClient{client: rc, prefix: prefix}
}

// Call calls the internal rpc.Client with the serviceMethod arg prefixed.
func (rc *rpcClient) Call(method string, args, reply interface{}) error {
	return rc.client.Call(rc.prefix+"."+method, args, reply)
}

// Summary calls Summary.
func (rc *rpcClient) Summary() (*Summary, error) {
	out := new(Summary)
	err := rc.Call("Summary", &struct{}{}, out)
	return out, err
}

// Exec calls Exec.
func (rc *rpcClient) Exec(command string) ([]byte, error) {
	output := make([]byte, 0)
	err := rc.Call("Exec", &command, &output)
	return output, err
}

// Apps calls Apps.
func (rc *rpcClient) Apps() ([]*AppState, error) {
	states := make([]*AppState, 0)
	err := rc.Call("Apps", &struct{}{}, &states)
	return states, err
}

// StartApp calls StartApp.
func (rc *rpcClient) StartApp(appName string) error {
	return rc.Call("StartApp", &appName, &struct{}{})
}

// StopApp calls StopApp.
func (rc *rpcClient) StopApp(appName string) error {
	return rc.Call("StopApp", &appName, &struct{}{})
}

// SetAutoStart calls SetAutoStart.
func (rc *rpcClient) SetAutoStart(appName string, autostart bool) error {
	return rc.Call("SetAutoStart", &SetAutoStartIn{
		AppName:   appName,
		AutoStart: autostart,
	}, &struct{}{})
}

// TransportTypes calls TransportTypes.
func (rc *rpcClient) TransportTypes() ([]string, error) {
	var types []string
	err := rc.Call("TransportTypes", &struct{}{}, &types)
	return types, err
}

// Transports calls Transports.
func (rc *rpcClient) Transports(types []string, pks []cipher.PubKey, logs bool) ([]*TransportSummary, error) {
	var transports []*TransportSummary
	err := rc.Call("Transports", &TransportsIn{
		FilterTypes:   types,
		FilterPubKeys: pks,
		ShowLogs:      logs,
	}, &transports)
	return transports, err
}

// Transport calls Transport.
func (rc *rpcClient) Transport(tid uuid.UUID) (*TransportSummary, error) {
	var summary TransportSummary
	err := rc.Call("Transport", &tid, &summary)
	return &summary, err
}

// AddTransport calls AddTransport.
func (rc *rpcClient) AddTransport(remote cipher.PubKey, tpType string, public bool, timeout time.Duration) (*TransportSummary, error) {
	var summary TransportSummary
	err := rc.Call("AddTransport", &AddTransportIn{
		RemotePK: remote,
		TpType:   tpType,
		Public:   public,
		Timeout:  timeout,
	}, &summary)
	return &summary, err
}

// RemoveTransport calls RemoveTransport.
func (rc *rpcClient) RemoveTransport(tid uuid.UUID) error {
	return rc.Call("RemoveTransport", &tid, &struct{}{})
}

// RoutingRules calls RoutingRules.
func (rc *rpcClient) RoutingRules() ([]*RoutingEntry, error) {
	var entries []*RoutingEntry
	err := rc.Call("RoutingRules", &struct{}{}, &entries)
	return entries, err
}

// RoutingRule calls RoutingRule.
func (rc *rpcClient) RoutingRule(key routing.RouteID) (routing.Rule, error) {
	var rule routing.Rule
	err := rc.Call("RoutingRule", &key, &rule)
	return rule, err
}

// AddRoutingRule calls AddRoutingRule.
func (rc *rpcClient) AddRoutingRule(rule routing.Rule) (routing.RouteID, error) {
	var tid routing.RouteID
	err := rc.Call("AddRoutingRule", &rule, &tid)
	return tid, err
}

// SetRoutingRule calls SetRoutingRule.
func (rc *rpcClient) SetRoutingRule(key routing.RouteID, rule routing.Rule) error {
	return rc.Call("SetRoutingRule", &RoutingEntry{Key: key, Value: rule}, &struct{}{})
}

// RemoveRoutingRule calls RemoveRoutingRule.
func (rc *rpcClient) RemoveRoutingRule(key routing.RouteID) error {
	return rc.Call("RemoveRoutingRule", &key, &struct{}{})
}

// Loops calls Loops.
func (rc *rpcClient) Loops() ([]LoopInfo, error) {
	var loops []LoopInfo
	err := rc.Call("Loops", &struct{}{}, &loops)
	return loops, err
}

// MockRPCClient mocks RPCClient.
type mockRPCClient struct {
	s       *Summary
	tpTypes []string
	rt      routing.Table
	sync.RWMutex
}

// NewMockRPCClient creates a new mock RPCClient.
func NewMockRPCClient(r *rand.Rand, maxTps int, maxRules int) (cipher.PubKey, RPCClient, error) {
	log := logging.MustGetLogger("mock-rpc-client")

	types := []string{"messaging", "native"}
	localPK, _ := cipher.GenerateKeyPair()

	log.Infof("generating mock client with: localPK(%s) maxTps(%d) maxRules(%d)", localPK, maxTps, maxRules)

	tps := make([]*TransportSummary, r.Intn(maxTps+1))
	for i := range tps {
		remotePK, _ := cipher.GenerateKeyPair()
		tps[i] = &TransportSummary{
			ID:     transport.MakeTransportID(localPK, remotePK, types[r.Int()%len(types)]),
			Local:  localPK,
			Remote: remotePK,
			Type:   types[r.Int()%len(types)],
			Log:    new(transport.LogEntry),
		}
		log.Infof("tp[%2d]: %v", i, tps[i])
	}
	rt := routing.InMemoryRoutingTable()
	ruleKeepAlive := router.DefaultRouteKeepAlive
	for i := 0; i < r.Intn(maxRules+1); i++ {
		remotePK, _ := cipher.GenerateKeyPair()
		var lpRaw, rpRaw [2]byte
		if _, err := r.Read(lpRaw[:]); err != nil {
			return cipher.PubKey{}, nil, err
		}
		if _, err := r.Read(rpRaw[:]); err != nil {
			return cipher.PubKey{}, nil, err
		}
		lp := routing.Port(binary.BigEndian.Uint16(lpRaw[:]))
		rp := routing.Port(binary.BigEndian.Uint16(rpRaw[:]))
		fwdRID, err := rt.AddRule(nil)
		if err != nil {
			panic(err)
		}
		fwdRule := routing.ForwardRule(ruleKeepAlive, routing.RouteID(r.Uint32()), uuid.New(), fwdRID)
		if err := rt.SetRule(fwdRID, fwdRule); err != nil {
			panic(err)
		}
		appRID, err := rt.AddRule(nil)
		if err != nil {
			panic(err)
		}
<<<<<<< HEAD
		appRule := routing.AppRule(ruleExp, appRID, fwdRID, remotePK, lp, rp)
=======
		appRule := routing.AppRule(ruleKeepAlive, fwdRID, remotePK, rp, lp, appRID)
>>>>>>> 2a81b33e
		if err := rt.SetRule(appRID, appRule); err != nil {
			panic(err)
		}
		log.Infof("rt[%2da]: %v %v", i, fwdRID, fwdRule.Summary().ForwardFields)
		log.Infof("rt[%2db]: %v %v", i, appRID, appRule.Summary().AppFields)
	}
	log.Printf("rtCount: %d", rt.Count())
	client := &mockRPCClient{
		s: &Summary{
			PubKey:          localPK,
			NodeVersion:     Version,
			AppProtoVersion: supportedProtocolVersion,
			Apps: []*AppState{
				{Name: "foo.v1.0", AutoStart: false, Port: 10},
				{Name: "bar.v2.0", AutoStart: false, Port: 20},
			},
			Transports:  tps,
			RoutesCount: rt.Count(),
		},
		tpTypes: types,
		rt:      rt,
	}
	return localPK, client, nil
}

func (mc *mockRPCClient) do(write bool, f func() error) error {
	if write {
		mc.Lock()
		defer mc.Unlock()
	} else {
		mc.RLock()
		defer mc.RUnlock()
	}
	return f()
}

// Summary implements RPCClient.
func (mc *mockRPCClient) Summary() (*Summary, error) {
	var out Summary
	err := mc.do(false, func() error {
		out = *mc.s
		for _, app := range mc.s.Apps {
			out.Apps = append(out.Apps, &(*app))
		}
		for _, tp := range mc.s.Transports {
			out.Transports = append(out.Transports, &(*tp))
		}
		out.RoutesCount = mc.s.RoutesCount
		return nil
	})
	return &out, err
}

// Exec implements RPCClient.
func (mc *mockRPCClient) Exec(command string) ([]byte, error) {
	return []byte("mock"), nil
}

// Apps implements RPCClient.
func (mc *mockRPCClient) Apps() ([]*AppState, error) {
	var apps []*AppState
	err := mc.do(false, func() error {
		for _, app := range mc.s.Apps {
			apps = append(apps, &(*app))
		}
		return nil
	})
	return apps, err
}

// StartApp implements RPCClient.
func (*mockRPCClient) StartApp(string) error {
	return nil
}

// StopApp implements RPCClient.
func (*mockRPCClient) StopApp(string) error {
	return nil
}

// SetAutoStart implements RPCClient.
func (mc *mockRPCClient) SetAutoStart(appName string, autostart bool) error {
	return mc.do(true, func() error {
		for _, app := range mc.s.Apps {
			if app.Name == appName {
				app.AutoStart = autostart
				return nil
			}
		}
		return fmt.Errorf("app of name '%s' does not exist", appName)
	})
}

// TransportTypes implements RPCClient.
func (mc *mockRPCClient) TransportTypes() ([]string, error) {
	return mc.tpTypes, nil
}

// Transports implements RPCClient.
func (mc *mockRPCClient) Transports(types []string, pks []cipher.PubKey, logs bool) ([]*TransportSummary, error) {
	var summaries []*TransportSummary
	err := mc.do(false, func() error {
		for _, tp := range mc.s.Transports {
			if types != nil {
				for _, reqT := range types {
					if tp.Type == reqT {
						goto TypeOK
					}
				}
				continue
			}
		TypeOK:
			if pks != nil {
				for _, reqPK := range pks {
					if tp.Remote == reqPK || tp.Local == reqPK {
						goto PubKeyOK
					}
				}
				continue
			}
		PubKeyOK:
			if !logs {
				temp := *tp
				temp.Log = nil
				summaries = append(summaries, &temp)
			} else {
				summaries = append(summaries, &(*tp))
			}
		}
		return nil
	})
	return summaries, err
}

// Transport implements RPCClient.
func (mc *mockRPCClient) Transport(tid uuid.UUID) (*TransportSummary, error) {
	var summary TransportSummary
	err := mc.do(false, func() error {
		for _, tp := range mc.s.Transports {
			if tp.ID == tid {
				summary = *tp
				return nil
			}
		}
		return fmt.Errorf("transport of id '%s' is not found", tid)
	})
	return &summary, err
}

// AddTransport implements RPCClient.
func (mc *mockRPCClient) AddTransport(remote cipher.PubKey, tpType string, public bool, _ time.Duration) (*TransportSummary, error) {
	summary := &TransportSummary{
		ID:     transport.MakeTransportID(mc.s.PubKey, remote, tpType),
		Local:  mc.s.PubKey,
		Remote: remote,
		Type:   tpType,
		Log:    new(transport.LogEntry),
	}
	return summary, mc.do(true, func() error {
		mc.s.Transports = append(mc.s.Transports, summary)
		return nil
	})
}

// RemoveTransport implements RPCClient.
func (mc *mockRPCClient) RemoveTransport(tid uuid.UUID) error {
	return mc.do(true, func() error {
		for i, tp := range mc.s.Transports {
			if tp.ID == tid {
				mc.s.Transports = append(mc.s.Transports[:i], mc.s.Transports[i+1:]...)
				return nil
			}
		}
		return fmt.Errorf("transport of id '%s' is not found", tid)
	})
}

// RoutingRules implements RPCClient.
func (mc *mockRPCClient) RoutingRules() ([]*RoutingEntry, error) {
	var entries []*RoutingEntry
	err := mc.rt.RangeRules(func(routeID routing.RouteID, rule routing.Rule) (next bool) {
		entries = append(entries, &RoutingEntry{Key: routeID, Value: rule})
		return true
	})
	return entries, err
}

// RoutingRule implements RPCClient.
func (mc *mockRPCClient) RoutingRule(key routing.RouteID) (routing.Rule, error) {
	return mc.rt.Rule(key)
}

// AddRoutingRule implements RPCClient.
func (mc *mockRPCClient) AddRoutingRule(rule routing.Rule) (routing.RouteID, error) {
	return mc.rt.AddRule(rule)
}

// SetRoutingRule implements RPCClient.
func (mc *mockRPCClient) SetRoutingRule(key routing.RouteID, rule routing.Rule) error {
	return mc.rt.SetRule(key, rule)
}

// RemoveRoutingRule implements RPCClient.
func (mc *mockRPCClient) RemoveRoutingRule(key routing.RouteID) error {
	return mc.rt.DeleteRules(key)
}

// Loops implements RPCClient.
func (mc *mockRPCClient) Loops() ([]LoopInfo, error) {
	var loops []LoopInfo
	err := mc.rt.RangeRules(func(_ routing.RouteID, rule routing.Rule) (next bool) {
		if rule.Type() == routing.RuleApp {
			loops = append(loops, LoopInfo{AppRule: rule})
		}
		return true
	})
	if err != nil {
		return nil, err
	}
	for i, l := range loops {
		fwdRID := l.AppRule.RouteID()
		rule, err := mc.rt.Rule(fwdRID)
		if err != nil {
			return nil, err
		}
		loops[i].FwdRule = rule
	}
	return loops, nil
}<|MERGE_RESOLUTION|>--- conflicted
+++ resolved
@@ -3,7 +3,6 @@
 import (
 	"encoding/binary"
 	"fmt"
-	"github.com/skycoin/skywire/pkg/router"
 	"math/rand"
 	"net/rpc"
 	"sync"
@@ -13,6 +12,7 @@
 	"github.com/skycoin/dmsg/cipher"
 	"github.com/skycoin/skycoin/src/util/logging"
 
+	"github.com/skycoin/skywire/pkg/router"
 	"github.com/skycoin/skywire/pkg/routing"
 	"github.com/skycoin/skywire/pkg/transport"
 )
@@ -232,11 +232,7 @@
 		if err != nil {
 			panic(err)
 		}
-<<<<<<< HEAD
-		appRule := routing.AppRule(ruleExp, appRID, fwdRID, remotePK, lp, rp)
-=======
 		appRule := routing.AppRule(ruleKeepAlive, fwdRID, remotePK, rp, lp, appRID)
->>>>>>> 2a81b33e
 		if err := rt.SetRule(appRID, appRule); err != nil {
 			panic(err)
 		}
