--- conflicted
+++ resolved
@@ -203,21 +203,14 @@
 	for i := 0; i < r.Intn(maxRules+1); i++ {
 		remotePK, _ := cipher.GenerateKeyPair()
 		var lpRaw, rpRaw [2]byte
-<<<<<<< HEAD
 		if _, err := r.Read(lpRaw[:]); err != nil {
 			return cipher.PubKey{}, nil, err
 		}
 		if _, err := r.Read(rpRaw[:]); err != nil {
 			return cipher.PubKey{}, nil, err
 		}
-		lp := binary.BigEndian.Uint16(lpRaw[:])
-		rp := binary.BigEndian.Uint16(rpRaw[:])
-=======
-		r.Read(lpRaw[:])
-		r.Read(rpRaw[:])
 		lp := routing.Port(binary.BigEndian.Uint16(lpRaw[:]))
 		rp := routing.Port(binary.BigEndian.Uint16(rpRaw[:]))
->>>>>>> c5691c3e
 		fwdRule := routing.ForwardRule(ruleExp, routing.RouteID(r.Uint32()), uuid.New())
 		fwdRID, err := rt.AddRule(fwdRule)
 		if err != nil {
