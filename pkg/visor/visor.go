// Package visor implements skywire visor.
package visor

import (
	"context"
	"errors"
	"fmt"
	"net/http"
	"sync"
	"time"

	dmsgdisc "github.com/skycoin/dmsg/pkg/disc"
	"github.com/skycoin/dmsg/pkg/dmsg"
	"github.com/skycoin/skycoin/src/util/logging"

	"github.com/skycoin/skywire/pkg/app/appdisc"
	"github.com/skycoin/skywire/pkg/app/appevent"
	"github.com/skycoin/skywire/pkg/app/appserver"
	"github.com/skycoin/skywire/pkg/app/launcher"
	"github.com/skycoin/skywire/pkg/restart"
	"github.com/skycoin/skywire/pkg/routefinder/rfclient"
	"github.com/skycoin/skywire/pkg/router"
	"github.com/skycoin/skywire/pkg/transport"
	"github.com/skycoin/skywire/pkg/transport/network"
	"github.com/skycoin/skywire/pkg/transport/network/addrresolver"
	"github.com/skycoin/skywire/pkg/utclient"
	"github.com/skycoin/skywire/pkg/util/updater"
	"github.com/skycoin/skywire/pkg/visor/dmsgtracker"
	"github.com/skycoin/skywire/pkg/visor/logstore"
	"github.com/skycoin/skywire/pkg/visor/visorconfig"
	"github.com/skycoin/skywire/pkg/visor/visorinit"
)

var (
	// ErrAppProcNotRunning represents lookup error for App related calls.
	ErrAppProcNotRunning = errors.New("no process of given app is running")
	// ErrProcNotAvailable represents error for unavailable process manager
	ErrProcNotAvailable = errors.New("no process manager available")
	// ErrTrpMangerNotAvailable represents error for unavailable transport manager
	ErrTrpMangerNotAvailable = errors.New("no transport manager available")
)

const (
	supportedProtocolVersion = "0.1.0"
	shortHashLen             = 6
	// moduleShutdownTimeout is the timeout given to a module to shutdown cleanly.
	// Otherwise the shutdown logic will continue and report a timeout error.
	moduleShutdownTimeout = time.Second * 4
)

// Visor provides messaging runtime for Apps by setting up all
// necessary connections and performing messaging gateway functions.
type Visor struct {
	closeStack []closer

	conf     *visorconfig.V1
	log      *logging.Logger
	logstore logstore.Store

	startedAt     time.Time
	restartCtx    *restart.Context
	updater       *updater.Updater
	uptimeTracker utclient.APIClient

	ebc          *appevent.Broadcaster // event broadcaster
	dmsgC        *dmsg.Client
	dmsgDC       *dmsg.Client       // dmsg direct client
	dClient      dmsgdisc.APIClient // dmsg direct api client
	dmsgHTTP     *http.Client       // dmsghttp client
	dtm          *dmsgtracker.Manager
	dtmReady     chan struct{}
	dtmReadyOnce sync.Once

	stunClient    *network.StunDetails
	stunReady     chan struct{}
	stunReadyOnce sync.Once

	tpM      *transport.Manager
	arClient addrresolver.APIClient
	router   router.Router
	rfClient rfclient.Client

	procM       appserver.ProcManager // proc manager
	appL        *launcher.Launcher    // app launcher
	serviceDisc appdisc.Factory
	initLock    *sync.RWMutex
	// when module is failed it pushes its error to this channel
	// used by init and shutdown to show/check for any residual errors
	// produced by concurrent parts of modules
	runtimeErrors chan error

	isServicesHealthy *internalHealthInfo
}

// todo: consider moving module closing to the module system

type closeFn func() error

type closer struct {
	src string
	fn  closeFn
}

func (v *Visor) pushCloseStack(src string, fn closeFn) {
	v.initLock.Lock()
	defer v.initLock.Unlock()
	v.closeStack = append(v.closeStack, closer{src, fn})
}

// MasterLogger returns the underlying master logger (currently contained in visor config).
func (v *Visor) MasterLogger() *logging.MasterLogger {
	return v.conf.MasterLogger()
}

// NewVisor constructs new Visor.
func NewVisor(ctx context.Context, conf *visorconfig.V1, restartCtx *restart.Context) (*Visor, bool) {

	v := &Visor{
		log:               conf.MasterLogger().PackageLogger("visor"),
		conf:              conf,
		restartCtx:        restartCtx,
		initLock:          new(sync.RWMutex),
		isServicesHealthy: newInternalHealthInfo(),
<<<<<<< HEAD
		wgStunClient:      new(sync.WaitGroup),
		dtmReady:          make(chan struct{}),
=======
		stunReady:         make(chan struct{}),
		trackersReady:     false,
>>>>>>> 2d80dd7c
	}
	v.isServicesHealthy.init()

	if logLvl, err := logging.LevelFromString(conf.LogLevel); err != nil {
		v.log.WithError(err).Warn("Failed to read log level from config.")
	} else {
		v.conf.MasterLogger().SetLevel(logLvl)
	}

	log := v.MasterLogger().PackageLogger("visor:startup")
	log.WithField("public_key", conf.PK).
		Info("Begin startup.")
	v.startedAt = time.Now()
	ctx = context.WithValue(ctx, visorKey, v)
	v.runtimeErrors = make(chan error)
	ctx = context.WithValue(ctx, runtimeErrsKey, v.runtimeErrors)
	registerModules(v.MasterLogger())
	var mainModule visorinit.Module
	if v.conf.Hypervisor == nil {
		mainModule = vis
	} else {
		mainModule = hv
	}
	// run Transport module in a non blocking mode
	go tm.InitConcurrent(ctx)
	mainModule.InitConcurrent(ctx)
	if err := mainModule.Wait(ctx); err != nil {
		select {
		case <-ctx.Done():
			if err := v.Close(); err != nil {
				log.WithError(err).Error("Visor closed with error.")
			}
		default:
			log.Error(err)
		}
		return nil, false
	}
	if err := tm.Wait(ctx); err != nil {
		select {
		case <-ctx.Done():
			if err := v.Close(); err != nil {
				log.WithError(err).Error("Visor closed with error.")
			}
		default:
			log.Error(err)
		}
		return nil, false
	}
	// todo: rewrite to be infinite concurrent loop that will watch for
	// module runtime errors and act on it (by stopping visor for example)
	if !v.processRuntimeErrs() {
		return nil, false
	}
	return v, true
}

func (v *Visor) processRuntimeErrs() bool {
	ok := true
	for {
		select {
		case err := <-v.runtimeErrors:
			v.log.Error(err)
			ok = false
		default:
			return ok
		}
	}
}

func (v *Visor) isStunReady() bool {
	select {
	case <-v.stunReady:
		return true
	default:
		return false
	}
}

// Close safely stops spawned Apps and Visor.
func (v *Visor) Close() error {
	if v == nil {
		return nil
	}

	// todo: with timout: wait for the module to initialize,
	// then try to stop it
	// don't need waitgroups this way because modules are concurrent anyway
	// start what you need in a module's goroutine?
	//

	log := v.MasterLogger().PackageLogger("visor:shutdown")
	log.Info("Begin shutdown.")

	for i := len(v.closeStack) - 1; i >= 0; i-- {
		cl := v.closeStack[i]

		start := time.Now()
		errCh := make(chan error, 1)
		t := time.NewTimer(moduleShutdownTimeout)

		log := v.MasterLogger().PackageLogger(fmt.Sprintf("visor:shutdown:%s", cl.src)).
			WithField("func", fmt.Sprintf("[%d/%d]", i+1, len(v.closeStack)))
		log.Info("Shutting down module...")

		go func(cl closer) {
			errCh <- cl.fn()
			close(errCh)
		}(cl)

		select {
		case err := <-errCh:
			t.Stop()
			if err != nil {
				log.WithError(err).WithField("elapsed", time.Since(start)).Warn("Module stopped with unexpected result.")
				continue
			}
			log.WithField("elapsed", time.Since(start)).Info("Module stopped cleanly.")

		case <-t.C:
			log.WithField("elapsed", time.Since(start)).Error("Module timed out.")
		}
	}
	v.processRuntimeErrs()
	log.Info("Shutdown complete. Goodbye!")
	return nil
}

func (v *Visor) isDTMReady() bool {
	select {
	case <-v.dtmReady:
		return true
	default:
		return false
	}
}

// SetLogstore sets visor runtime logstore
func (v *Visor) SetLogstore(store logstore.Store) {
	v.logstore = store
}

// tpDiscClient is a convenience function to obtain transport discovery client.
func (v *Visor) tpDiscClient() transport.DiscoveryClient {
	return v.tpM.Conf.DiscoveryClient
}<|MERGE_RESOLUTION|>--- conflicted
+++ resolved
@@ -121,13 +121,8 @@
 		restartCtx:        restartCtx,
 		initLock:          new(sync.RWMutex),
 		isServicesHealthy: newInternalHealthInfo(),
-<<<<<<< HEAD
-		wgStunClient:      new(sync.WaitGroup),
 		dtmReady:          make(chan struct{}),
-=======
 		stunReady:         make(chan struct{}),
-		trackersReady:     false,
->>>>>>> 2d80dd7c
 	}
 	v.isServicesHealthy.init()
 
