--- conflicted
+++ resolved
@@ -94,15 +94,12 @@
 	autoPeerIP           string                 // autoPeerCmd is the command string used to return the public key of the hypervisor
 	remoteVisors         map[cipher.PubKey]Conn // remote hypervisors the visor is attempting to connect to
 	connectedHypervisors map[cipher.PubKey]bool // remote hypervisors the visor is currently connected to
-<<<<<<< HEAD
 	allowedPorts         []int
 	allowedMX            *sync.RWMutex
-=======
 
 	pingConns    map[cipher.PubKey]ping
 	pingConnMx   *sync.Mutex
 	pingPcktSize int
->>>>>>> 3a052703
 }
 
 // todo: consider moving module closing to the module system
