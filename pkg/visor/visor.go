// Package visor implements skywire visor.
package visor

import (
	"bufio"
	"context"
	"errors"
	"fmt"
	"io"
	"net"
	"net/rpc"
	"os"
	"os/exec"
	"path/filepath"
	"runtime"
	"strconv"
	"strings"
	"sync"
	"syscall"
	"time"

	"github.com/skycoin/skywire/pkg/snet"

	"github.com/skycoin/dmsg"
	"github.com/skycoin/dmsg/cipher"

	"github.com/skycoin/dmsg/noise"
	"github.com/skycoin/skycoin/src/util/logging"

	"github.com/skycoin/skywire/pkg/app"
	routeFinder "github.com/skycoin/skywire/pkg/route-finder/client"
	"github.com/skycoin/skywire/pkg/router"
	"github.com/skycoin/skywire/pkg/routing"
	"github.com/skycoin/skywire/pkg/transport"
	"github.com/skycoin/skywire/pkg/util/pathutil"
)

var log = logging.MustGetLogger("node")

// AppStatus defines running status of an App.
type AppStatus int

const (
	// AppStatusStopped represents status of a stopped App.
	AppStatusStopped AppStatus = iota

	// AppStatusRunning  represents status of a running App.
	AppStatusRunning
)

// ErrUnknownApp represents lookup error for App related calls.
var ErrUnknownApp = errors.New("unknown app")

// Version is the node version.
const Version = "0.0.1"

const supportedProtocolVersion = "0.0.1"

var reservedPorts = map[routing.Port]string{0: "router", 1: "skychat", 2: "SSH", 3: "socksproxy"}

// AppState defines state parameters for a registered App.
type AppState struct {
	Name      string       `json:"name"`
	AutoStart bool         `json:"autostart"`
	Port      routing.Port `json:"port"`
	Status    AppStatus    `json:"status"`
}

type appExecuter interface {
	Start(cmd *exec.Cmd) (int, error)
	Stop(pid int) error
	Wait(cmd *exec.Cmd) error
}

type appBind struct {
	conn net.Conn
	pid  int
}

// PacketRouter performs routing of the skywire packets.
type PacketRouter interface {
	io.Closer
	Serve(ctx context.Context) error
	ServeApp(conn net.Conn, port routing.Port, appConf *app.Config) error
	SetupIsTrusted(sPK cipher.PubKey) bool
}

// Node provides messaging runtime for Apps by setting up all
// necessary connections and performing messaging gateway functions.
type Node struct {
	config   *Config
	router   PacketRouter
	n        *snet.Network
	tm       *transport.Manager
	rt       routing.Table
	executer appExecuter

	Logger *logging.MasterLogger
	logger *logging.Logger

	appsPath  string
	localPath string
	appsConf  []AppConfig

	startedMu   sync.RWMutex
	startedApps map[string]*appBind

	startedAt time.Time

	pidMu sync.Mutex

	rpcListener net.Listener
	rpcDialers  []*noise.RPCClientDialer
}

// NewNode constructs new Node.
func NewNode(config *Config, masterLogger *logging.MasterLogger) (*Node, error) {
	ctx := context.Background()

	node := &Node{
		config:      config,
		executer:    newOSExecuter(),
		startedApps: make(map[string]*appBind),
	}

	node.Logger = masterLogger
	node.logger = node.Logger.PackageLogger("skywire")

	pk := config.Node.StaticPubKey
	sk := config.Node.StaticSecKey

	fmt.Println("min servers:", config.Messaging.ServerCount)
	node.n = snet.New(snet.Config{
		PubKey:       pk,
		SecKey:       sk,
		TpNetworks:   []string{dmsg.Type}, // TODO: Have some way to configure this.
		DmsgDiscAddr: config.Messaging.Discovery,
		DmsgMinSrvs:  config.Messaging.ServerCount,
	})
	if err := node.n.Init(ctx); err != nil {
		return nil, fmt.Errorf("failed to init network: %v", err)
	}

	trDiscovery, err := config.TransportDiscovery()
	if err != nil {
		return nil, fmt.Errorf("invalid MessagingConfig: %s", err)
	}
	logStore, err := config.TransportLogStore()
	if err != nil {
		return nil, fmt.Errorf("invalid TransportLogStore: %s", err)
	}
	tmConfig := &transport.ManagerConfig{
<<<<<<< HEAD
		PubKey:       pk,
		SecKey:       sk,
		DefaultNodes: config.TrustedNodes,
		//Networks:        []string{dmsg.Type}, // TODO: Have some way to configure this.
=======
		PubKey:          pk,
		SecKey:          sk,
		DefaultNodes:    config.TrustedNodes,
>>>>>>> 28557fe6
		DiscoveryClient: trDiscovery,
		LogStore:        logStore,
	}
	node.tm, err = transport.NewManager(node.n, tmConfig)
	if err != nil {
		return nil, fmt.Errorf("transport manager: %s", err)
	}

	node.rt, err = config.RoutingTable()
	if err != nil {
		return nil, fmt.Errorf("routing table: %s", err)
	}
	rConfig := &router.Config{
		Logger:           node.Logger.PackageLogger("router"),
		PubKey:           pk,
		SecKey:           sk,
		TransportManager: node.tm,
		RoutingTable:     node.rt,
		RouteFinder:      routeFinder.NewHTTP(config.Routing.RouteFinder, time.Duration(config.Routing.RouteFinderTimeout)),
		SetupNodes:       config.Routing.SetupNodes,
	}
	r, err := router.New(node.n, rConfig)
	if err != nil {
		return nil, fmt.Errorf("failed to setup router: %v", err)
	}
	node.router = r

	node.appsConf, err = config.AppsConfig()
	if err != nil {
		return nil, fmt.Errorf("invalid AppsConfig: %s", err)
	}

	node.appsPath, err = config.AppsDir()
	if err != nil {
		return nil, fmt.Errorf("invalid AppsPath: %s", err)
	}

	node.localPath, err = config.LocalDir()
	if err != nil {
		return nil, fmt.Errorf("invalid LocalPath: %s", err)
	}

	if lvl, err := logging.LevelFromString(config.LogLevel); err == nil {
		node.Logger.SetLevel(lvl)
	}

	if config.Interfaces.RPCAddress != "" {
		l, err := net.Listen("tcp", config.Interfaces.RPCAddress)
		if err != nil {
			return nil, fmt.Errorf("failed to setup RPC listener: %s", err)
		}
		node.rpcListener = l
	}
	node.rpcDialers = make([]*noise.RPCClientDialer, len(config.Hypervisors))
	for i, entry := range config.Hypervisors {
		node.rpcDialers[i] = noise.NewRPCClientDialer(entry.Addr, noise.HandshakeXK, noise.Config{
			LocalPK:   pk,
			LocalSK:   sk,
			RemotePK:  entry.PubKey,
			Initiator: true,
		})
	}

	return node, err
}

// Start spawns auto-started Apps, starts router and RPC interfaces .
func (node *Node) Start() error {
	ctx := context.Background()
	node.startedAt = time.Now()

	pathutil.EnsureDir(node.dir())
	node.closePreviousApps()
	for _, ac := range node.appsConf {
		if !ac.AutoStart {
			continue
		}

		go func(a AppConfig) {
			if err := node.SpawnApp(&a, nil); err != nil {
				node.logger.Warnf("Failed to start %s: %s\n", a.App, err)
			}
		}(ac)
	}

	rpcSvr := rpc.NewServer()
	if err := rpcSvr.RegisterName(RPCPrefix, &RPC{node: node}); err != nil {
		return fmt.Errorf("rpc server created failed: %s", err)
	}
	if node.rpcListener != nil {
		node.logger.Info("Starting RPC interface on ", node.rpcListener.Addr())
		go rpcSvr.Accept(node.rpcListener)
	}
	for _, dialer := range node.rpcDialers {
		go func(dialer *noise.RPCClientDialer) {
			if err := dialer.Run(rpcSvr, time.Second); err != nil {
				node.logger.Errorf("Dialer exited with error: %v", err)
			}
		}(dialer)
	}

	node.logger.Info("Starting packet router")
	if err := node.router.Serve(ctx); err != nil {
		return fmt.Errorf("failed to start Node: %s", err)
	}

	return nil
}

func (node *Node) dir() string {
	return pathutil.NodeDir(node.config.Node.StaticPubKey)
}

func (node *Node) pidFile() *os.File {
	f, err := os.OpenFile(filepath.Join(node.dir(), "apps-pid.txt"), os.O_RDWR|os.O_CREATE, 0600)
	if err != nil {
		panic(err)
	}

	return f
}

func (node *Node) closePreviousApps() {
	node.logger.Info("killing previously ran apps if any...")

	pids := node.pidFile()
	defer func() {
		if err := pids.Close(); err != nil {
			node.logger.Warnf("error closing PID file: %s", err)
		}
	}()

	scanner := bufio.NewScanner(pids)
	for scanner.Scan() {
		appInfo := strings.Split(scanner.Text(), " ")
		if len(appInfo) != 2 {
			node.logger.Fatalf("error parsing %s. Err: %s", pids.Name(), errors.New("line should be: [app name] [pid]"))
		}

		pid, err := strconv.Atoi(appInfo[1])
		if err != nil {
			node.logger.Fatalf("error parsing %s. Err: %s", pids.Name(), err)
		}

		node.stopUnhandledApp(appInfo[0], pid)
	}

	// empty file
	pathutil.AtomicWriteFile(pids.Name(), []byte{})
}

func (node *Node) stopUnhandledApp(name string, pid int) {
	p, err := os.FindProcess(pid)
	if err != nil {
		if runtime.GOOS != "windows" {
			node.logger.Infof("Previous app %s ran by this node with pid: %d not found", name, pid)
		}
		return
	}

	err = p.Signal(syscall.SIGKILL)
	if err != nil {
		return
	}

	node.logger.Infof("Found and killed hanged app %s with pid %d previously ran by this node", name, pid)
}

// Close safely stops spawned Apps and messaging Node.
func (node *Node) Close() (err error) {
	if node == nil {
		return nil
	}
	if node.rpcListener != nil {
		if err = node.rpcListener.Close(); err != nil {
			node.logger.WithError(err).Error("failed to stop RPC interface")
		} else {
			node.logger.Info("RPC interface stopped successfully")
		}
	}
	for i, dialer := range node.rpcDialers {
		if err = dialer.Close(); err != nil {
			node.logger.WithError(err).Errorf("(%d) failed to stop RPC dialer", i)
		} else {
			node.logger.Infof("(%d) RPC dialer closed successfully", i)
		}
	}
	node.startedMu.Lock()
	for a, bind := range node.startedApps {
		if err = node.stopApp(a, bind); err != nil {
			node.logger.WithError(err).Errorf("(%s) failed to stop app", a)
		} else {
			node.logger.Infof("(%s) app stopped successfully", a)
		}
	}
	node.startedMu.Unlock()
	if err = node.router.Close(); err != nil {
		node.logger.WithError(err).Error("failed to stop router")
	} else {
		node.logger.Info("router stopped successfully")
	}
	return err
}

// Exec executes a shell command. It returns combined stdout and stderr output and an error.
func (node *Node) Exec(command string) ([]byte, error) {
	args := strings.Split(command, " ")
	cmd := exec.Command(args[0], args[1:]...) // nolint: gosec
	return cmd.CombinedOutput()
}

// Apps returns list of AppStates for all registered apps.
func (node *Node) Apps() []*AppState {
	res := make([]*AppState, 0)
	for _, app := range node.appsConf {
		state := &AppState{app.App, app.AutoStart, app.Port, AppStatusStopped}
		node.startedMu.RLock()
		if node.startedApps[app.App] != nil {
			state.Status = AppStatusRunning
		}
		node.startedMu.RUnlock()

		res = append(res, state)
	}

	return res
}

// StartApp starts registered App.
func (node *Node) StartApp(appName string) error {
	for _, app := range node.appsConf {
		if app.App == appName {
			startCh := make(chan struct{})
			go func(app AppConfig) {
				if err := node.SpawnApp(&app, startCh); err != nil {
					node.logger.Warnf("Failed to start app %s: %s", appName, err)
				}
			}(app)

			<-startCh
			return nil
		}
	}

	return ErrUnknownApp
}

// SpawnApp configures and starts new App.
func (node *Node) SpawnApp(config *AppConfig, startCh chan<- struct{}) (err error) {
	node.logger.Infof("Starting %s.v%s", config.App, config.Version)
	node.logger.Warnf("here: config.Args: %+v, with len %d", config.Args, len(config.Args))
	conn, cmd, err := app.Command(
		&app.Config{ProtocolVersion: supportedProtocolVersion, AppName: config.App, AppVersion: config.Version},
		node.appsPath,
		append([]string{filepath.Join(node.dir(), config.App)}, config.Args...),
	)
	if err != nil {
		return fmt.Errorf("failed to initialize App server: %s", err)
	}

	bind := &appBind{conn, -1}
	if app, ok := reservedPorts[config.Port]; ok && app != config.App {
		return fmt.Errorf("can't bind to reserved port %d", config.Port)
	}

	node.startedMu.Lock()
	if node.startedApps[config.App] != nil {
		node.startedMu.Unlock()
		return fmt.Errorf("app %s is already started", config.App)
	}

	node.startedApps[config.App] = bind
	node.startedMu.Unlock()

	// TODO: make PackageLogger return *Entry. FieldLogger doesn't expose Writer.
	logger := node.logger.WithField("_module", fmt.Sprintf("%s.v%s", config.App, config.Version)).Writer()
	defer func() {
		if logErr := logger.Close(); err == nil && logErr != nil {
			err = logErr
		}
	}()

	cmd.Stdout = logger
	cmd.Stderr = logger
	cmd.Dir = filepath.Join(node.localPath, config.App, fmt.Sprintf("v%s", config.Version))
	if _, err := ensureDir(cmd.Dir); err != nil {
		return err
	}

	appCh := make(chan error)
	go func() {
		pid, err := node.executer.Start(cmd)
		if err != nil {
			appCh <- err
			return
		}

		node.startedMu.Lock()
		bind.pid = pid
		node.startedMu.Unlock()

		node.pidMu.Lock()
		node.logger.Infof("storing app %s pid %d", config.App, pid)
		node.persistPID(config.App, pid)
		node.pidMu.Unlock()
		appCh <- node.executer.Wait(cmd)
	}()

	srvCh := make(chan error)
	go func() {
		srvCh <- node.router.ServeApp(conn, config.Port, &app.Config{AppName: config.App, AppVersion: config.Version})
	}()

	if startCh != nil {
		startCh <- struct{}{}
	}

	var appErr error
	select {
	case err := <-appCh:
		if err != nil {
			if _, ok := err.(*exec.ExitError); !ok {
				appErr = fmt.Errorf("failed to run app executable: %s", err)
			}
		}
	case err := <-srvCh:
		if err != nil {
			appErr = fmt.Errorf("failed to start communication server: %s", err)
		}
	}

	node.startedMu.Lock()
	delete(node.startedApps, config.App)
	node.startedMu.Unlock()

	return appErr
}

func (node *Node) persistPID(name string, pid int) {
	pidF := node.pidFile()
	pidFName := pidF.Name()
	if err := pidF.Close(); err != nil {
		log.WithError(err).Warn("Failed to close PID file")
	}

	pathutil.AtomicAppendToFile(pidFName, []byte(fmt.Sprintf("%s %d\n", name, pid)))
}

// StopApp stops running App.
func (node *Node) StopApp(appName string) error {
	node.startedMu.Lock()
	bind := node.startedApps[appName]
	node.startedMu.Unlock()

	if bind == nil {
		return ErrUnknownApp
	}

	return node.stopApp(appName, bind)
}

// SetAutoStart sets an app to auto start or not.
func (node *Node) SetAutoStart(appName string, autoStart bool) error {
	for i, ac := range node.appsConf {
		if ac.App == appName {
			node.appsConf[i].AutoStart = autoStart
			return nil
		}
	}
	return ErrUnknownApp
}

func (node *Node) stopApp(app string, bind *appBind) (err error) {
	node.logger.Infof("Stopping app %s and closing ports", app)

	if excErr := node.executer.Stop(bind.pid); excErr != nil {
		node.logger.Warn("Failed to stop app: ", excErr)
		err = excErr
	}

	if srvErr := bind.conn.Close(); srvErr != nil && err == nil {
		node.logger.Warnf("Failed to close App conn: %s", srvErr)
		err = srvErr
	}

	return err
}

type osExecuter struct {
	processes []*os.Process
	mu        sync.Mutex
}

func newOSExecuter() *osExecuter {
	return &osExecuter{processes: make([]*os.Process, 0)}
}

func (exc *osExecuter) Start(cmd *exec.Cmd) (int, error) {
	if err := cmd.Start(); err != nil {
		return -1, err
	}
	exc.mu.Lock()
	exc.processes = append(exc.processes, cmd.Process)
	exc.mu.Unlock()

	return cmd.Process.Pid, nil
}

func (exc *osExecuter) Stop(pid int) (err error) {
	exc.mu.Lock()
	defer exc.mu.Unlock()

	for _, process := range exc.processes {
		if process.Pid != pid {
			continue
		}

		if sigErr := process.Signal(syscall.SIGKILL); sigErr != nil && err == nil {
			err = sigErr
		}
	}

	return err
}

func (exc *osExecuter) Wait(cmd *exec.Cmd) error {
	return cmd.Wait()
}<|MERGE_RESOLUTION|>--- conflicted
+++ resolved
@@ -150,16 +150,9 @@
 		return nil, fmt.Errorf("invalid TransportLogStore: %s", err)
 	}
 	tmConfig := &transport.ManagerConfig{
-<<<<<<< HEAD
-		PubKey:       pk,
-		SecKey:       sk,
-		DefaultNodes: config.TrustedNodes,
-		//Networks:        []string{dmsg.Type}, // TODO: Have some way to configure this.
-=======
 		PubKey:          pk,
 		SecKey:          sk,
 		DefaultNodes:    config.TrustedNodes,
->>>>>>> 28557fe6
 		DiscoveryClient: trDiscovery,
 		LogStore:        logStore,
 	}
