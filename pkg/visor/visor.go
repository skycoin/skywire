--- conflicted
+++ resolved
@@ -19,13 +19,8 @@
 	"github.com/skycoin/skywire/pkg/restart"
 	"github.com/skycoin/skywire/pkg/routefinder/rfclient"
 	"github.com/skycoin/skywire/pkg/router"
-<<<<<<< HEAD
-	"github.com/skycoin/skywire/pkg/snet"
-	"github.com/skycoin/skywire/pkg/snet/arclient"
-	"github.com/skycoin/skywire/pkg/snet/stunclient"
-=======
->>>>>>> 4a130529
 	"github.com/skycoin/skywire/pkg/transport"
+	"github.com/skycoin/skywire/pkg/transport/network"
 	"github.com/skycoin/skywire/pkg/transport/network/addrresolver"
 	"github.com/skycoin/skywire/pkg/util/updater"
 	"github.com/skycoin/skywire/pkg/visor/logstore"
@@ -63,19 +58,12 @@
 	ebc   *appevent.Broadcaster // event broadcaster
 	dmsgC *dmsg.Client
 
-<<<<<<< HEAD
-	stunClient *stunclient.Details
-	net        *snet.Network
-	tpM        *transport.Manager
-	arClient   arclient.APIClient
-	router     router.Router
-	rfClient   rfclient.Client
-=======
+	stunClient *network.StunDetails
+	// net        *snet.network
 	tpM      *transport.Manager
 	arClient addrresolver.APIClient
 	router   router.Router
 	rfClient rfclient.Client
->>>>>>> 4a130529
 
 	isNetConf   chan bool             // net config check
 	procM       appserver.ProcManager // proc manager
