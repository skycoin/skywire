--- conflicted
+++ resolved
@@ -23,12 +23,7 @@
 	Dmsgpty       *V1Dmsgpty        `json:"dmsgpty,omitempty"`
 	STCP          *snet.STCPConfig  `json:"stcp,omitempty"`
 	STCPR         *snet.STCPRConfig `json:"stcpr,omitempty"`
-<<<<<<< HEAD
-	SUDP          *snet.SUDPConfig  `json:"sudp,omitempty"`
-	SUDPR         *snet.SUDPRConfig `json:"sudpr,omitempty"`
-=======
 	SUDPH         *snet.SUDPHConfig `json:"sudph,omitempty"`
->>>>>>> 491292f6
 	Transport     *V1Transport      `json:"transport"`
 	Routing       *V1Routing        `json:"routing"`
 	UptimeTracker *V1UptimeTracker  `json:"uptime_tracker,omitempty"`
