--- conflicted
+++ resolved
@@ -36,7 +36,6 @@
 		RouteFinderTimeout: DefaultTimeout,
 	}
 	conf.Launcher = &V1Launcher{
-<<<<<<< HEAD
 		ServiceDisc: skyenv.DefaultServiceDiscAddr,
 		Apps:        nil,
 		ServerAddr:  skyenv.DefaultAppSrvAddr,
@@ -44,15 +43,6 @@
 	}
 	conf.UptimeTracker = &V1UptimeTracker{
 		Addr: skyenv.DefaultUptimeTrackerAddr,
-=======
-		Discovery: &V1AppDisc{
-			ServiceDisc: skyenv.DefaultServiceDiscAddr,
-		},
-		Apps:       nil,
-		ServerAddr: skyenv.DefaultAppSrvAddr,
-		BinPath:    skyenv.DefaultAppBinPath,
-		LocalPath:  skyenv.DefaultAppLocalPath,
->>>>>>> fc20ab73
 	}
 	conf.UptimeTracker = &V1UptimeTracker{
 		Addr: skyenv.DefaultUptimeTrackerAddr,
