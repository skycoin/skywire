--- conflicted
+++ resolved
@@ -81,25 +81,9 @@
 		PKTable:   nil,
 	}
 
-	conf.STCPR = &snet.STCPRConfig{
-<<<<<<< HEAD
-		LocalAddr: skyenv.DefaultSTCPRAddr,
-	}
-
 	conf.SUDP = &snet.SUDPConfig{
 		PKTable:   nil,
 		LocalAddr: skyenv.DefaultSUDPAddr,
-	}
-
-	conf.SUDPR = &snet.SUDPRConfig{
-		LocalAddr: skyenv.DefaultSUDPRAddr,
-=======
-		AddressResolver: skyenv.DefaultAddressResolverAddr,
-	}
-
-	conf.SUDPH = &snet.SUDPHConfig{
-		AddressResolver: skyenv.DefaultAddressResolverAddr,
->>>>>>> 92ffbf27
 	}
 
 	conf.Transport.LogStore = &V1LogStore{
@@ -164,11 +148,6 @@
 	conf.Routing.SetupNodes = []cipher.PubKey{skyenv.MustPK(skyenv.TestSetupPK)}
 	conf.UptimeTracker.Addr = skyenv.TestUptimeTrackerAddr
 	conf.Launcher.Discovery.ServiceDisc = skyenv.TestServiceDiscAddr
-<<<<<<< HEAD
-=======
-	conf.STCPR.AddressResolver = skyenv.TestAddressResolverAddr
-	conf.SUDPH.AddressResolver = skyenv.TestAddressResolverAddr
->>>>>>> 92ffbf27
 
 	return conf, nil
 }