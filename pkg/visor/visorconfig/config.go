--- conflicted
+++ resolved
@@ -11,37 +11,6 @@
 	"github.com/skycoin/skywire/pkg/skyenv"
 	"github.com/skycoin/skywire/pkg/transport/network"
 	"github.com/skycoin/skywire/pkg/visor/hypervisorconfig"
-)
-
-var (
-	appDefaultConfigs = map[string]launcher.AppConfig{
-		skyenv.SkychatName: {
-			Name:      skyenv.SkychatName,
-			AutoStart: true,
-			Port:      routing.Port(skyenv.SkychatPort),
-			Args:      []string{"-addr", skyenv.SkychatAddr},
-		},
-		skyenv.SkysocksName: {
-			Name:      skyenv.SkysocksName,
-			AutoStart: true,
-			Port:      routing.Port(skyenv.SkysocksPort),
-		},
-		skyenv.SkysocksClientName: {
-			Name:      skyenv.SkysocksClientName,
-			AutoStart: false,
-			Port:      routing.Port(skyenv.SkysocksClientPort),
-		},
-		skyenv.VPNServerName: {
-			Name:      skyenv.VPNServerName,
-			AutoStart: false,
-			Port:      routing.Port(skyenv.VPNServerPort),
-		},
-		skyenv.VPNClientName: {
-			Name:      skyenv.VPNClientName,
-			AutoStart: false,
-			Port:      routing.Port(skyenv.VPNClientPort),
-		},
-	}
 )
 
 // MakeBaseConfig returns a visor config with 'enforced' fields only.
@@ -86,16 +55,15 @@
 // The config's 'sk' field will be nil if not specified.
 // Generated config will be saved to 'confPath'.
 // This function always returns the latest config version.
-func MakeDefaultConfig(log *logging.MasterLogger, confPath string, sk *cipher.SecKey, hypervisor bool,
-	genAppConfig map[string]bool) (*V1, error) {
+func MakeDefaultConfig(log *logging.MasterLogger, confPath string, sk *cipher.SecKey, hypervisor bool) (*V1, error) {
 	cc, err := NewCommon(log, confPath, V1Name, sk)
 	if err != nil {
 		return nil, err
 	}
-	return defaultConfigFromCommon(cc, hypervisor, genAppConfig)
-}
-
-func defaultConfigFromCommon(cc *Common, hypervisor bool, genAppConfig map[string]bool) (*V1, error) {
+	return defaultConfigFromCommon(cc, hypervisor)
+}
+
+func defaultConfigFromCommon(cc *Common, hypervisor bool) (*V1, error) {
 	// Enforce version and keys in 'cc'.
 	cc.Version = V1Name
 	if err := cc.ensureKeys(); err != nil {
@@ -125,12 +93,33 @@
 		ServiceDisc:    skyenv.DefaultServiceDiscAddr,
 	}
 
-	for appName, gen := range genAppConfig {
-		if gen {
-			if appConf, knownApp := appDefaultConfigs[appName]; knownApp {
-				conf.Launcher.Apps = append(conf.Launcher.Apps, appConf)
-			}
-		}
+	conf.Launcher.Apps = []launcher.AppConfig{
+		{
+			Name:      skyenv.SkychatName,
+			AutoStart: true,
+			Port:      routing.Port(skyenv.SkychatPort),
+			Args:      []string{"-addr", skyenv.SkychatAddr},
+		},
+		{
+			Name:      skyenv.SkysocksName,
+			AutoStart: true,
+			Port:      routing.Port(skyenv.SkysocksPort),
+		},
+		{
+			Name:      skyenv.SkysocksClientName,
+			AutoStart: false,
+			Port:      routing.Port(skyenv.SkysocksClientPort),
+		},
+		{
+			Name:      skyenv.VPNServerName,
+			AutoStart: false,
+			Port:      routing.Port(skyenv.VPNServerPort),
+		},
+		{
+			Name:      skyenv.VPNClientName,
+			AutoStart: false,
+			Port:      routing.Port(skyenv.VPNClientPort),
+		},
 	}
 
 	conf.Hypervisors = make([]cipher.PubKey, 0)
@@ -144,9 +133,8 @@
 }
 
 // MakeTestConfig acts like MakeDefaultConfig, however, test deployment service addresses are used instead.
-func MakeTestConfig(log *logging.MasterLogger, confPath string, sk *cipher.SecKey, hypervisor bool,
-	genAppConfig map[string]bool) (*V1, error) {
-	conf, err := MakeDefaultConfig(log, confPath, sk, hypervisor, genAppConfig)
+func MakeTestConfig(log *logging.MasterLogger, confPath string, sk *cipher.SecKey, hypervisor bool) (*V1, error) {
+	conf, err := MakeDefaultConfig(log, confPath, sk, hypervisor)
 	if err != nil {
 		return nil, err
 	}
@@ -159,9 +147,8 @@
 }
 
 // MakePackageConfig acts like MakeDefaultConfig but use package config defaults
-func MakePackageConfig(log *logging.MasterLogger, confPath string, sk *cipher.SecKey, hypervisor bool,
-	genAppConfig map[string]bool) (*V1, error) {
-	conf, err := MakeDefaultConfig(log, confPath, sk, hypervisor, genAppConfig)
+func MakePackageConfig(log *logging.MasterLogger, confPath string, sk *cipher.SecKey, hypervisor bool) (*V1, error) {
+	conf, err := MakeDefaultConfig(log, confPath, sk, hypervisor)
 	if err != nil {
 		return nil, err
 	}
@@ -176,14 +163,11 @@
 
 	if conf.Hypervisor != nil {
 		conf.Hypervisor.EnableAuth = skyenv.DefaultEnableAuth
-		conf.Hypervisor.EnableTLS = skyenv.PackageEnableTLS
-<<<<<<< HEAD
 		conf.Hypervisor.TLSKeyFile = skyenv.PackageTLSKey()
 		conf.Hypervisor.TLSCertFile = skyenv.PackageTLSCert()
-=======
-		conf.Hypervisor.TLSKeyFile = skyenv.PackageTLSKey
-		conf.Hypervisor.TLSCertFile = skyenv.PackageTLSCert
-		conf.Hypervisor.DBPath = skyenv.PackageDBPath
+		conf.Hypervisor.TLSKeyFile = skyenv.PackageTLSKey()
+		conf.Hypervisor.TLSCertFile = skyenv.PackageTLSCert()
+		conf.Hypervisor.DBPath = skyenv.PackageDBPath()
 	}
 	return conf, nil
 }
@@ -209,7 +193,6 @@
 		conf.Hypervisor.TLSKeyFile = skyenv.SkybianTLSKey
 		conf.Hypervisor.TLSCertFile = skyenv.SkybianTLSCert
 		conf.Hypervisor.DBPath = skyenv.SkybianDBPath
->>>>>>> 5345fdd2
 	}
 	return conf, nil
 }
