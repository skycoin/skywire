--- conflicted
+++ resolved
@@ -18,16 +18,6 @@
 - `hypervisor` (*[Config](#Config))
 
 
-<<<<<<< HEAD
-=======
-# V1Routing
-
-- `setup_nodes` ()
-- `route_finder` (string)
-- `route_finder_timeout` (Duration)
-
-
->>>>>>> b67242cd
 # V1Dmsgpty
 
 - `port` (uint16)
@@ -42,15 +32,24 @@
 - `address_resolver` (string)
 - `log_store` (*[V1LogStore](#V1LogStore))
 - `trusted_visors` ()
-<<<<<<< HEAD
-=======
+
+
+# V1UptimeTracker
+
+- `addr` (string)
+
+
+# V1Routing
+
+- `setup_nodes` ()
+- `route_finder` (string)
+- `route_finder_timeout` (Duration)
 
 
 # V1LogStore
 
 - `type` (string) - Type defines the log store type. Valid values: file, memory.
 - `location` (string)
->>>>>>> b67242cd
 
 
 # V1Launcher
@@ -62,27 +61,10 @@
 - `local_path` (string)
 
 
-# V1UptimeTracker
-
-- `addr` (string)
-
-
 # V1AppDisc
 
 - `update_interval` (Duration)
 - `proxy_discovery_addr` (string)
-
-
-# V1Routing
-
-- `setup_nodes` ()
-- `route_finder` (string)
-- `route_finder_timeout` (Duration)
-
-
-# V1UptimeTracker
-
-- `addr` (string)
 
 
 # Common
@@ -92,71 +74,6 @@
 - `version` (string)
 - `sk` (SecKey)
 - `pk` (PubKey)
-
-
-<<<<<<< HEAD
-# STCPConfig
-
-- `pk_table` ()
-- `local_address` (string)
-
-
-# AppConfig
-
-- `name` (string)
-- `args` ([]string)
-- `auto_start` (bool)
-- `port` (Port)
-
-
-# MasterLogger
-
-- `` (*[Logger](#Logger))
-
-
-# Logger
-
-- `` (FieldLogger)
-
-
-=======
->>>>>>> b67242cd
-# RWMutex
-
-- `w` ([Mutex](#Mutex))
-- `writerSem` (uint32)
-- `readerSem` (uint32)
-- `readerCount` (int32)
-- `readerWait` (int32)
-
-
-# Mutex
-
-- `state` (int32)
-- `sema` (uint32)
-
-
-<<<<<<< HEAD
-=======
-# STCPConfig
-
-- `pk_table` ()
-- `local_address` (string)
-
-
-# AppConfig
-
-- `name` (string)
-- `args` ([]string)
-- `auto_start` (bool)
-- `port` (Port)
-
-
->>>>>>> b67242cd
-# DmsgConfig
-
-- `discovery` (string)
-- `sessions_count` (int)
 
 
 # Config
@@ -184,6 +101,41 @@
 - `-` (bool)
 
 
+# STCPConfig
+
+- `pk_table` ()
+- `local_address` (string)
+
+
+# RWMutex
+
+- `w` ([Mutex](#Mutex))
+- `writerSem` (uint32)
+- `readerSem` (uint32)
+- `readerCount` (int32)
+- `readerWait` (int32)
+
+
+# Mutex
+
+- `state` (int32)
+- `sema` (uint32)
+
+
+# DmsgConfig
+
+- `discovery` (string)
+- `sessions_count` (int)
+
+
+# AppConfig
+
+- `name` (string)
+- `args` ([]string)
+- `auto_start` (bool)
+- `port` (Port)
+
+
 # MasterLogger
 
 - `` (*[Logger](#Logger))
