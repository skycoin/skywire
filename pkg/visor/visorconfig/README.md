# V1

- `` (*[Common](#Common))
- `mu` ([RWMutex](#RWMutex))
- `dmsg` (*[DmsgConfig](#DmsgConfig))
- `dmsgpty` (*[V1Dmsgpty](#V1Dmsgpty))
- `stcp` (*[STCPConfig](#STCPConfig))
- `stcpr` (*[STCPRConfig](#STCPRConfig))
- `stcph` (*[STCPHConfig](#STCPHConfig))
- `transport` (*[V1Transport](#V1Transport))
- `routing` (*[V1Routing](#V1Routing))
- `uptime_tracker` (*[V1UptimeTracker](#V1UptimeTracker))
- `launcher` (*[V1Launcher](#V1Launcher))
- `hypervisors` ()
- `cli_addr` (string)
- `log_level` (string)
- `shutdown_timeout` (Duration)
- `restart_check_delay` (string)


<<<<<<< HEAD
=======
# V1UptimeTracker

- `addr` (string)


# V1Dmsgpty

- `port` (uint16)
- `authorization_file` (string)
- `cli_network` (string)
- `cli_address` (string)


>>>>>>> edac199a
# V1Transport

- `discovery` (string)
- `log_store` (*[V1LogStore](#V1LogStore))
- `trusted_visors` ()


<<<<<<< HEAD
# V1LogStore

- `type` (string) - Type defines the log store type. Valid values: file, memory.
- `location` (string)


# V1Dmsgpty

- `port` (uint16)
- `authorization_file` (string)
- `cli_network` (string)
- `cli_address` (string)


# V1UptimeTracker
=======
# V1Launcher
>>>>>>> edac199a

- `discovery` (*[V1AppDisc](#V1AppDisc))
- `apps` ([][AppConfig](#AppConfig))
- `server_addr` (string)
- `bin_path` (string)
- `local_path` (string)


# V1Launcher

- `discovery` (*[V1AppDisc](#V1AppDisc))
- `apps` ([][AppConfig](#AppConfig))
- `server_addr` (string)
- `bin_path` (string)
- `local_path` (string)


# V1Routing

- `setup_nodes` ()
- `route_finder` (string)
- `route_finder_timeout` (Duration)


# V1AppDisc

- `update_interval` (Duration)
- `proxy_discovery_addr` (string)


<<<<<<< HEAD
# Common

- `path` (string)
- `log` (*[MasterLogger](#MasterLogger))
- `version` (string)
- `sk` (SecKey)
- `pk` (PubKey)
=======
# V1AppDisc

- `update_interval` (Duration)
- `proxy_discovery_addr` (string)
>>>>>>> edac199a


# STCPConfig

- `pk_table` ()
- `local_address` (string)


# STCPHConfig

- `address_resolver` (string)


# STCPConfig

- `pk_table` ()
- `local_address` (string)


# RWMutex

- `w` ([Mutex](#Mutex))
- `writerSem` (uint32)
- `readerSem` (uint32)
- `readerCount` (int32)
- `readerWait` (int32)


# Mutex

- `state` (int32)
- `sema` (uint32)


# DmsgConfig

- `discovery` (string)
- `sessions_count` (int)


<<<<<<< HEAD
# STCPRConfig

- `address_resolver` (string)
- `local_address` (string)


# MasterLogger

- `` (*[Logger](#Logger))


# Logger

- `` (FieldLogger)
=======
# AppConfig

- `name` (string)
- `args` ([]string)
- `auto_start` (bool)
- `port` (Port)
>>>>>>> edac199a
<|MERGE_RESOLUTION|>--- conflicted
+++ resolved
@@ -1,7 +1,5 @@
 # V1
 
-- `` (*[Common](#Common))
-- `mu` ([RWMutex](#RWMutex))
 - `dmsg` (*[DmsgConfig](#DmsgConfig))
 - `dmsgpty` (*[V1Dmsgpty](#V1Dmsgpty))
 - `stcp` (*[STCPConfig](#STCPConfig))
@@ -18,8 +16,6 @@
 - `restart_check_delay` (string)
 
 
-<<<<<<< HEAD
-=======
 # V1UptimeTracker
 
 - `addr` (string)
@@ -33,39 +29,11 @@
 - `cli_address` (string)
 
 
->>>>>>> edac199a
 # V1Transport
 
 - `discovery` (string)
 - `log_store` (*[V1LogStore](#V1LogStore))
 - `trusted_visors` ()
-
-
-<<<<<<< HEAD
-# V1LogStore
-
-- `type` (string) - Type defines the log store type. Valid values: file, memory.
-- `location` (string)
-
-
-# V1Dmsgpty
-
-- `port` (uint16)
-- `authorization_file` (string)
-- `cli_network` (string)
-- `cli_address` (string)
-
-
-# V1UptimeTracker
-=======
-# V1Launcher
->>>>>>> edac199a
-
-- `discovery` (*[V1AppDisc](#V1AppDisc))
-- `apps` ([][AppConfig](#AppConfig))
-- `server_addr` (string)
-- `bin_path` (string)
-- `local_path` (string)
 
 
 # V1Launcher
@@ -84,26 +52,16 @@
 - `route_finder_timeout` (Duration)
 
 
+# V1LogStore
+
+- `type` (string) - Type defines the log store type. Valid values: file, memory.
+- `location` (string)
+
+
 # V1AppDisc
 
 - `update_interval` (Duration)
 - `proxy_discovery_addr` (string)
-
-
-<<<<<<< HEAD
-# Common
-
-- `path` (string)
-- `log` (*[MasterLogger](#MasterLogger))
-- `version` (string)
-- `sk` (SecKey)
-- `pk` (PubKey)
-=======
-# V1AppDisc
-
-- `update_interval` (Duration)
-- `proxy_discovery_addr` (string)
->>>>>>> edac199a
 
 
 # STCPConfig
@@ -112,58 +70,15 @@
 - `local_address` (string)
 
 
-# STCPHConfig
-
-- `address_resolver` (string)
-
-
-# STCPConfig
-
-- `pk_table` ()
-- `local_address` (string)
-
-
-# RWMutex
-
-- `w` ([Mutex](#Mutex))
-- `writerSem` (uint32)
-- `readerSem` (uint32)
-- `readerCount` (int32)
-- `readerWait` (int32)
-
-
-# Mutex
-
-- `state` (int32)
-- `sema` (uint32)
-
-
 # DmsgConfig
 
 - `discovery` (string)
 - `sessions_count` (int)
 
 
-<<<<<<< HEAD
-# STCPRConfig
-
-- `address_resolver` (string)
-- `local_address` (string)
-
-
-# MasterLogger
-
-- `` (*[Logger](#Logger))
-
-
-# Logger
-
-- `` (FieldLogger)
-=======
 # AppConfig
 
 - `name` (string)
 - `args` ([]string)
 - `auto_start` (bool)
-- `port` (Port)
->>>>>>> edac199a
+- `port` (Port)