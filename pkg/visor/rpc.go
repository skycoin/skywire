--- conflicted
+++ resolved
@@ -221,17 +221,6 @@
 	return nil
 }
 
-<<<<<<< HEAD
-// Exec executes a given command in cmd and writes its output to out.
-func (r *RPC) Exec(cmd *string, out *[]byte) (err error) {
-	defer r.logReq("Exec", cmd)(out, &err)
-
-	*out, err = r.visor.Exec(*cmd)
-	return err
-}
-
-=======
->>>>>>> 293775e4
 /*
 	<<< APP MANAGEMENT >>>
 */
@@ -530,13 +519,16 @@
 }
 
 // Exec executes a given command in cmd and writes its output to out.
-func (r *RPC) Exec(cmd *string, out *[]byte) error {
-	var err error
+func (r *RPC) Exec(cmd *string, out *[]byte) (err error) {
+	defer r.logReq("Exec", cmd)(out, &err)
+
 	*out, err = r.visor.Exec(*cmd)
 	return err
 }
 
 // Update updates visor.
 func (r *RPC) Update(_ *struct{}, _ *struct{}) (err error) {
+	defer r.logReq("Update", nil)(nil, &err)
+
 	return r.visor.Update()
 }