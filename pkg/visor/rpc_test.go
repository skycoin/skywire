package visor

import (
	"fmt"
	"io/ioutil"
	"net/http"
	"os"
	"path/filepath"
	"testing"
	"time"

	"github.com/SkycoinProject/skycoin/src/util/logging"
	"github.com/sirupsen/logrus"

	"github.com/SkycoinProject/skywire-mainnet/internal/testhelpers"
	"github.com/SkycoinProject/skywire-mainnet/pkg/router"
	"github.com/SkycoinProject/skywire-mainnet/pkg/util/pathutil"

	"github.com/SkycoinProject/skywire-mainnet/pkg/app/appcommon"
	"github.com/SkycoinProject/skywire-mainnet/pkg/app/appserver"

	"github.com/SkycoinProject/skywire-mainnet/pkg/routing"

	"github.com/SkycoinProject/dmsg/cipher"
	"github.com/stretchr/testify/assert"
	"github.com/stretchr/testify/mock"
	"github.com/stretchr/testify/require"
)

func TestHealth(t *testing.T) {
	sPK, sSK := cipher.GenerateKeyPair()

	c := &Config{}
	c.Visor.StaticPubKey = sPK
	c.Visor.StaticSecKey = sSK
	c.Transport.Discovery = "foo"
	c.Routing.SetupNodes = []cipher.PubKey{sPK}
	c.Routing.RouteFinder = "foo"

	t.Run("Report all the services as available", func(t *testing.T) {
		rpc := &RPC{visor: &Visor{conf: c}, log: logrus.New()}
		h := &HealthInfo{}
		err := rpc.Health(nil, h)
		require.NoError(t, err)

		// Transport discovery needs to be mocked or will always fail
		assert.Equal(t, http.StatusOK, h.SetupNode)
		assert.Equal(t, http.StatusOK, h.RouteFinder)
	})

	t.Run("Report as unavailable", func(t *testing.T) {
		rpc := &RPC{visor: &Visor{conf: &Config{}}, log: logrus.New()}
		h := &HealthInfo{}
		err := rpc.Health(nil, h)
		require.NoError(t, err)

		assert.Equal(t, http.StatusNotFound, h.SetupNode)
		assert.Equal(t, http.StatusNotFound, h.RouteFinder)
	})
}

func TestUptime(t *testing.T) {
	rpc := &RPC{visor: &Visor{startedAt: time.Now()}, log: logrus.New()}
	time.Sleep(time.Second)
	var res float64
	err := rpc.Uptime(nil, &res)
	require.NoError(t, err)

	assert.Contains(t, fmt.Sprintf("%f", res), "1.0")
}

func TestListApps(t *testing.T) {
	apps := make(map[string]AppConfig)
<<<<<<< HEAD
	apps["foo"] = AppConfig{App: "foo", AutoStart: false, Port: 10}
	apps["bar"] = AppConfig{App: "bar", AutoStart: true, Port: 11}
=======
	appCfg := []AppConfig{
		{
			App:       "foo",
			AutoStart: false,
			Port:      10,
		},
		{
			App:       "bar",
			AutoStart: true,
			Port:      11,
		},
	}
>>>>>>> 14af5342

	for _, app := range appCfg {
		apps[app.App] = app
	}

	pm := &appserver.MockProcManager{}
	pm.On("Exists", apps["foo"].App).Return(false)
	pm.On("Exists", apps["bar"].App).Return(true)

	n := Visor{
		appsConf:    apps,
		procManager: pm,
	}

	rpc := &RPC{visor: &n, log: logrus.New()}

	var reply []*AppState
	require.NoError(t, rpc.Apps(nil, &reply))
	require.Len(t, reply, 2)

	app1, app2 := reply[0], reply[1]
	if app1.Name != "foo" {
		// apps inside visor are stored inside a map, so their order
		// is not deterministic, we should be ready for this and
		// rearrange the outer array to check values correctly
		app1, app2 = reply[1], reply[0]
	}

	assert.Equal(t, "foo", app1.Name)
	assert.False(t, app1.AutoStart)
	assert.Equal(t, routing.Port(10), app1.Port)
	assert.Equal(t, AppStatusStopped, app1.Status)

	assert.Equal(t, "bar", app2.Name)
	assert.True(t, app2.AutoStart)
	assert.Equal(t, routing.Port(11), app2.Port)
	assert.Equal(t, AppStatusRunning, app2.Status)
}

func TestStartStopApp(t *testing.T) {
	tempDir, err := ioutil.TempDir(os.TempDir(), "")
	require.NoError(t, err)
	defer func() { require.NoError(t, os.RemoveAll(tempDir)) }()

	pk, _ := cipher.GenerateKeyPair()
	r := &router.MockRouter{}
	r.On("Serve", mock.Anything /* context */).Return(testhelpers.NoErr)
	r.On("Close").Return(testhelpers.NoErr)

	defer func() {
		require.NoError(t, os.RemoveAll("skychat"))
	}()

<<<<<<< HEAD
	apps := make(map[string]AppConfig)
	apps["foo"] = AppConfig{App: "foo", Version: "1.0", AutoStart: false, Port: 10}
	node := &Node{router: router, exec: executer, appsConf: apps, startedApps: map[string]*appBind{}, logger: logging.MustGetLogger("test"), conf: &Config{}}
	node.conf.Node.StaticPubKey = pk
	pathutil.EnsureDir(node.dir())
=======
	appCfg := []AppConfig{
		{
			App:       "foo",
			AutoStart: false,
			Port:      10,
		},
	}
	apps := map[string]AppConfig{
		"foo": appCfg[0],
	}

	unknownApp := "bar"
	app := apps["foo"].App

	visorCfg := Config{}
	visorCfg.Visor.StaticPubKey = pk

	visor := &Visor{
		router:   r,
		appsConf: apps,
		logger:   logging.MustGetLogger("test"),
		conf:     &visorCfg,
	}

	require.NoError(t, pathutil.EnsureDir(visor.dir()))

>>>>>>> 14af5342
	defer func() {
		require.NoError(t, os.RemoveAll(visor.dir()))
	}()

	appCfg1 := appcommon.Config{
		Name:         app,
		SockFilePath: visorCfg.AppServerSockFile,
		VisorPK:      visorCfg.Visor.StaticPubKey.Hex(),
		WorkDir:      filepath.Join("", app),
	}

	appArgs1 := append([]string{filepath.Join(visor.dir(), app)}, apps["foo"].Args...)
	appPID1 := appcommon.ProcID(10)

	pm := &appserver.MockProcManager{}
	pm.On("Start", mock.Anything, appCfg1, appArgs1, mock.Anything, mock.Anything).
		Return(appPID1, testhelpers.NoErr)
	pm.On("Wait", app).Return(testhelpers.NoErr)
	pm.On("Stop", app).Return(testhelpers.NoErr)
	pm.On("Exists", app).Return(true)
	pm.On("Exists", unknownApp).Return(false)

	visor.procManager = pm

	rpc := &RPC{visor: visor, log: logrus.New()}

	err = rpc.StartApp(&unknownApp, nil)
	require.Error(t, err)
	assert.Equal(t, ErrUnknownApp, err)

	require.NoError(t, rpc.StartApp(&app, nil))
	time.Sleep(100 * time.Millisecond)

	err = rpc.StopApp(&unknownApp, nil)
	require.Error(t, err)
	assert.Equal(t, ErrAppNotRunning, err)

	require.NoError(t, rpc.StopApp(&app, nil))
	time.Sleep(100 * time.Millisecond)

	// remove files
	require.NoError(t, os.RemoveAll("foo"))
}

/*
TODO(evanlinjin): Fix these tests.
These tests have been commented out for the following reasons:
- We can't seem to get them to work.
- Mock transport causes too much issues so we deleted it.
*/

//func TestRPC(t *testing.T) {
//	r := new(mockRouter)
//	executer := new(MockExecuter)
//	defer func() {
//		require.NoError(t, os.RemoveAll("skychat"))
//	}()
//
//	pk1, _, tm1, tm2, errCh, err := transport.MockTransportManagersPair()
//
//	require.NoError(t, err)
//	defer func() {
//		require.NoError(t, tm1.Close())
//		require.NoError(t, tm2.Close())
//		require.NoError(t, <-errCh)
//		require.NoError(t, <-errCh)
//	}()
//
//	_, err = tm2.SaveTransport(context.TODO(), pk1, snet.DmsgType)
//	require.NoError(t, err)
//
<<<<<<< HEAD
//	apps := make(map[string]AppConfig)
//	apps["foo"] = AppConfig{App: "foo", Version: "1.0", AutoStart: false, Port: 10}
//	apps["bar"] = AppConfig{App: "bar", Version: "2.0", AutoStart: false, Port: 20}
=======
//	apps := []AppConfig{
//		{App: "foo", AutoStart: false, Port: 10},
//		{App: "bar", AutoStart: false, Port: 20},
//	}
>>>>>>> 14af5342
//	conf := &Config{}
//	conf.Visor.StaticPubKey = pk1
//	visor := &Visor{
//		config:      conf,
//		router:      r,
//		tm:          tm1,
//		rt:          routing.New(),
//		executer:    executer,
//		appsConf:    apps,
//		startedApps: map[string]*appBind{},
//		logger:      logging.MustGetLogger("test"),
//	}
//	pathutil.EnsureDir(visor.dir())
//	defer func() {
//		if err := os.RemoveAll(visor.dir()); err != nil {
//			log.WithError(err).Warn(err)
//		}
//	}()
//
//	require.NoError(t, visor.StartApp("foo"))
//
//	time.Sleep(time.Second)
//	gateway := &RPC{visor: visor}
//
//	sConn, cConn := net.Pipe()
//	defer func() {
//		require.NoError(t, sConn.Close())
//		require.NoError(t, cConn.Close())
//	}()
//
//	svr := rpc.NewServer()
//	require.NoError(t, svr.RegisterName(RPCPrefix, gateway))
//	go svr.ServeConn(sConn)
//
//	// client := RPCClient{Client: rpc.NewClient(cConn)}
//	client := NewRPCClient(rpc.NewClient(cConn), "")
//
//	printFunc := func(t *testing.T, name string, v interface{}) {
//		j, err := json.MarshalIndent(v, name+": ", "  ")
//		require.NoError(t, err)
//		t.Log(string(j))
//	}
//
//	t.Run("Summary", func(t *testing.T) {
//		test := func(t *testing.T, summary *Summary) {
//			assert.Equal(t, pk1, summary.PubKey)
//			assert.Len(t, summary.Apps, 2)
//			assert.Len(t, summary.Transports, 1)
//			printFunc(t, "Summary", summary)
//		}
//		t.Run("RPCServer", func(t *testing.T) {
//			var summary Summary
//			require.NoError(t, gateway.Summary(&struct{}{}, &summary))
//			test(t, &summary)
//		})
//		t.Run("RPCClient", func(t *testing.T) {
//			summary, err := client.Summary()
//			require.NoError(t, err)
//			test(t, summary)
//		})
//	})
//
//	t.Run("Exec", func(t *testing.T) {
//		command := "echo 1"
//
//		t.Run("RPCServer", func(t *testing.T) {
//			var out []byte
//			require.NoError(t, gateway.Exec(&command, &out))
//			assert.Equal(t, []byte("1\n"), out)
//		})
//
//		t.Run("RPCClient", func(t *testing.T) {
//			out, err := client.Exec(command)
//			require.NoError(t, err)
//			assert.Equal(t, []byte("1\n"), out)
//		})
//	})
//
//	t.Run("Apps", func(t *testing.T) {
//		test := func(t *testing.T, apps []*AppState) {
//			assert.Len(t, apps, 2)
//			printFunc(t, "Apps", apps)
//		}
//		t.Run("RPCServer", func(t *testing.T) {
//			var apps []*AppState
//			require.NoError(t, gateway.Apps(&struct{}{}, &apps))
//			test(t, apps)
//		})
//		t.Run("RPCClient", func(t *testing.T) {
//			apps, err := client.Apps()
//			require.NoError(t, err)
//			test(t, apps)
//		})
//	})
//
//	// TODO(evanlinjin): For some reason, this freezes.
//	t.Run("StopStartApp", func(t *testing.T) {
//		appName := "foo"
//		require.NoError(t, gateway.StopApp(&appName, &struct{}{}))
//		require.NoError(t, gateway.StartApp(&appName, &struct{}{}))
//		require.NoError(t, client.StopApp(appName))
//		require.NoError(t, client.StartApp(appName))
//	})
//
//	t.Run("SetAutoStart", func(t *testing.T) {
//		unknownAppName := "whoAmI"
//		appName := "foo"
//
//		in1 := SetAutoStartIn{AppName: unknownAppName, AutoStart: true}
//		in2 := SetAutoStartIn{AppName: appName, AutoStart: true}
//		in3 := SetAutoStartIn{AppName: appName, AutoStart: false}
//
//		// Test with RPC Server
//
//		err := gateway.SetAutoStart(&in1, &struct{}{})
//		require.Error(t, err)
//		assert.Equal(t, ErrUnknownApp, err)
//
//		require.NoError(t, gateway.SetAutoStart(&in2, &struct{}{}))
<<<<<<< HEAD
//		assert.True(t, node.appsConf["foo"].AutoStart)
//
//		require.NoError(t, gateway.SetAutoStart(&in3, &struct{}{}))
//		assert.False(t, node.appsConf["foo"].AutoStart)
=======
//		assert.True(t, visor.appsConf[0].AutoStart)
//
//		require.NoError(t, gateway.SetAutoStart(&in3, &struct{}{}))
//		assert.False(t, visor.appsConf[0].AutoStart)
>>>>>>> 14af5342
//
//		// Test with RPC Client
//
//		err = client.SetAutoStart(in1.AppName, in1.AutoStart)
//		require.Error(t, err)
//		assert.Equal(t, ErrUnknownApp.Error(), err.Error())
//
//		require.NoError(t, client.SetAutoStart(in2.AppName, in2.AutoStart))
//		assert.True(t, visor.appsConf[0].AutoStart)
//
//		require.NoError(t, client.SetAutoStart(in3.AppName, in3.AutoStart))
//		assert.False(t, visor.appsConf[0].AutoStart)
//	})
//
//	t.Run("TransportTypes", func(t *testing.T) {
//		in := TransportsIn{ShowLogs: true}
//
//		var out []*TransportSummary
//		require.NoError(t, gateway.Transports(&in, &out))
//		require.Len(t, out, 1)
//		assert.Equal(t, "mock", out[0].Type)
//
//		out2, err := client.Transports(in.FilterTypes, in.FilterPubKeys, in.ShowLogs)
//		require.NoError(t, err)
//		assert.Equal(t, out, out2)
//	})
//
//	t.Run("Transport", func(t *testing.T) {
//		var ids []uuid.UUID
//		visor.tm.WalkTransports(func(tp *transport.ManagedTransport) bool {
//			ids = append(ids, tp.RuleEntry.ID)
//			return true
//		})
//
//		for _, id := range ids {
//			id := id
//			var summary TransportSummary
//			require.NoError(t, gateway.Transport(&id, &summary))
//
//			summary2, err := client.Transport(id)
//			require.NoError(t, err)
//			require.Equal(t, summary, *summary2)
//		}
//	})
//
//	// TODO: Test add/remove transports
//
//}<|MERGE_RESOLUTION|>--- conflicted
+++ resolved
@@ -9,22 +9,19 @@
 	"testing"
 	"time"
 
+	"github.com/SkycoinProject/dmsg/cipher"
 	"github.com/SkycoinProject/skycoin/src/util/logging"
 	"github.com/sirupsen/logrus"
-
-	"github.com/SkycoinProject/skywire-mainnet/internal/testhelpers"
-	"github.com/SkycoinProject/skywire-mainnet/pkg/router"
-	"github.com/SkycoinProject/skywire-mainnet/pkg/util/pathutil"
-
-	"github.com/SkycoinProject/skywire-mainnet/pkg/app/appcommon"
-	"github.com/SkycoinProject/skywire-mainnet/pkg/app/appserver"
-
-	"github.com/SkycoinProject/skywire-mainnet/pkg/routing"
-
-	"github.com/SkycoinProject/dmsg/cipher"
 	"github.com/stretchr/testify/assert"
 	"github.com/stretchr/testify/mock"
 	"github.com/stretchr/testify/require"
+
+	"github.com/SkycoinProject/skywire-mainnet/internal/testhelpers"
+	"github.com/SkycoinProject/skywire-mainnet/pkg/app/appcommon"
+	"github.com/SkycoinProject/skywire-mainnet/pkg/app/appserver"
+	"github.com/SkycoinProject/skywire-mainnet/pkg/router"
+	"github.com/SkycoinProject/skywire-mainnet/pkg/routing"
+	"github.com/SkycoinProject/skywire-mainnet/pkg/util/pathutil"
 )
 
 func TestHealth(t *testing.T) {
@@ -71,10 +68,6 @@
 
 func TestListApps(t *testing.T) {
 	apps := make(map[string]AppConfig)
-<<<<<<< HEAD
-	apps["foo"] = AppConfig{App: "foo", AutoStart: false, Port: 10}
-	apps["bar"] = AppConfig{App: "bar", AutoStart: true, Port: 11}
-=======
 	appCfg := []AppConfig{
 		{
 			App:       "foo",
@@ -87,7 +80,6 @@
 			Port:      11,
 		},
 	}
->>>>>>> 14af5342
 
 	for _, app := range appCfg {
 		apps[app.App] = app
@@ -141,13 +133,6 @@
 		require.NoError(t, os.RemoveAll("skychat"))
 	}()
 
-<<<<<<< HEAD
-	apps := make(map[string]AppConfig)
-	apps["foo"] = AppConfig{App: "foo", Version: "1.0", AutoStart: false, Port: 10}
-	node := &Node{router: router, exec: executer, appsConf: apps, startedApps: map[string]*appBind{}, logger: logging.MustGetLogger("test"), conf: &Config{}}
-	node.conf.Node.StaticPubKey = pk
-	pathutil.EnsureDir(node.dir())
-=======
 	appCfg := []AppConfig{
 		{
 			App:       "foo",
@@ -174,7 +159,6 @@
 
 	require.NoError(t, pathutil.EnsureDir(visor.dir()))
 
->>>>>>> 14af5342
 	defer func() {
 		require.NoError(t, os.RemoveAll(visor.dir()))
 	}()
@@ -210,7 +194,7 @@
 
 	err = rpc.StopApp(&unknownApp, nil)
 	require.Error(t, err)
-	assert.Equal(t, ErrAppNotRunning, err)
+	assert.Equal(t, ErrUnknownApp, err)
 
 	require.NoError(t, rpc.StopApp(&app, nil))
 	time.Sleep(100 * time.Millisecond)
@@ -246,16 +230,10 @@
 //	_, err = tm2.SaveTransport(context.TODO(), pk1, snet.DmsgType)
 //	require.NoError(t, err)
 //
-<<<<<<< HEAD
-//	apps := make(map[string]AppConfig)
-//	apps["foo"] = AppConfig{App: "foo", Version: "1.0", AutoStart: false, Port: 10}
-//	apps["bar"] = AppConfig{App: "bar", Version: "2.0", AutoStart: false, Port: 20}
-=======
 //	apps := []AppConfig{
 //		{App: "foo", AutoStart: false, Port: 10},
 //		{App: "bar", AutoStart: false, Port: 20},
 //	}
->>>>>>> 14af5342
 //	conf := &Config{}
 //	conf.Visor.StaticPubKey = pk1
 //	visor := &Visor{
@@ -375,17 +353,10 @@
 //		assert.Equal(t, ErrUnknownApp, err)
 //
 //		require.NoError(t, gateway.SetAutoStart(&in2, &struct{}{}))
-<<<<<<< HEAD
-//		assert.True(t, node.appsConf["foo"].AutoStart)
-//
-//		require.NoError(t, gateway.SetAutoStart(&in3, &struct{}{}))
-//		assert.False(t, node.appsConf["foo"].AutoStart)
-=======
 //		assert.True(t, visor.appsConf[0].AutoStart)
 //
 //		require.NoError(t, gateway.SetAutoStart(&in3, &struct{}{}))
 //		assert.False(t, visor.appsConf[0].AutoStart)
->>>>>>> 14af5342
 //
 //		// Test with RPC Client
 //
