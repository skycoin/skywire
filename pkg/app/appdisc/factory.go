package appdisc

import (
	"net/http"

	"github.com/sirupsen/logrus"
	"github.com/skycoin/dmsg/cipher"
	"github.com/skycoin/skycoin/src/util/logging"

	"github.com/skycoin/skywire/pkg/app/appcommon"
	"github.com/skycoin/skywire/pkg/servicedisc"
	"github.com/skycoin/skywire/pkg/skyenv"
)

// Factory creates appdisc.Updater instances based on the app name.
type Factory struct {
	Log         logrus.FieldLogger
	MLog        *logging.MasterLogger
	PK          cipher.PubKey
	SK          cipher.SecKey
	ServiceDisc string // Address of service-discovery
	Client      http.Client
}

func (f *Factory) setDefaults() {
	if f.Log == nil {
		f.Log = logging.MustGetLogger("appdisc")
	}
	if f.ServiceDisc == "" {
		f.ServiceDisc = skyenv.DefaultServiceDiscAddr
	}
}

// VisorUpdater obtains a visor updater.
func (f *Factory) VisorUpdater(port uint16) Updater {
	// Always return empty updater if keys are not set.
	if f.setDefaults(); f.PK.Null() || f.SK.Null() {
		return &emptyUpdater{}
	}

	conf := servicedisc.Config{
		Type:     servicedisc.ServiceTypeVisor,
		PK:       f.PK,
		SK:       f.SK,
		Port:     port,
		DiscAddr: f.ServiceDisc,
	}

	return &serviceUpdater{
<<<<<<< HEAD
		client: servicedisc.NewClient(f.Log, f.MLog, conf),
=======
		client: servicedisc.NewClient(f.Log, conf, f.Client),
>>>>>>> be38adb8
	}
}

// AppUpdater obtains an app updater based on the app name and configuration.
func (f *Factory) AppUpdater(conf appcommon.ProcConfig) (Updater, bool) {
	// Always return empty updater if keys are not set.
	if f.setDefaults(); f.PK.Null() || f.SK.Null() {
		return &emptyUpdater{}, false
	}

	log := f.Log.WithField("appName", conf.AppName)

	// Do not update in service discovery if passcode-protected.
	if conf.ContainsFlag("passcode") && conf.ArgVal("passcode") != "" {
		return &emptyUpdater{}, false
	}

	getServiceDiscConf := func(conf appcommon.ProcConfig, sType string) servicedisc.Config {
		return servicedisc.Config{
			Type:     sType,
			PK:       f.PK,
			SK:       f.SK,
			Port:     uint16(conf.RoutingPort),
			DiscAddr: f.ServiceDisc,
		}
	}

	switch conf.AppName {
	case skyenv.VPNServerName:
		return &serviceUpdater{
<<<<<<< HEAD
			client: servicedisc.NewClient(log, f.MLog, getServiceDiscConf(conf, servicedisc.ServiceTypeVPN)),
		}, true
	case skyenv.SkysocksName:
		return &serviceUpdater{
			client: servicedisc.NewClient(log, f.MLog, getServiceDiscConf(conf, servicedisc.ServiceTypeSkysocks)),
=======
			client: servicedisc.NewClient(log, getServiceDiscConf(conf, servicedisc.ServiceTypeVPN), f.Client),
		}, true
	case skyenv.SkysocksName:
		return &serviceUpdater{
			client: servicedisc.NewClient(log, getServiceDiscConf(conf, servicedisc.ServiceTypeSkysocks), f.Client),
>>>>>>> be38adb8
		}, true
	default:
		return &emptyUpdater{}, false
	}
}<|MERGE_RESOLUTION|>--- conflicted
+++ resolved
@@ -19,7 +19,7 @@
 	PK          cipher.PubKey
 	SK          cipher.SecKey
 	ServiceDisc string // Address of service-discovery
-	Client      http.Client
+	Client      *http.Client
 }
 
 func (f *Factory) setDefaults() {
@@ -47,11 +47,7 @@
 	}
 
 	return &serviceUpdater{
-<<<<<<< HEAD
-		client: servicedisc.NewClient(f.Log, f.MLog, conf),
-=======
-		client: servicedisc.NewClient(f.Log, conf, f.Client),
->>>>>>> be38adb8
+		client: servicedisc.NewClient(f.Log, f.MLog, conf, f.Client),
 	}
 }
 
@@ -82,19 +78,11 @@
 	switch conf.AppName {
 	case skyenv.VPNServerName:
 		return &serviceUpdater{
-<<<<<<< HEAD
-			client: servicedisc.NewClient(log, f.MLog, getServiceDiscConf(conf, servicedisc.ServiceTypeVPN)),
+			client: servicedisc.NewClient(log, f.MLog, getServiceDiscConf(conf, servicedisc.ServiceTypeVPN), f.Client),
 		}, true
 	case skyenv.SkysocksName:
 		return &serviceUpdater{
-			client: servicedisc.NewClient(log, f.MLog, getServiceDiscConf(conf, servicedisc.ServiceTypeSkysocks)),
-=======
-			client: servicedisc.NewClient(log, getServiceDiscConf(conf, servicedisc.ServiceTypeVPN), f.Client),
-		}, true
-	case skyenv.SkysocksName:
-		return &serviceUpdater{
-			client: servicedisc.NewClient(log, getServiceDiscConf(conf, servicedisc.ServiceTypeSkysocks), f.Client),
->>>>>>> be38adb8
+			client: servicedisc.NewClient(log, f.MLog, getServiceDiscConf(conf, servicedisc.ServiceTypeSkysocks), f.Client),
 		}, true
 	default:
 		return &emptyUpdater{}, false
