--- conflicted
+++ resolved
@@ -49,13 +49,11 @@
 	m       ProcManager
 	appName string
 
-<<<<<<< HEAD
 	startTimeMx sync.RWMutex
 	startTime   time.Time
-=======
+
 	statusMx sync.RWMutex
 	status   string
->>>>>>> 6385851f
 }
 
 // NewProc constructs `Proc`.
