--- conflicted
+++ resolved
@@ -266,23 +266,4 @@
 
 func (conn *appConn) RemoteAddr() net.Addr {
 	return conn.raddr
-}
-
-func (conn *appConn) Write(p []byte) (n int, err error) {
-	return conn.Conn.Write(p)
-}
-
-func (conn *appConn) Read(p []byte) (n int, err error) {
-	return conn.Conn.Read(p)
-}
-
-func (conn *appConn) Close() error {
-<<<<<<< HEAD
-	if conn == nil {
-		return nil
-	}
-	return conn.rw.Close()
-=======
-	return conn.Conn.Close()
->>>>>>> 494307b1
 }