package launcher

import (
	"bufio"
	"errors"
	"fmt"
	"os"
	"path/filepath"
	"runtime"
	"strconv"
	"strings"
	"sync"
	"syscall"

	"github.com/sirupsen/logrus"
	"github.com/skycoin/dmsg"
	"github.com/skycoin/dmsg/cipher"

	"github.com/skycoin/skywire/pkg/app/appcommon"
	"github.com/skycoin/skywire/pkg/app/appnet"
	"github.com/skycoin/skywire/pkg/app/appserver"
	"github.com/skycoin/skywire/pkg/router"
	"github.com/skycoin/skywire/pkg/routing"
	"github.com/skycoin/skywire/pkg/util/pathutil"
)

const (
	appsPIDFileName = "apps-pid.txt"
)

// Launcher associated errors.
var (
	ErrAppNotFound   = errors.New("app not found")
	ErrAppNotRunning = errors.New("app not running")
)

// AppConfig defines app startup parameters.
type AppConfig struct {
	Name      string       `json:"name"`
	Args      []string     `json:"args,omitempty"`
	AutoStart bool         `json:"auto_start"`
	Port      routing.Port `json:"port"`
}

// Config configures the launcher.
type Config struct {
	VisorPK    cipher.PubKey
	Apps       []AppConfig
	ServerAddr string
	BinPath    string
	LocalPath  string
}

// Launcher is responsible for launching and keeping track of app states.
type Launcher struct {
	conf  Config
	log   logrus.FieldLogger
	r     router.Router
	procM appserver.ProcManager
	apps  map[string]AppConfig
	mx    sync.Mutex
}

// NewLauncher creates a new launcher.
func NewLauncher(log logrus.FieldLogger, conf Config, dmsgC *dmsg.Client, r router.Router, procM appserver.ProcManager) (*Launcher, error) {
	launcher := &Launcher{
		conf:  conf,
		log:   log,
		r:     r,
		procM: procM,
	}

	// Ensure the existence of directories.
	if err := ensureDir(&launcher.conf.BinPath); err != nil {
		return nil, err
	}
	if err := ensureDir(&launcher.conf.LocalPath); err != nil {
		return nil, err
	}

	// Prepare networks.
	skyN := appnet.NewSkywireNetworker(log.WithField("_", appnet.TypeSkynet), r)
	if err := appnet.AddNetworker(appnet.TypeSkynet, skyN); err != nil {
		return nil, err
	}
	dmsgN := appnet.NewDMSGNetworker(dmsgC)
	if err := appnet.AddNetworker(appnet.TypeDmsg, dmsgN); err != nil {
		return nil, err
	}

	// Kill old processes.
	if err := launcher.killHangingProcesses(); err != nil {
		return nil, err
	}

	// Prepare apps (autostart if necessary).
	apps := make(map[string]AppConfig, len(conf.Apps))
	for _, ac := range conf.Apps {
		apps[ac.Name] = ac
	}
	launcher.apps = apps

	return launcher, nil
}

// ResetConfig resets the launcher config.
func (l *Launcher) ResetConfig(conf Config) {
	l.mx.Lock()
	defer l.mx.Unlock()

	apps := make(map[string]AppConfig, len(conf.Apps))
	for _, ac := range conf.Apps {
		apps[ac.Name] = ac
	}
	l.apps = apps

	// we shouldn't change directories of apps, it causes
	// all kinds of troubles and also doesn't make sense.
	// So, just changing individual fields
	l.conf.VisorPK = conf.VisorPK
	l.conf.Apps = conf.Apps
	l.conf.ServerAddr = conf.ServerAddr
}

// EnvMaker makes a list of environment variables with their values set
// It is used to let other code to decide how environment variables should be built
type EnvMaker func() ([]string, error)

// EnvMap is a mapping from application name to environment maker function
type EnvMap map[string]EnvMaker

// AutoStart auto-starts marked apps.
func (l *Launcher) AutoStart(envMap EnvMap) error {
	if envMap == nil {
		envMap = make(EnvMap)
	}
	log := l.log.WithField("func", "AutoStart")

	l.mx.Lock()
	defer l.mx.Unlock()

	for name, ac := range l.apps {
		if !ac.AutoStart {
			continue
		}
		var envs []string
		if makeEnvs, ok := envMap[name]; ok {
			var err error
			envs, err = makeEnvs()
			if err != nil {
				return fmt.Errorf("error running %s: %w", name, err)
			}
		}
		if err := l.startApp(name, ac.Args, envs); err != nil {
			log.WithError(err).
				WithField("app_name", name).
				WithField("args", ac.Args).
				WithField("envs", envs).
				Warn("Failed to start app.")
		}
	}

	return nil
}

// AppState returns a single app state of given name.
func (l *Launcher) AppState(name string) (*AppState, bool) {
	l.mx.Lock()
	defer l.mx.Unlock()

	ac, ok := l.apps[name]
	if !ok {
		return nil, false
	}
	state := &AppState{AppConfig: ac, Status: AppStatusStopped}
	if _, ok := l.procM.ErrorByName(ac.Name); ok { //nolint:errcheck
		state.Status = AppStatusErrored
	}
	if _, ok := l.procM.ProcByName(ac.Name); ok { //nolint:errcheck
		state.Status = AppStatusRunning
	}
	return state, true
}

// AppStates returns list of AppStates for all registered apps.
func (l *Launcher) AppStates() []*AppState {
	l.mx.Lock()
	defer l.mx.Unlock()

	var states []*AppState
	for _, app := range l.apps {
		state := &AppState{AppConfig: app, Status: AppStatusStopped}
		if err, ok := l.procM.ErrorByName(app.Name); ok {
			state.DetailedStatus = err
			state.Status = AppStatusErrored
		}
		if proc, ok := l.procM.ProcByName(app.Name); ok {
			state.DetailedStatus = proc.DetailedStatus()
<<<<<<< HEAD
			connSummary := proc.ConnectionsSummary()
			if connSummary != nil {
				state.Status = AppStatusRunning
				state.ConnectionDuration = proc.ConnectionDuration()
			}
=======
			state.Status = AppStatusRunning
>>>>>>> cf7dcb09
		}
		states = append(states, state)
	}
	return states
}

// StartApp starts cmd with given args and env.
// If 'args' is nil, default args will be used.
func (l *Launcher) StartApp(cmd string, args, envs []string) error {
	l.mx.Lock()
	defer l.mx.Unlock()

	return l.startApp(cmd, args, envs)
}

func (l *Launcher) startApp(cmd string, args, envs []string) error {
	log := l.log.WithField("func", "StartApp").WithField("cmd", cmd)

	// Obtain associated app config.
	ac, ok := l.apps[cmd]
	if !ok {
		return ErrAppNotFound
	}

	if args != nil {
		ac.Args = args
	}

	// Make proc config.
	procConf, err := makeProcConfig(l.conf, ac, envs)
	if err != nil {
		return err
	}

	// Start proc and persist pid.
	pid, err := l.procM.Start(procConf)
	if err != nil {
		return err
	}
	if err := l.persistPID(cmd, pid); err != nil {
		log.WithError(err).Warn("Failed to persist pid.")
	}

	return nil
}

// StopApp stops running app.
func (l *Launcher) StopApp(name string) (*appserver.Proc, error) {
	log := l.log.WithField("func", "StopApp").WithField("app_name", name)

	proc, ok := l.procM.ProcByName(name)
	if !ok {
		return nil, ErrAppNotRunning
	}

	l.log.Info("Stopping app...")

	if err := l.procM.Stop(name); err != nil {
		log.WithError(err).Warn("Failed to stop app.")
		return proc, err
	}

	return proc, nil
}

// RestartApp restarts a running app.
func (l *Launcher) RestartApp(name string) error {
	l.log.WithField("func", "RestartApp").WithField("app_name", name).
		Info("Restarting app...")

	proc, err := l.StopApp(name)
	if err != nil {
		return fmt.Errorf("failed to stop %s: %w", name, err)
	}

	cmd := proc.Cmd()
	if err := l.StartApp(name, nil, cmd.Env); err != nil {
		return fmt.Errorf("failed to start %s: %w", name, err)
	}

	return nil
}

func makeProcConfig(lc Config, ac AppConfig, envs []string) (appcommon.ProcConfig, error) {
	procConf := appcommon.ProcConfig{
		AppName:     ac.Name,
		AppSrvAddr:  lc.ServerAddr,
		ProcKey:     appcommon.RandProcKey(),
		ProcArgs:    ac.Args,
		ProcEnvs:    envs,
		ProcWorkDir: filepath.Join(lc.LocalPath, ac.Name),
		VisorPK:     lc.VisorPK,
		RoutingPort: ac.Port,
		BinaryLoc:   filepath.Join(lc.BinPath, ac.Name),
		LogDBLoc:    filepath.Join(lc.LocalPath, ac.Name+"_log.db"),
	}
	err := ensureDir(&procConf.ProcWorkDir)
	return procConf, err
}

func ensureDir(path *string) error {
	var err error
	if *path, err = filepath.Abs(*path); err != nil {
		return fmt.Errorf("failed to expand path: %s", err)
	}
	if _, err := os.Stat(*path); !os.IsNotExist(err) {
		return nil
	}
	if err := os.MkdirAll(*path, 0707); err != nil {
		return fmt.Errorf("failed to create dir: %s", err)
	}
	return nil
}

/*
	<<< PID management >>>
*/

func (l *Launcher) pidFile() (*os.File, error) {
	return os.OpenFile(filepath.Join(l.conf.LocalPath, appsPIDFileName), os.O_RDWR|os.O_CREATE, 0606) //nolint:gosec
}

func (l *Launcher) persistPID(appName string, pid appcommon.ProcID) error {
	log := l.log.
		WithField("func", "persistPID").
		WithField("app_name", appName).
		WithField("pid", pid)

	pidF, err := l.pidFile()
	if err != nil {
		return err
	}
	pidFName := pidF.Name()
	log = log.WithField("pid_file", pidFName)

	if err := pidF.Close(); err != nil {
		log.WithError(err).Warn("Failed to close PID file.")
	}

	data := fmt.Sprintf("%s %d\n", appName, pid)
	if err := pathutil.AtomicAppendToFile(pidFName, []byte(data)); err != nil {
		log.WithError(err).Warn("Failed to save PID to file.")
	}

	return nil
}

func (l *Launcher) killHangingProcesses() error {
	log := l.log.WithField("func", "killHangingProcesses")

	pidF, err := l.pidFile()
	if err != nil {
		return err
	}
	defer func() {
		if err := pidF.Close(); err != nil {
			log.WithError(err).Warn("Error closing PID file.")
		}
	}()
	log = log.WithField("pid_file", pidF.Name())

	scan := bufio.NewScanner(pidF)
	for scan.Scan() {
		appInfo := strings.Split(scan.Text(), " ")
		if len(appInfo) != 2 {
			err := errors.New("line should be: [app name] [pid]")
			log.WithError(err).Fatal("Failed parsing pid file.")
		}

		pid, err := strconv.Atoi(appInfo[1])
		if err != nil {
			log.WithError(err).Fatal("Failed parsing pid file.")
		}

		l.killHangingProc(appInfo[0], pid)
	}

	// empty file
	if err := pathutil.AtomicWriteFile(pidF.Name(), []byte{}); err != nil {
		log.WithError(err).Error("Failed to empty pid file.")
	}

	return nil
}

func (l *Launcher) killHangingProc(appName string, pid int) {
	log := l.log.WithField("app_name", appName).WithField("pid", pid)

	p, err := os.FindProcess(pid)
	if err != nil {
		if runtime.GOOS != "windows" {
			log.Info("Process not found.")
		}
		return
	}

	err = p.Signal(syscall.SIGKILL)
	if err != nil {
		return
	}
	log.Info("Killed hanging child process that ran previously with this visor.")
}<|MERGE_RESOLUTION|>--- conflicted
+++ resolved
@@ -196,15 +196,11 @@
 		}
 		if proc, ok := l.procM.ProcByName(app.Name); ok {
 			state.DetailedStatus = proc.DetailedStatus()
-<<<<<<< HEAD
 			connSummary := proc.ConnectionsSummary()
 			if connSummary != nil {
 				state.Status = AppStatusRunning
 				state.ConnectionDuration = proc.ConnectionDuration()
 			}
-=======
-			state.Status = AppStatusRunning
->>>>>>> cf7dcb09
 		}
 		states = append(states, state)
 	}
