--- conflicted
+++ resolved
@@ -36,13 +36,8 @@
 // * SW-Public: The specified public key
 // * SW-Nonce:  The nonce for that public key
 // * SW-Sig:    The signature of the payload + the nonce
-<<<<<<< HEAD
-func NewHTTP(addr string, key cipher.PubKey, sec cipher.SecKey, mLogger *logging.MasterLogger) (transport.DiscoveryClient, error) {
-	client, err := httpauth.NewClient(context.Background(), addr, key, sec, mLogger)
-=======
-func NewHTTP(addr string, key cipher.PubKey, sec cipher.SecKey, httpC http.Client) (transport.DiscoveryClient, error) {
-	client, err := httpauth.NewClient(context.Background(), addr, key, sec, &httpC)
->>>>>>> be38adb8
+func NewHTTP(addr string, key cipher.PubKey, sec cipher.SecKey, httpC *http.Client, mLogger *logging.MasterLogger) (transport.DiscoveryClient, error) {
+	client, err := httpauth.NewClient(context.Background(), addr, key, sec, httpC, mLogger)
 	if err != nil {
 		return nil, fmt.Errorf("transport discovery httpauth: %w", err)
 	}
