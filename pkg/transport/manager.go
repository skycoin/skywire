--- conflicted
+++ resolved
@@ -130,23 +130,7 @@
 		if tm.Transport(entry.ID) != nil {
 			continue
 		}
-
-<<<<<<< HEAD
-		_, err := tm.createTransport(ctx, entry.RemotePK(), entry.Type, entry.Public)
-=======
-		remote, ok := tm.Remote(entry.Edges())
-		if !ok {
-			tm.Logger.Warnf("Failed to re-establish transport: remote pk not found in edges")
-			continue
-		}
-
-		if tm.IsSetupPK(remote) {
-			continue
-		}
-
-		_, err := tm.CreateDataTransport(ctx, remote, entry.Type, entry.Public)
->>>>>>> 773f2124
-		if err != nil {
+		if _, err := tm.CreateDataTransport(ctx, entry.RemotePK(), entry.Type, entry.Public); err != nil {
 			tm.Logger.Warnf("Failed to re-establish transport: %s", err)
 			continue
 		}
@@ -358,12 +342,7 @@
 		return nil, errors.New("transport.Manager is closing. Skipping incoming transport")
 	}
 
-	remotePK, ok := tm.Remote(tr.Edges())
-	if !ok {
-		return nil, errors.New("failed to determine remote edge of accepted transport")
-	}
-
-	if tm.IsSetupPK(remotePK) {
+	if tm.IsSetupPK(tr.RemotePK()) {
 		select {
 		case <-tm.doneChan:
 			return nil, io.ErrClosedPipe
@@ -384,13 +363,7 @@
 		return nil, err
 	}
 
-<<<<<<< HEAD
-	remote := tr.RemotePK()
-
-	tm.Logger.Infof("Accepted new transport with type %s from %s. ID: %s", factory.Type(), remote, entry.ID)
-=======
-	tm.Logger.Infof("Accepted new transport with type %s from %s. ID: %s", factory.Type(), remotePK, entry.ID)
->>>>>>> 773f2124
+	tm.Logger.Infof("Accepted new transport with type %s from %s. ID: %s", factory.Type(), tr.RemotePK(), entry.ID)
 
 	if oldTr := tm.Transport(entry.ID); oldTr != nil {
 		oldTr.killWorker()
@@ -406,7 +379,7 @@
 	case <-tm.doneChan:
 		return nil, io.ErrClosedPipe
 	case tm.DataTpChan <- mTr:
-		go tm.manageTransport(ctx, mTr, factory, remotePK)
+		go tm.manageTransport(ctx, mTr, factory, tr.RemotePK())
 		return mTr, nil
 	}
 }
