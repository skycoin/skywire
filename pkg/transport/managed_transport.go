--- conflicted
+++ resolved
@@ -94,7 +94,7 @@
 
 // NewManagedTransport creates a new ManagedTransport.
 func NewManagedTransport(conf ManagedTransportConfig, isInitiator bool) *ManagedTransport {
-	initiator, target := conf.Net.LocalPK(), conf.RemotePK
+	initiator, target := conf.client.PK(), conf.RemotePK
 	if !isInitiator {
 		initiator, target = target, initiator
 	}
@@ -104,12 +104,8 @@
 		netName:     conf.NetName,
 		dc:          conf.DC,
 		ls:          conf.LS,
-<<<<<<< HEAD
 		client:      conf.client,
-		Entry:       MakeEntry(conf.client.PK(), conf.RemotePK, conf.NetName, true, conf.TransportLabel),
-=======
 		Entry:       MakeEntry(initiator, target, conf.NetName, true, conf.TransportLabel),
->>>>>>> 669dded0
 		LogEntry:    new(LogEntry),
 		connCh:      make(chan struct{}, 1),
 		done:        make(chan struct{}),
@@ -392,16 +388,12 @@
 }
 
 func (mt *ManagedTransport) isLeastSignificantEdge() bool {
-<<<<<<< HEAD
+	sorted := SortEdges(mt.Entry.Edges[0], mt.Entry.Edges[1])
+	return sorted[0] == mt.client.PK()
+}
+
+func (mt *ManagedTransport) isInitiator() bool {
 	return mt.Entry.EdgeIndex(mt.client.PK()) == 0
-=======
-	sorted := SortEdges(mt.Entry.Edges[0], mt.Entry.Edges[1])
-	return sorted[0] == mt.n.LocalPK()
-}
-
-func (mt *ManagedTransport) isInitiator() bool {
-	return mt.Entry.EdgeIndex(mt.n.LocalPK()) == 0
->>>>>>> 669dded0
 }
 
 /*
