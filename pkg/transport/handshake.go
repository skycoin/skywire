package transport

import (
	"context"
	"encoding/json"
	"errors"
	"fmt"
	"io"
	"net/http"

	"github.com/skycoin/dmsg/cipher"
	"github.com/skycoin/dmsg/httputil"

	"github.com/skycoin/skywire/pkg/transport/network"
)

<<<<<<< HEAD
func makeEntryFromTpConn(conn *network.Conn) Entry {
	return MakeEntry(conn.LocalPK(), conn.RemotePK(), conn.Network(), true, LabelUser)
=======
type hsResponse byte

const (
	responseFailure hsResponse = iota
	responseOK
	responseSignatureErr
	responseInvalidEntry
)

func makeEntryFromTpConn(conn *snet.Conn, isInitiator bool) Entry {
	initiator, target := conn.LocalPK(), conn.RemotePK()
	if !isInitiator {
		initiator, target = target, initiator
	}
	return MakeEntry(initiator, target, conn.Network(), true, LabelUser)
>>>>>>> 327af8ca
}

func compareEntries(expected, received *Entry) error {
	if expected.ID != received.ID {
		return errors.New("received entry's 'tp_id' is not of expected")
	}

	if expected.Edges != received.Edges {
		return errors.New("received entry's 'edges' is not of expected")
	}

	if expected.Type != received.Type {
		return errors.New("received entry's 'type' is not of expected")
	}

	if expected.Public != received.Public {
		return errors.New("received entry's 'public' is not of expected")
	}

	return nil
}

func receiveAndVerifyEntry(r io.Reader, expected *Entry, remotePK cipher.PubKey) (*SignedEntry, error) {
	var recvSE SignedEntry

	if err := json.NewDecoder(r).Decode(&recvSE); err != nil {
		return nil, fmt.Errorf("failed to read entry: %w", err)
	}

	if err := compareEntries(expected, recvSE.Entry); err != nil {
		return nil, err
	}

	sig, err := recvSE.Signature(remotePK)
	if err != nil {
		return nil, fmt.Errorf("invalid remote signature: %w", err)
	}

	if err := cipher.VerifyPubKeySignedPayload(remotePK, sig, recvSE.Entry.ToBinary()); err != nil {
		return nil, err
	}

	return &recvSE, nil
}

// SettlementHS represents a settlement handshake.
// This is the handshake responsible for registering a transport to transport discovery.
type SettlementHS func(ctx context.Context, dc DiscoveryClient, conn *network.Conn, sk cipher.SecKey) error

// Do performs the settlement handshake.
func (hs SettlementHS) Do(ctx context.Context, dc DiscoveryClient, conn *network.Conn, sk cipher.SecKey) (err error) {
	done := make(chan struct{})
	go func() {
		err = hs(ctx, dc, conn, sk)
		close(done)
	}()
	select {
	case <-done:
		return err
	case <-ctx.Done():
		return ctx.Err()
	}
}

// MakeSettlementHS creates a settlement handshake.
// `init` determines whether the local side is initiating or responding.
// The handshake logic only REGISTERS the transport, and does not update the status of the transport.
func MakeSettlementHS(init bool) SettlementHS {
	// initiating logic.
<<<<<<< HEAD
	initHS := func(ctx context.Context, dc DiscoveryClient, conn *network.Conn, sk cipher.SecKey) (err error) {
		entry := makeEntryFromTpConn(conn)
=======
	initHS := func(ctx context.Context, dc DiscoveryClient, conn *snet.Conn, sk cipher.SecKey) (err error) {
		entry := makeEntryFromTpConn(conn, true)
>>>>>>> 327af8ca

		// TODO(evanlinjin): Probably not needed as this is called in mTp already. Need to double check.
		//defer func() {
		//	// @evanlinjin: I used background context to ensure status is always updated.
		//	if _, err := dc.UpdateStatuses(context.Background(), &Status{ID: entry.ID, IsUp: err == nil}); err != nil {
		//		log.WithError(err).Error("Failed to update statuses")
		//	}
		//}()

		// create signed entry and send it to responding visor.
		se, err := NewSignedEntry(&entry, conn.LocalPK(), sk)
		if err != nil {
			return fmt.Errorf("failed to sign entry: %w", err)
		}
		if err := json.NewEncoder(conn).Encode(se); err != nil {
			return fmt.Errorf("failed to write entry: %w", err)
		}

		// await okay signal.
		accepted := make([]byte, 1)
		if _, err := io.ReadFull(conn, accepted); err != nil {
			return fmt.Errorf("failed to read response: %w", err)
		}
		switch hsResponse(accepted[0]) {
		case responseOK:
			return nil
		case responseFailure:
			return fmt.Errorf("transport settlement rejected by remote")
		case responseInvalidEntry:
			return fmt.Errorf("invalid entry")
		case responseSignatureErr:
			return fmt.Errorf("signature error")
		default:
			return fmt.Errorf("invalid remote response")
		}
	}

	// responding logic.
<<<<<<< HEAD
	respHS := func(ctx context.Context, dc DiscoveryClient, conn *network.Conn, sk cipher.SecKey) error {
		entry := makeEntryFromTpConn(conn)
=======
	respHS := func(ctx context.Context, dc DiscoveryClient, conn *snet.Conn, sk cipher.SecKey) error {
		entry := makeEntryFromTpConn(conn, false)
>>>>>>> 327af8ca

		// receive, verify and sign entry.
		recvSE, err := receiveAndVerifyEntry(conn, &entry, conn.RemotePK())
		if err != nil {
			writeHsResponse(conn, responseInvalidEntry) //nolint:errcheck, gosec
			return err
		}

		if err := recvSE.Sign(conn.LocalPK(), sk); err != nil {
			writeHsResponse(conn, responseSignatureErr) //nolint:errcheck, gosec
			return fmt.Errorf("failed to sign received entry: %w", err)
		}

		entry = *recvSE.Entry

		// Ensure transport is registered.
		if err := dc.RegisterTransports(ctx, recvSE); err != nil {
			if httpErr, ok := err.(*httputil.HTTPError); ok && httpErr.Status == http.StatusConflict {
				log.WithError(err).Debug("An expected error occurred while trying to register transport.")
			} else {
				// TODO(evanlinjin): In the future, this should return error and result in failed HS.
				log.WithError(err).Error("Failed to register transport.")
			}
		}
		return writeHsResponse(conn, responseOK)
	}

	if init {
		return initHS
	}
	return respHS
}

func writeHsResponse(w io.Writer, response hsResponse) error {
	if _, err := w.Write([]byte{byte(response)}); err != nil {
		return fmt.Errorf("failed to accept transport settlement: write failed: %w", err)
	}
	return nil
}<|MERGE_RESOLUTION|>--- conflicted
+++ resolved
@@ -14,10 +14,6 @@
 	"github.com/skycoin/skywire/pkg/transport/network"
 )
 
-<<<<<<< HEAD
-func makeEntryFromTpConn(conn *network.Conn) Entry {
-	return MakeEntry(conn.LocalPK(), conn.RemotePK(), conn.Network(), true, LabelUser)
-=======
 type hsResponse byte
 
 const (
@@ -27,13 +23,12 @@
 	responseInvalidEntry
 )
 
-func makeEntryFromTpConn(conn *snet.Conn, isInitiator bool) Entry {
+func makeEntryFromTpConn(conn *network.Conn, isInitiator bool) Entry {
 	initiator, target := conn.LocalPK(), conn.RemotePK()
 	if !isInitiator {
 		initiator, target = target, initiator
 	}
 	return MakeEntry(initiator, target, conn.Network(), true, LabelUser)
->>>>>>> 327af8ca
 }
 
 func compareEntries(expected, received *Entry) error {
@@ -103,13 +98,8 @@
 // The handshake logic only REGISTERS the transport, and does not update the status of the transport.
 func MakeSettlementHS(init bool) SettlementHS {
 	// initiating logic.
-<<<<<<< HEAD
 	initHS := func(ctx context.Context, dc DiscoveryClient, conn *network.Conn, sk cipher.SecKey) (err error) {
-		entry := makeEntryFromTpConn(conn)
-=======
-	initHS := func(ctx context.Context, dc DiscoveryClient, conn *snet.Conn, sk cipher.SecKey) (err error) {
 		entry := makeEntryFromTpConn(conn, true)
->>>>>>> 327af8ca
 
 		// TODO(evanlinjin): Probably not needed as this is called in mTp already. Need to double check.
 		//defer func() {
@@ -148,13 +138,8 @@
 	}
 
 	// responding logic.
-<<<<<<< HEAD
 	respHS := func(ctx context.Context, dc DiscoveryClient, conn *network.Conn, sk cipher.SecKey) error {
-		entry := makeEntryFromTpConn(conn)
-=======
-	respHS := func(ctx context.Context, dc DiscoveryClient, conn *snet.Conn, sk cipher.SecKey) error {
 		entry := makeEntryFromTpConn(conn, false)
->>>>>>> 327af8ca
 
 		// receive, verify and sign entry.
 		recvSE, err := receiveAndVerifyEntry(conn, &entry, conn.RemotePK())
