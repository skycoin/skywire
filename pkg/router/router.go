--- conflicted
+++ resolved
@@ -34,17 +34,12 @@
 	DefaultRulesGCInterval = 5 * time.Second
 	acceptSize             = 1024
 
-<<<<<<< HEAD
 	handshakeAwaitTimeout = 2 * time.Second
 
-	minHops = 0
-	maxHops = 50
-=======
 	minHops       = 0
 	maxHops       = 50
 	retryDuration = 10 * time.Second
 	retryInterval = 500 * time.Millisecond
->>>>>>> ce295c51
 )
 
 var (
