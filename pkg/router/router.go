// Package router implements package router for skywire node.
package router

import (
	"context"
	"errors"
	"fmt"
	"io"
	"net"
	"sync"
	"time"

	"github.com/skycoin/skycoin/src/util/logging"

	"github.com/skycoin/skywire/pkg/cipher"

	"github.com/skycoin/skywire/internal/noise"
	"github.com/skycoin/skywire/pkg/app"
	routeFinder "github.com/skycoin/skywire/pkg/route-finder/client"
	"github.com/skycoin/skywire/pkg/routing"
	"github.com/skycoin/skywire/pkg/setup"
	"github.com/skycoin/skywire/pkg/transport"
)

const (
	// RouteTTL is the default expiration interval for routes
	RouteTTL = 2 * time.Hour
	minHops  = 0
	maxHops  = 50
)

// Config configures Router.
type Config struct {
	Logger           *logging.Logger
	PubKey           cipher.PubKey
	SecKey           cipher.SecKey
	TransportManager *transport.Manager
	RoutingTable     routing.Table
	RouteFinder      routeFinder.Client
	SetupNodes       []cipher.PubKey
}

// Router implements node.PacketRouter. It manages routing table by
// communicating with setup nodes, forward packets according to local
// rules and manages loops for apps.
type Router struct {
	Logger *logging.Logger

	config *Config
	tm     *transport.Manager
	pm     *portManager
	rm     *routeManager

	expiryTicker *time.Ticker
	wg           sync.WaitGroup

	staticPorts map[uint16]struct{}
	mu          sync.Mutex
}

// New constructs a new Router.
func New(config *Config) *Router {
	r := &Router{
		Logger:       config.Logger,
		tm:           config.TransportManager,
		pm:           newPortManager(10),
		config:       config,
		expiryTicker: time.NewTicker(10 * time.Minute),
		staticPorts:  make(map[uint16]struct{}),
	}
	callbacks := &setupCallbacks{
		ConfirmLoop: r.confirmLoop,
		LoopClosed:  r.loopClosed,
	}
	r.rm = &routeManager{r.Logger, manageRoutingTable(config.RoutingTable), callbacks}
	return r
}

// Serve starts transport listening loop.
func (r *Router) Serve(ctx context.Context) error {
	// acceptCh, dialCh := r.tm.Observe()

	go func() {
		for tr := range r.tm.AcceptedTrChan {
			go func(t transport.Transport) {
				for {
					var err error
					if r.IsSetupTransport(t) {
						err = r.rm.Serve(t)
					} else {
						err = r.serveTransport(t)
					}

					if err != nil {
						if err != io.EOF {
							r.Logger.Warnf("Stopped serving Transport: %s", err)
						}
						return
					}
				}
			}(tr)
		}
	}()

	go func() {
<<<<<<< HEAD
		for tr := range r.tm.DialedTrChan {
			if r.isSetupTransport(tr) {
=======
		for tr := range dialCh {
			if r.IsSetupTransport(tr) {
>>>>>>> f531cc5e
				continue
			}

			go func(t transport.Transport) {
				for {
					if err := r.serveTransport(t); err != nil {
						if err != io.EOF {
							r.Logger.Warnf("Stopped serving Transport: %s", err)
						}
						return
					}
				}
			}(tr)
		}
	}()

	go func() {
		for range r.expiryTicker.C {
			if err := r.rm.rt.Cleanup(); err != nil {
				r.Logger.Warnf("Failed to expiry routes: %s", err)
			}
		}
	}()

	r.Logger.Info("Starting router")
	return r.tm.Serve(ctx)
}

// ServeApp handles App packets from the App connection on provided port.
func (r *Router) ServeApp(conn net.Conn, port uint16, appConf *app.Config) error {
	r.wg.Add(1)
	defer r.wg.Done()

	appProto := app.NewProtocol(conn)
	if err := r.pm.Open(port, appProto); err != nil {
		return err
	}

	r.mu.Lock()
	r.staticPorts[port] = struct{}{}
	r.mu.Unlock()

	callbacks := &appCallbacks{
		CreateLoop: r.requestLoop,
		CloseLoop:  r.closeLoop,
		Forward:    r.forwardAppPacket,
	}
	am := &appManager{r.Logger, appProto, appConf, callbacks}
	err := am.Serve()

	for _, port := range r.pm.AppPorts(appProto) {
		for _, addr := range r.pm.Close(port) {
			r.closeLoop(appProto, &app.LoopAddr{Port: port, Remote: addr}) // nolint: errcheck
		}
	}

	r.mu.Lock()
	delete(r.staticPorts, port)
	r.mu.Unlock()

	if err == io.EOF {
		return nil
	}

	return err
}

// Close safely stops Router.
func (r *Router) Close() error {
	r.Logger.Info("Closing all App connections and Loops")
	r.expiryTicker.Stop()

	for _, conn := range r.pm.AppConns() {
		conn.Close()
	}

	r.wg.Wait()
	return r.tm.Close()
}

func (r *Router) serveTransport(tr transport.Transport) error {
	packet := make(routing.Packet, 6)
	if _, err := io.ReadFull(tr, packet); err != nil {
		return err
	}

	payload := make([]byte, packet.Size())
	if _, err := io.ReadFull(tr, payload); err != nil {
		return err
	}

	rule, err := r.rm.GetRule(packet.RouteID())
	if err != nil {
		return err
	}

	r.Logger.Infof("Got new remote packet with route ID %d. Using rule: %s", packet.RouteID(), rule)
	if rule.Type() == routing.RuleForward {
		return r.forwardPacket(payload, rule)
	}

	return r.consumePacket(payload, rule)
}

func (r *Router) forwardPacket(payload []byte, rule routing.Rule) error {
	packet := routing.MakePacket(rule.RouteID(), payload)
	tr := r.tm.Transport(rule.TransportID())
	if tr == nil {
		return errors.New("unknown transport")
	}

	if _, err := tr.Write(packet); err != nil {
		return err
	}

	r.Logger.Infof("Forwarded packet via Transport %s using rule %d", rule.TransportID(), rule.RouteID())
	return nil
}

func (r *Router) consumePacket(payload []byte, rule routing.Rule) error {
	raddr := &app.Addr{PubKey: rule.RemotePK(), Port: rule.RemotePort()}
	l, err := r.pm.GetLoop(rule.LocalPort(), raddr)
	if err != nil {
		return errors.New("unknown loop")
	}

	data, err := l.noise.DecryptUnsafe(payload)
	if err != nil {
		return fmt.Errorf("noise: %s", err)
	}

	p := &app.Packet{Addr: &app.LoopAddr{Port: rule.LocalPort(), Remote: *raddr}, Payload: data}
	b, _ := r.pm.Get(rule.LocalPort()) // nolint: errcheck
	if err := b.conn.Send(app.FrameSend, p, nil); err != nil {
		return err
	}

	r.Logger.Infof("Forwarded packet to App on Port %d", rule.LocalPort())
	return nil
}

func (r *Router) forwardAppPacket(appConn *app.Protocol, packet *app.Packet) error {
	if packet.Addr.Remote.PubKey == r.config.PubKey {
		return r.forwardLocalAppPacket(packet)
	}

	l, err := r.pm.GetLoop(packet.Addr.Port, &packet.Addr.Remote)
	if err != nil {
		return err
	}

	tr := r.tm.Transport(l.trID)
	if tr == nil {
		return errors.New("unknown transport")
	}

	p := routing.MakePacket(l.routeID, l.noise.EncryptUnsafe(packet.Payload))
	r.Logger.Infof("Forwarded App packet from LocalPort %d using route ID %d", packet.Addr.Port, l.routeID)
	_, err = tr.Write(p)
	return err
}

func (r *Router) forwardLocalAppPacket(packet *app.Packet) error {
	b, err := r.pm.Get(packet.Addr.Remote.Port)
	if err != nil {
		return nil
	}

	p := &app.Packet{
		Addr: &app.LoopAddr{
			Port:   packet.Addr.Remote.Port,
			Remote: app.Addr{PubKey: packet.Addr.Remote.PubKey, Port: packet.Addr.Port},
		},
		Payload: packet.Payload,
	}
	return b.conn.Send(app.FrameSend, p, nil)
}

func (r *Router) requestLoop(appConn *app.Protocol, raddr *app.Addr) (*app.Addr, error) {
	r.Logger.Infof("Requesting new loop to %s", raddr)
	nConf := noise.Config{
		LocalSK:   r.config.SecKey,
		LocalPK:   r.config.PubKey,
		RemotePK:  raddr.PubKey,
		Initiator: true,
	}
	ni, err := noise.KKAndSecp256k1(nConf)
	if err != nil {
		return nil, fmt.Errorf("noise: %s", err)
	}

	msg, err := ni.HandshakeMessage()
	if err != nil {
		return nil, fmt.Errorf("noise handshake: %s", err)
	}

	lport := r.pm.Alloc(appConn)
	if err := r.pm.SetLoop(lport, raddr, &loop{noise: ni}); err != nil {
		return nil, err
	}

	laddr := &app.Addr{PubKey: r.config.PubKey, Port: lport}
	if raddr.PubKey == r.config.PubKey {
		if err := r.confirmLocalLoop(laddr, raddr); err != nil {
			return nil, fmt.Errorf("confirm: %s", err)
		}
		r.Logger.Infof("Created local loop on port %d", laddr.Port)
		return laddr, nil
	}

	forwardRoute, reverseRoute, err := r.fetchBestRoutes(laddr.PubKey, raddr.PubKey)
	if err != nil {
		return nil, fmt.Errorf("route finder: %s", err)
	}

	l := &routing.Loop{LocalPort: laddr.Port, RemotePort: raddr.Port,
		NoiseMessage: msg, Expiry: time.Now().Add(RouteTTL),
		Forward: forwardRoute, Reverse: reverseRoute}

	proto, tr, err := r.setupProto(context.Background())
	if err != nil {
		return nil, err
	}
	defer tr.Close()

	if err := setup.CreateLoop(proto, l); err != nil {
		return nil, fmt.Errorf("route setup: %s", err)
	}

	r.Logger.Infof("Created new loop to %s on port %d", raddr, laddr.Port)
	return laddr, nil
}

func (r *Router) confirmLocalLoop(laddr, raddr *app.Addr) error {
	b, err := r.pm.Get(raddr.Port)
	if err != nil {
		return err
	}

	addrs := [2]*app.Addr{raddr, laddr}
	if err = b.conn.Send(app.FrameConfirmLoop, addrs, nil); err != nil {
		return err
	}

	return nil
}

func (r *Router) confirmLoop(addr *app.LoopAddr, rule routing.Rule, noiseMsg []byte) ([]byte, error) {
	b, err := r.pm.Get(addr.Port)
	if err != nil {
		return nil, err
	}

	ni, msg, err := r.advanceNoiseHandshake(addr, noiseMsg)
	if err != nil {
		return nil, fmt.Errorf("noise handshake: %s", err)
	}

	if err := r.pm.SetLoop(addr.Port, &addr.Remote, &loop{rule.TransportID(), rule.RouteID(), ni}); err != nil {
		return nil, err
	}

	addrs := [2]*app.Addr{&app.Addr{PubKey: r.config.PubKey, Port: addr.Port}, &addr.Remote}
	if err = b.conn.Send(app.FrameConfirmLoop, addrs, nil); err != nil {
		r.Logger.Warnf("Failed to notify App about new loop: %s", err)
	}

	return msg, nil
}

func (r *Router) closeLoop(appConn *app.Protocol, addr *app.LoopAddr) error {
	if err := r.destroyLoop(addr); err != nil {
		r.Logger.Warnf("Failed to remove loop: %s", err)
	}

	proto, tr, err := r.setupProto(context.Background())
	if err != nil {
		return err
	}
	defer tr.Close()

	ld := &setup.LoopData{RemotePK: addr.Remote.PubKey, RemotePort: addr.Remote.Port, LocalPort: addr.Port}
	if err := setup.CloseLoop(proto, ld); err != nil {
		return fmt.Errorf("route setup: %s", err)
	}

	r.Logger.Infof("Closed loop %s", addr)
	return nil
}

func (r *Router) loopClosed(addr *app.LoopAddr) error {
	b, err := r.pm.Get(addr.Port)
	if err != nil {
		return nil
	}

	if err := r.destroyLoop(addr); err != nil {
		r.Logger.Warnf("Failed to remove loop: %s", err)
	}

	if err := b.conn.Send(app.FrameClose, addr, nil); err != nil {
		return err
	}

	r.Logger.Infof("Closed loop %s", addr)
	return nil
}

func (r *Router) destroyLoop(addr *app.LoopAddr) error {
	r.mu.Lock()
	_, ok := r.staticPorts[addr.Port]
	r.mu.Unlock()

	if ok {
		r.pm.RemoveLoop(addr.Port, &addr.Remote) // nolint: errcheck
	} else {
		r.pm.Close(addr.Port)
	}

	return r.rm.RemoveLoopRule(addr)
}

func (r *Router) setupProto(ctx context.Context) (*setup.Protocol, transport.Transport, error) {
	if len(r.config.SetupNodes) == 0 {
		return nil, nil, errors.New("route setup: no nodes")
	}

	tr, err := r.tm.CreateTransport(ctx, r.config.SetupNodes[0], "messaging", false)
	if err != nil {
		return nil, nil, fmt.Errorf("transport: %s", err)
	}

	sProto := setup.NewSetupProtocol(tr)
	return sProto, tr, nil
}

func (r *Router) fetchBestRoutes(source, destination cipher.PubKey) (routing.Route, routing.Route, error) {
	r.Logger.Infof("Requesting new routes from %s to %s", source, destination)
	forwardRoutes, reverseRoutes, err := r.config.RouteFinder.PairedRoutes(source, destination, minHops, maxHops)
	if err != nil {
		return nil, nil, err
	}

	r.Logger.Infof("Found routes Forward: %s. Reverse %s", forwardRoutes, reverseRoutes)
	return forwardRoutes[0], reverseRoutes[0], nil
}

func (r *Router) advanceNoiseHandshake(addr *app.LoopAddr, noiseMsg []byte) (ni *noise.Noise, noiseRes []byte, err error) {
	var l *loop
	l, _ = r.pm.GetLoop(addr.Port, &addr.Remote) // nolint: errcheck

	if l != nil && l.routeID != 0 {
		err = errors.New("loop already exist")
		return
	}

	if l != nil && l.noise != nil {
		return l.noise, nil, l.noise.ProcessMessage(noiseMsg)
	}

	nConf := noise.Config{
		LocalSK:   r.config.SecKey,
		LocalPK:   r.config.PubKey,
		RemotePK:  addr.Remote.PubKey,
		Initiator: false,
	}
	ni, err = noise.KKAndSecp256k1(nConf)
	if err != nil {
		return
	}
	if err = ni.ProcessMessage(noiseMsg); err != nil {
		return
	}
	noiseRes, err = ni.HandshakeMessage()
	return
}

// IsSetupTransport checks whether `tr` is running in the `setup` mode.
func (r *Router) IsSetupTransport(tr transport.Transport) bool {
	for _, pk := range r.config.SetupNodes {
		remote, ok := r.tm.Remote(tr.Edges())
		if ok && (remote == pk) {
			return true
		}
	}

	return false
}<|MERGE_RESOLUTION|>--- conflicted
+++ resolved
@@ -103,13 +103,8 @@
 	}()
 
 	go func() {
-<<<<<<< HEAD
 		for tr := range r.tm.DialedTrChan {
-			if r.isSetupTransport(tr) {
-=======
-		for tr := range dialCh {
 			if r.IsSetupTransport(tr) {
->>>>>>> f531cc5e
 				continue
 			}
 
