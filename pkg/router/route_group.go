package router

import (
	"bytes"
	"context"
	"encoding/binary"
	"errors"
	"fmt"
	"io"
	"net"
	"sync"
	"sync/atomic"
	"time"

	"github.com/skycoin/dmsg/pkg/ioutil"

	"github.com/skycoin/skywire-utilities/pkg/logging"
	"github.com/skycoin/skywire/pkg/routing"
	"github.com/skycoin/skywire/pkg/transport"
	"github.com/skycoin/skywire/pkg/util/deadline"
)

const (
	defaultRouteGroupKeepAliveInterval = DefaultRouteKeepAlive / 2
	defaultPingInterval                = 3 * time.Second
	defaultReadChBufSize               = 1024
	closeRoutineTimeout                = 2 * time.Second
)

var (
	// ErrNoTransports is returned when RouteGroup has no transports.
	ErrNoTransports = errors.New("no transports")
	// ErrNoRules is returned when RouteGroup has no rules.
	ErrNoRules = errors.New("no rules")
	// ErrBadTransport is returned when transport is nil.
	ErrBadTransport = errors.New("bad transport")
	// ErrRuleTransportMismatch is returned when number of forward rules does not equal to number of transports.
	ErrRuleTransportMismatch = errors.New("rule/transport mismatch")
	// ErrNoSuitableTransport is returned when no suitable transport was found.
	ErrNoSuitableTransport = errors.New("no suitable transport")
)

type timeoutError struct{}

func (timeoutError) Error() string   { return "timeout" }
func (timeoutError) Timeout() bool   { return true }
func (timeoutError) Temporary() bool { return true }

type sendServicePacketFn func(interval time.Duration)

// RouteGroupConfig configures RouteGroup.
type RouteGroupConfig struct {
	ReadChBufSize     int
	KeepAliveInterval time.Duration
	PingInterval      time.Duration
}

// DefaultRouteGroupConfig returns default RouteGroup config.
// Used by default if config is nil.
func DefaultRouteGroupConfig() *RouteGroupConfig {
	return &RouteGroupConfig{
		KeepAliveInterval: defaultRouteGroupKeepAliveInterval,
		PingInterval:      defaultPingInterval,
		ReadChBufSize:     defaultReadChBufSize,
	}
}

// RouteGroup should implement 'io.ReadWriteCloser'.
// It implements 'net.Conn'.
type RouteGroup struct {
	// atomic requires 64-bit alignment for struct field access
	lastSent int64

	mu sync.Mutex

	cfg    *RouteGroupConfig
	logger *logging.Logger
	desc   routing.RouteDescriptor // describes the route group
	rt     routing.Table

	handshakeProcessed     chan struct{}
	handshakeProcessedOnce sync.Once
	encrypt                bool

	// 'tps' is transports used for writing/forward rules.
	// It should have the same number of elements as 'fwd'
	// where each element corresponds with the adjacent element in 'fwd'.
	tps []*transport.ManagedTransport

	// The following fields are used for writing:
	// - fwd/tps should have the same number of elements.
	// - the corresponding element of tps should have tpID of the corresponding rule in fwd.
	// - fwd references 'ForwardRule' rules for writes.
	fwd []routing.Rule // forward rules (for writing)
	rvs []routing.Rule // reverse rules (for reading)

	// 'readCh' reads in incoming packets of this route group.
	// - Router should serve call '(*transport.Manager).ReadPacket' in a loop,
	//      and push to the appropriate '(RouteGroup).readCh'.
	readCh  chan []byte  // push reads from Router
	readBuf bytes.Buffer // for read overflow

	readDeadline  deadline.PipeDeadline
	writeDeadline deadline.PipeDeadline

	networkStats *networkStats

	// used as a bool to indicate if this particular route group initiated close loop
	closeInitiated   int32
	remoteClosedOnce sync.Once
	remoteClosed     chan struct{}
	closed           chan struct{}
	// used to wait for all the `Close` packets to run through the loop and come back
	closeDone sync.WaitGroup
	once      sync.Once

	errorMu    sync.RWMutex
	closeError error
}

// NewRouteGroup creates a new RouteGroup.
func NewRouteGroup(cfg *RouteGroupConfig, rt routing.Table, desc routing.RouteDescriptor, mLoggger *logging.MasterLogger) *RouteGroup {
	if cfg == nil {
		cfg = DefaultRouteGroupConfig()
	}
	logger := logging.MustGetLogger(fmt.Sprintf("RouteGroup %s", desc.String()))
	if mLoggger != nil {
		logger = mLoggger.PackageLogger(fmt.Sprintf("RouteGroup %s", desc.String()))
	}

	rg := &RouteGroup{
		cfg:                cfg,
		logger:             logger,
		desc:               desc,
		rt:                 rt,
		tps:                make([]*transport.ManagedTransport, 0),
		fwd:                make([]routing.Rule, 0),
		rvs:                make([]routing.Rule, 0),
		readCh:             make(chan []byte, cfg.ReadChBufSize),
		readBuf:            bytes.Buffer{},
		remoteClosed:       make(chan struct{}),
		closed:             make(chan struct{}),
		readDeadline:       deadline.MakePipeDeadline(),
		writeDeadline:      deadline.MakePipeDeadline(),
		handshakeProcessed: make(chan struct{}),
		networkStats:       newNetworkStats(),
	}

	return rg
}

// Read reads the next packet payload of a RouteGroup.
// The Router, via transport.Manager, is responsible for reading incoming packets and pushing it
// to the appropriate RouteGroup via (*RouteGroup).readCh.
func (rg *RouteGroup) Read(p []byte) (n int, err error) {
	if rg.isClosed() {
		return 0, io.ErrClosedPipe
	}

	if rg.readDeadline.Closed() {
		return 0, timeoutError{}
	}

	if len(p) == 0 {
		return 0, nil
	}

	return rg.read(p)
}

// Write writes payload to a RouteGroup
// For the first version, only the first ForwardRule (fwd[0]) is used for writing.
func (rg *RouteGroup) Write(p []byte) (n int, err error) {
	if rg.isClosed() {
		return 0, io.ErrClosedPipe
	}

	if rg.writeDeadline.Closed() {
		return 0, timeoutError{}
	}

	if len(p) == 0 {
		return 0, nil
	}

	rg.mu.Lock()
	tp, err := rg.tp()
	if err != nil {
		rg.mu.Unlock()
		return 0, err
	}

	rule, err := rg.rule()
	if err != nil {
		rg.mu.Unlock()
		return 0, err
	}
	// we don't need to keep holding mutex from this point on
	rg.mu.Unlock()

	return rg.write(p, tp, rule)
}

// Close closes a RouteGroup.
func (rg *RouteGroup) Close() error {
	if rg.isClosed() {
		return io.ErrClosedPipe
	}

	if rg.isRemoteClosed() {
		// remote already closed, everything is cleaned up,
		// we just need to close signal channel at this point
		close(rg.closed)
		return nil
	}

	atomic.StoreInt32(&rg.closeInitiated, 1)

	rg.mu.Lock()
	defer rg.mu.Unlock()

	return rg.close(routing.CloseRequested)
}

// LocalAddr returns destination address of underlying RouteDescriptor.
func (rg *RouteGroup) LocalAddr() net.Addr {
	return rg.desc.Dst()
}

// RemoteAddr returns source address of underlying RouteDescriptor.
func (rg *RouteGroup) RemoteAddr() net.Addr {
	return rg.desc.Src()
}

// SetDeadline sets both read and write deadlines.
func (rg *RouteGroup) SetDeadline(t time.Time) error {
	if err := rg.SetReadDeadline(t); err != nil {
		return err
	}

	return rg.SetWriteDeadline(t)
}

// SetReadDeadline sets read deadline.
func (rg *RouteGroup) SetReadDeadline(t time.Time) error {
	rg.readDeadline.Set(t)
	return nil
}

// SetWriteDeadline sets write deadline.
func (rg *RouteGroup) SetWriteDeadline(t time.Time) error {
	rg.writeDeadline.Set(t)
	return nil
}

// IsAlive checks whether connection is alive.
func (rg *RouteGroup) IsAlive() bool {
	return !rg.isClosed() && !rg.isRemoteClosed()
}

// Latency returns latency till remote (ms).
func (rg *RouteGroup) Latency() time.Duration {
	return rg.networkStats.Latency()
}

// UploadSpeed returns upload speed (bytes/s).
func (rg *RouteGroup) UploadSpeed() uint32 {
	return rg.networkStats.UploadSpeed()
}

// DownloadSpeed returns download speed (bytes/s).
func (rg *RouteGroup) DownloadSpeed() uint32 {
	return rg.networkStats.DownloadSpeed()
}

// BandwidthSent returns amount of bandwidth sent (bytes).
func (rg *RouteGroup) BandwidthSent() uint64 {
	return rg.networkStats.BandwidthSent()
}

// BandwidthReceived returns amount of bandwidth received (bytes).
func (rg *RouteGroup) BandwidthReceived() uint64 {
	return rg.networkStats.BandwidthReceived()
}

// SetError sets the close error.
func (rg *RouteGroup) SetError(err error) {
	rg.errorMu.Lock()
	defer rg.errorMu.Unlock()

	rg.closeError = err
}

// GetError gets the close error.
func (rg *RouteGroup) GetError() error {
	rg.errorMu.RLock()
	defer rg.errorMu.RUnlock()

	return rg.closeError
}

// read reads incoming data. It tries to fetch the data from the internal buffer.
// If buffer is empty it blocks on receiving from the data channel
func (rg *RouteGroup) read(p []byte) (int, error) {
	// first try the buffer for any already received data
	rg.mu.Lock()
	if rg.readBuf.Len() > 0 {
		n, err := rg.readBuf.Read(p)
		rg.mu.Unlock()

		return n, err
	}
	rg.mu.Unlock()

	select {
	case <-rg.readDeadline.Wait():
		return 0, timeoutError{}
	case <-rg.closed:
		return 0, io.ErrClosedPipe
	case data, ok := <-rg.readCh:
		if !ok || len(data) == 0 {
			// route group got closed or empty data received. Behavior on the empty
			// data is equivalent to the behavior of `read()` unix syscall as described here:
			// https://www.ibm.com/support/knowledgecenter/en/SSLTBW_2.4.0/com.ibm.zos.v2r4.bpxbd00/rtrea.htm
			return 0, io.EOF
		}

		rg.mu.Lock()
		defer rg.mu.Unlock()

		return ioutil.BufRead(&rg.readBuf, data, p)
	}
}

func (rg *RouteGroup) write(data []byte, tp *transport.ManagedTransport, rule routing.Rule) (int, error) {
	packet, err := routing.MakeDataPacket(rule.NextRouteID(), data)
	if err != nil {
		return 0, err
	}

	rg.logger.WithField("func", "RouteGroup.write").Tracef("Writing packet of type %s, route ID %d and next ID %d", packet.Type(),
		rule.KeyRouteID(), rule.NextRouteID())

	ctx, cancel := context.WithCancel(context.Background())

	errCh := rg.writePacketAsync(ctx, tp, packet, rule.KeyRouteID())
	defer cancel()

	select {
	case <-rg.writeDeadline.Wait():
		return 0, timeoutError{}
	case err := <-errCh:
		if err != nil {
			return 0, err
		}

		atomic.StoreInt64(&rg.lastSent, time.Now().UnixNano())

		return len(data), nil
	}
}

func (rg *RouteGroup) writePacketAsync(ctx context.Context, tp *transport.ManagedTransport, packet routing.Packet,
	ruleID routing.RouteID) chan error {
	errCh := make(chan error)
	go func() {
		defer close(errCh)
		err := rg.writePacket(ctx, tp, packet, ruleID)
		select {
		case <-ctx.Done():
			return
		case errCh <- err:
			return
		}
	}()

	return errCh
}

func (rg *RouteGroup) writePacket(ctx context.Context, tp *transport.ManagedTransport, packet routing.Packet,
	ruleID routing.RouteID) error {
	err := tp.WritePacket(ctx, packet)
	// note equality here. update activity only if there was NO error
	if err == nil {
		if packet.Type() != routing.ClosePacket || packet.Type() != routing.HandshakePacket {
			rg.networkStats.AddBandwidthSent(uint64(packet.Size()))
		}

		if err := rg.rt.UpdateActivity(ruleID); err != nil {
			if !rg.isClosed() {
				rg.logger.WithError(err).Errorf("error updating activity of rule %d", ruleID)
			}
		}
	}

	return err
}

// rule fetches first available forward rule.
// NOTE: not thread-safe.
func (rg *RouteGroup) rule() (routing.Rule, error) {
	if len(rg.fwd) == 0 {
		return nil, ErrNoRules
	}

	rule := rg.fwd[0]

	return rule, nil
}

// tp fetches first available transport.
// NOTE: not thread-safe.
func (rg *RouteGroup) tp() (*transport.ManagedTransport, error) {
	if len(rg.tps) == 0 {
		return nil, ErrNoTransports
	}

	tp := rg.tps[0]

	if tp == nil {
		return nil, ErrBadTransport
	}

	return tp, nil
}

func (rg *RouteGroup) startOffServiceLoops() {
	go rg.servicePacketLoop("keep-alive", rg.cfg.KeepAliveInterval, rg.keepAliveServiceFn)
	go rg.servicePacketLoop("ping", rg.cfg.PingInterval, rg.pingServiceFn)
}

func (rg *RouteGroup) sendPing() error {
	rg.mu.Lock()

	if len(rg.tps) == 0 || len(rg.fwd) == 0 {
		rg.mu.Unlock()
		// if no transports, no rules, then no latency probe
		return nil
	}

	tp := rg.tps[0]
	rule := rg.fwd[0]
	rg.mu.Unlock()

	if tp == nil {
		return nil
	}

	throughput := rg.networkStats.RemoteThroughput()
	timestamp := time.Now().UTC().UnixNano() / int64(time.Millisecond)
	rg.networkStats.SetDownloadSpeed(uint32(throughput))

	packet := routing.MakePingPacket(rule.NextRouteID(), timestamp, throughput)

	return rg.writePacket(context.Background(), tp, packet, rule.KeyRouteID())
}

func (rg *RouteGroup) sendPong(timestamp int64) error {
	rg.mu.Lock()

	if len(rg.tps) == 0 || len(rg.fwd) == 0 {
		rg.mu.Unlock()
		// if no transports, no rules, then no latency probe
		return nil
	}

	tp := rg.tps[0]
	rule := rg.fwd[0]
	rg.mu.Unlock()

	if tp == nil {
		return nil
	}

	packet := routing.MakePongPacket(rule.NextRouteID(), timestamp)

	return rg.writePacket(context.Background(), tp, packet, rule.KeyRouteID())
}

func (rg *RouteGroup) pingServiceFn(_ time.Duration) {
	if err := rg.sendPing(); err != nil {
		rg.logger.Warnf("Failed to send network probe: %v", err)
	}
}

func (rg *RouteGroup) servicePacketLoop(name string, interval time.Duration, f sendServicePacketFn) {
	ticker := time.NewTicker(interval)
	defer ticker.Stop()

	for {
		select {
		case <-rg.remoteClosed:
			rg.logger.Debugf("Remote got closed, stopping %s loop", name)
			return
		case <-ticker.C:
			f(interval)
		}
	}
}

func (rg *RouteGroup) keepAliveServiceFn(interval time.Duration) {
	lastSent := time.Unix(0, atomic.LoadInt64(&rg.lastSent))

	if time.Since(lastSent) < interval {
		return
	}

	if err := rg.sendKeepAlive(); err != nil {
		rg.logger.Warnf("Failed to send keepalive: %v", err)
	}
}

func (rg *RouteGroup) sendKeepAlive() error {
	rg.mu.Lock()
	defer rg.mu.Unlock()

	if len(rg.tps) == 0 || len(rg.fwd) == 0 {
		// if no transports, no rules, then no keepalive
		return nil
	}

	for i := 0; i < len(rg.tps); i++ {
		tp := rg.tps[i]
		rule := rg.fwd[i]

		if tp == nil {
			continue
		}

		packet := routing.MakeKeepAlivePacket(rule.NextRouteID())

		if err := rg.writePacket(context.Background(), tp, packet, rule.KeyRouteID()); err != nil {
			return err
		}
	}

	return nil
}

func (rg *RouteGroup) sendHandshake(encrypt bool) error {
	rg.mu.Lock()
	defer rg.mu.Unlock()

	if len(rg.tps) == 0 || len(rg.fwd) == 0 {
		// if no transports, no rules, then no keepalive
		return nil
	}

	for i := 0; i < len(rg.tps); i++ {
		tp := rg.tps[i]

		if tp == nil {
			continue
		}

		rule := rg.fwd[i]
		packet := routing.MakeHandshakePacket(rule.NextRouteID(), encrypt)

		err := rg.writePacket(context.Background(), tp, packet, rule.KeyRouteID())
		if err == nil {
			rg.logger.Debugf("Sent handshake via transport %v", tp.Entry.ID)
			return nil
		}

		rg.logger.Debugf("Failed to send handshake via transport %v: %v [%v/%v]",
			tp.Entry.ID, err, i+1, len(rg.tps))
	}

	return ErrNoSuitableTransport
}

func (rg *RouteGroup) sendError(rule routing.Rule, tp *transport.ManagedTransport) error {
	errPayload := rg.GetError()
	if errPayload == nil {
		return nil
	}

	if !rg.isCloseInitiator() {
		return nil
	}

	packet, err := routing.MakeErrorPacket(rule.NextRouteID(), []byte(errPayload.Error()))
	if err != nil {
		return err
	}

	return rg.writePacket(context.Background(), tp, packet, rule.KeyRouteID())
}

// Close closes a RouteGroup with the specified close `code`:
// - Send Close packet for all ForwardRules with the code `code`.
// - Delete all rules (ForwardRules and ConsumeRules) from routing table.
// - Close all go channels.
func (rg *RouteGroup) close(code routing.CloseCode) error {
	if rg.isClosed() {
		return nil
	}

	if len(rg.fwd) != len(rg.tps) {
		return ErrRuleTransportMismatch
	}

	closeInitiator := rg.isCloseInitiator()

	if closeInitiator {
		// will wait for close response from all the transports
		rg.closeDone.Add(len(rg.tps))
	}

	rg.broadcastClosePackets(code)

	if closeInitiator {
		// if this visor initiated closing, we need to wait for close packets
		// to come back, or to exit with a timeout if anything goes wrong in
		// the network
		if err := rg.waitForCloseRouteGroup(closeRoutineTimeout); err != nil {
			rg.logger.Errorf("Error during close route group: %v", err)
		}
	}

	rules := make([]routing.RouteID, 0, len(rg.fwd))
	for _, r := range rg.fwd {
		rules = append(rules, r.KeyRouteID())
	}

	rg.rt.DelRules(rules)

	rg.once.Do(func() {
		if closeInitiator {
			close(rg.closed)
		}
		rg.setRemoteClosed()
		close(rg.readCh)
	})

	return nil
}

func (rg *RouteGroup) handlePacket(packet routing.Packet) error {
	switch packet.Type() {
	case routing.ClosePacket:
		return rg.handleClosePacket(routing.CloseCode(packet.Payload()[0]))
	case routing.DataPacket:
		rg.handshakeProcessedOnce.Do(func() {
			// first packet is data packet, so we're communicating with the old visor
			rg.encrypt = false
			close(rg.handshakeProcessed)
		})
		return rg.handleDataPacket(packet)
	case routing.HandshakePacket:
		rg.handshakeProcessedOnce.Do(func() {
			// first packet is handshake packet, so we're communicating with the new visor
			rg.encrypt = true
			if packet.Payload()[0] == 0 {
				rg.encrypt = false
			}

			close(rg.handshakeProcessed)
		})
<<<<<<< HEAD
	case routing.PingPacket:
		return rg.handlePingPacket(packet)
	case routing.PongPacket:
		return rg.handlePongPacket(packet)
=======
	case routing.ErrorPacket:
		return rg.handleErrorPacket(packet)
>>>>>>> 8495e20b
	}

	return nil
}

func (rg *RouteGroup) handleDataPacket(packet routing.Packet) error {

	// in this case remote is already closed, and `readCh` is closed too,
	// but some packets may still reach the rg causing panic on writing
	// to `readCh`, so we simple omit such packets
	if rg.isRemoteClosed() {
		return nil
	}
	rg.networkStats.AddBandwidthReceived(uint64(packet.Size()))

	select {
	case <-rg.closed:
		return io.ErrClosedPipe
	case rg.readCh <- packet.Payload():
	}

	return nil
}

func (rg *RouteGroup) handleErrorPacket(packet routing.Packet) error {

	// in this case remote is already closed, and `readCh` is closed too,
	// but some packets may still reach the rg causing panic on writing
	// to `readCh`, so we simple omit such packets
	if rg.isRemoteClosed() {
		return nil
	}

	rg.SetError(fmt.Errorf(string(packet.Payload())))
	return nil
}

func (rg *RouteGroup) handleClosePacket(code routing.CloseCode) error {
	rg.logger.Debugf("Got close packet with code %d", code)

	if rg.isCloseInitiator() {
		// this route group initiated close loop and got response
		rg.logger.Debugf("Handling response close packet with code %d", code)

		rg.closeDone.Done()
		return nil
	}

	return rg.close(code)
}

func (rg *RouteGroup) handlePingPacket(packet routing.Packet) error {
	payload := packet.Payload()

	timestamp := binary.BigEndian.Uint64(payload)
	throughput := binary.BigEndian.Uint64(payload[8:])

	rg.logger.WithField("func", "RouteGroup.handlePingPacket").Tracef("Throughput is around %d", throughput)

	rg.networkStats.SetUploadSpeed(uint32(throughput))

	return rg.sendPong(int64(timestamp))
}

func (rg *RouteGroup) handlePongPacket(packet routing.Packet) error {
	payload := packet.Payload()

	sentAtMs := binary.BigEndian.Uint64(payload)

	ms := sentAtMs % 1000
	sentAt := time.Unix(int64(sentAtMs/1000), int64(ms)*int64(time.Millisecond)).UTC()

	latency := time.Now().UTC().Sub(sentAt).Milliseconds()

	rg.logger.WithField("func", "RouteGroup.handlePongPacket").Tracef("Latency is around %d ms", latency)

	rg.networkStats.SetLatency(uint32(latency))

	return nil
}

func (rg *RouteGroup) broadcastClosePackets(code routing.CloseCode) {
	for i := 0; i < len(rg.tps); i++ {
		if rg.tps[i] == nil || rg.fwd[i] == nil {
			continue
		}

		if err := rg.sendError(rg.fwd[i], rg.tps[i]); err != nil {
			rg.logger.WithError(err).Errorf("Failed to send error packet to %s", rg.tps[i].Remote())
		}

		packet := routing.MakeClosePacket(rg.fwd[i].NextRouteID(), code)
		if err := rg.writePacket(context.Background(), rg.tps[i], packet, rg.fwd[i].KeyRouteID()); err != nil {
			rg.logger.WithError(err).Errorf("Failed to send close packet to %s", rg.tps[i].Remote())
		}
	}
}

func (rg *RouteGroup) waitForCloseRouteGroup(waitTimeout time.Duration) error {
	closeCtx, closeCancel := context.WithTimeout(context.Background(), waitTimeout)
	defer closeCancel()

	closeDoneCh := make(chan struct{})
	go func() {
		// wait till all remotes respond to close procedure
		rg.closeDone.Wait()
		close(closeDoneCh)
	}()

	select {
	case <-closeCtx.Done():
		return fmt.Errorf("close route group timed out: %w", closeCtx.Err())
	case <-closeDoneCh:
	}

	return nil
}

func (rg *RouteGroup) isCloseInitiator() bool {
	return atomic.LoadInt32(&rg.closeInitiated) == 1
}

func (rg *RouteGroup) setRemoteClosed() {
	rg.remoteClosedOnce.Do(func() {
		close(rg.remoteClosed)
	})
}

func (rg *RouteGroup) isRemoteClosed() bool {
	return chanClosed(rg.remoteClosed)
}

func (rg *RouteGroup) isClosed() bool {
	return chanClosed(rg.closed)
}

func (rg *RouteGroup) appendRules(forward, reverse routing.Rule, tp *transport.ManagedTransport) {
	rg.mu.Lock()
	defer rg.mu.Unlock()

	rg.fwd = append(rg.fwd, forward)
	rg.rvs = append(rg.rvs, reverse)

	rg.tps = append(rg.tps, tp)
}

func chanClosed(ch chan struct{}) bool {
	select {
	case <-ch:
		return true
	default:
	}

	return false
}<|MERGE_RESOLUTION|>--- conflicted
+++ resolved
@@ -657,15 +657,12 @@
 
 			close(rg.handshakeProcessed)
 		})
-<<<<<<< HEAD
 	case routing.PingPacket:
 		return rg.handlePingPacket(packet)
 	case routing.PongPacket:
 		return rg.handlePongPacket(packet)
-=======
 	case routing.ErrorPacket:
 		return rg.handleErrorPacket(packet)
->>>>>>> 8495e20b
 	}
 
 	return nil
