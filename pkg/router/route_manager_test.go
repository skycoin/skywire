package router

import (
	"context"
	"net"
	"testing"
	"time"

	"github.com/google/uuid"
	"github.com/skycoin/dmsg/cipher"
	"github.com/skycoin/skycoin/src/util/logging"
	"github.com/stretchr/testify/assert"
	"github.com/stretchr/testify/require"

	"github.com/skycoin/skywire/pkg/routing"
	"github.com/skycoin/skywire/pkg/setup"
)

func TestRouteManagerGetRule(t *testing.T) {
	rt := manageRoutingTable(routing.InMemoryRoutingTable())
	rm := &routeManager{logging.MustGetLogger("routesetup"), rt, nil}

	expiredRule := routing.ForwardRule(time.Now().Add(-10*time.Minute), 3, uuid.New(), 1)
	expiredID, err := rt.AddRule(expiredRule)
	require.NoError(t, err)

	rule := routing.ForwardRule(time.Now().Add(10*time.Minute), 3, uuid.New(), 2)
	id, err := rt.AddRule(rule)
	require.NoError(t, err)

	_, err = rm.GetRule(expiredID)
	require.Error(t, err)

	_, err = rm.GetRule(123)
	require.Error(t, err)

	r, err := rm.GetRule(id)
	require.NoError(t, err)
	assert.Equal(t, rule, r)
}

func TestRouteManagerRemoveLoopRule(t *testing.T) {
	rt := manageRoutingTable(routing.InMemoryRoutingTable())
	rm := &routeManager{logging.MustGetLogger("routesetup"), rt, nil}

	pk, _ := cipher.GenerateKeyPair()
	rule := routing.AppRule(time.Now(), 3, pk, 3, 2, 1)
	_, err := rt.AddRule(rule)
	require.NoError(t, err)

	loop := routing.Loop{Local: routing.Addr{Port: 3}, Remote: routing.Addr{PubKey: pk, Port: 3}}
	require.NoError(t, rm.RemoveLoopRule(loop))
	assert.Equal(t, 1, rt.Count())

	loop = routing.Loop{Local: routing.Addr{Port: 2}, Remote: routing.Addr{PubKey: pk, Port: 3}}
	require.NoError(t, rm.RemoveLoopRule(loop))
	assert.Equal(t, 0, rt.Count())
}

func TestRouteManagerAddRemoveRule(t *testing.T) {
	done := make(chan struct{})
	expired := time.NewTimer(time.Second * 5)
	go func() {
		select {
		case <-done:
			return
		case <-expired.C:
		}
	}()
	defer func() {
		close(done)
	}()
	rt := manageRoutingTable(routing.InMemoryRoutingTable())
	rm := &routeManager{logging.MustGetLogger("routesetup"), rt, nil}

	in, out := net.Pipe()
	errCh := make(chan error, 2)
	go func() {
		errCh <- rm.Serve(out)
		errCh <- rm.Serve(out)
	}()

	proto := setup.NewSetupProtocol(in)

<<<<<<< HEAD
	id, err := setup.RequestRouteID(proto)
	require.NoError(t, err)

	rule := routing.ForwardRule(time.Now(), 3, uuid.New(), id)
	err = setup.AddRule(proto, rule)
=======
	rule := routing.ForwardRule(time.Now(), 3, uuid.New())
	id, err := setup.AddRule(context.TODO(), proto, rule)
>>>>>>> 0a21ffc9
	require.NoError(t, err)
	assert.Equal(t, routing.RouteID(1), id)

	assert.Equal(t, 1, rt.Count())
	r, err := rt.Rule(id)
	require.NoError(t, err)
	assert.Equal(t, rule, r)

	require.NoError(t, in.Close())
	require.NoError(t, <-errCh)
	require.NoError(t, <-errCh)
}

func TestRouteManagerDeleteRules(t *testing.T) {
	rt := manageRoutingTable(routing.InMemoryRoutingTable())
	rm := &routeManager{logging.MustGetLogger("routesetup"), rt, nil}

	in, out := net.Pipe()
	errCh := make(chan error)
	go func() {
		errCh <- rm.Serve(out)
	}()

	proto := setup.NewSetupProtocol(in)

	rule := routing.ForwardRule(time.Now(), 3, uuid.New(), 1)
	id, err := rt.AddRule(rule)
	require.NoError(t, err)
	assert.Equal(t, 1, rt.Count())

	require.NoError(t, setup.DeleteRule(context.TODO(), proto, id))
	assert.Equal(t, 0, rt.Count())

	require.NoError(t, in.Close())
	require.NoError(t, <-errCh)
}

func TestRouteManagerConfirmLoop(t *testing.T) {
	rt := manageRoutingTable(routing.InMemoryRoutingTable())
	var inLoop routing.Loop
	var inRule routing.Rule
	callbacks := &setupCallbacks{
		ConfirmLoop: func(loop routing.Loop, rule routing.Rule) (err error) {
			inLoop = loop
			inRule = rule
			return nil
		},
	}
	rm := &routeManager{logging.MustGetLogger("routesetup"), rt, callbacks}

	in, out := net.Pipe()
	errCh := make(chan error)
	go func() {
		errCh <- rm.Serve(out)
	}()

	proto := setup.NewSetupProtocol(in)
	pk, _ := cipher.GenerateKeyPair()
	rule := routing.AppRule(time.Now(), 3, pk, 3, 2, 2)
	require.NoError(t, rt.SetRule(2, rule))

	rule = routing.ForwardRule(time.Now(), 3, uuid.New(), 1)
	require.NoError(t, rt.SetRule(1, rule))

	ld := routing.LoopData{
		Loop: routing.Loop{
			Remote: routing.Addr{
				PubKey: pk,
				Port:   3,
			},
			Local: routing.Addr{
				Port: 2,
			},
		},
		RouteID: 1,
	}
	err := setup.ConfirmLoop(context.TODO(), proto, ld)
	require.NoError(t, err)
	assert.Equal(t, rule, inRule)
	assert.Equal(t, routing.Port(2), inLoop.Local.Port)
	assert.Equal(t, routing.Port(3), inLoop.Remote.Port)
	assert.Equal(t, pk, inLoop.Remote.PubKey)

	require.NoError(t, in.Close())
	require.NoError(t, <-errCh)
}

func TestRouteManagerLoopClosed(t *testing.T) {
	rt := manageRoutingTable(routing.InMemoryRoutingTable())
	var inLoop routing.Loop
	callbacks := &setupCallbacks{
		LoopClosed: func(loop routing.Loop) error {
			inLoop = loop
			return nil
		},
	}
	rm := &routeManager{logging.MustGetLogger("routesetup"), rt, callbacks}

	in, out := net.Pipe()
	errCh := make(chan error)
	go func() {
		errCh <- rm.Serve(out)
	}()

	proto := setup.NewSetupProtocol(in)

	pk, _ := cipher.GenerateKeyPair()

	rule := routing.AppRule(time.Now(), 3, pk, 3, 2, 0)
	require.NoError(t, rt.SetRule(2, rule))

	rule = routing.ForwardRule(time.Now(), 3, uuid.New(), 1)
	require.NoError(t, rt.SetRule(1, rule))

	ld := routing.LoopData{
		Loop: routing.Loop{
			Remote: routing.Addr{
				PubKey: pk,
				Port:   3,
			},
			Local: routing.Addr{
				Port: 2,
			},
		},
		RouteID: 1,
	}
	require.NoError(t, setup.LoopClosed(context.TODO(), proto, ld))
	assert.Equal(t, routing.Port(2), inLoop.Local.Port)
	assert.Equal(t, routing.Port(3), inLoop.Remote.Port)
	assert.Equal(t, pk, inLoop.Remote.PubKey)

	require.NoError(t, in.Close())
	require.NoError(t, <-errCh)
}<|MERGE_RESOLUTION|>--- conflicted
+++ resolved
@@ -82,16 +82,11 @@
 
 	proto := setup.NewSetupProtocol(in)
 
-<<<<<<< HEAD
-	id, err := setup.RequestRouteID(proto)
+	id, err := setup.RequestRouteID(context.TODO(), proto)
 	require.NoError(t, err)
 
 	rule := routing.ForwardRule(time.Now(), 3, uuid.New(), id)
-	err = setup.AddRule(proto, rule)
-=======
-	rule := routing.ForwardRule(time.Now(), 3, uuid.New())
-	id, err := setup.AddRule(context.TODO(), proto, rule)
->>>>>>> 0a21ffc9
+	err = setup.AddRule(context.TODO(), proto, rule)
 	require.NoError(t, err)
 	assert.Equal(t, routing.RouteID(1), id)
 
