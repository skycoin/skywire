// Package skyenv defines variables and constants
package skyenv

import (
	"time"
)

const (
	// config file constants

	// ConfigName is the default config name. Updated by setting config file path.
	ConfigName = "skywire-config.json"
	// DMSGHTTPName is the default dmsghttp config name
	DMSGHTTPName = "dmsghttp-config.json"
	// SERVICESName is the default services config name - should be the same contents as conf.skywire.skycoin.com or hardcoded fallback in skywire-utilities/pkg/skyenv
	SERVICESName = "services-config.json"

	// Dmsg port constants.
	// TODO(evanlinjin): Define these properly. These are currently random.

	DmsgCtrlPort           uint16 = 7   // DmsgCtrlPort Listening port for dmsgctrl protocol (similar to TCP Echo Protocol). //nolint
	DmsgSetupPort          uint16 = 36  // DmsgSetupPort Listening port of a setup node.
	DmsgHypervisorPort     uint16 = 46  // DmsgHypervisorPort Listening port of a hypervisor for incoming RPC visor connections over dmsg.
	DmsgTransportSetupPort uint16 = 47  // DmsgTransportSetupPort Listening port for transport setup RPC over dmsg.
	DmsgAwaitSetupPort     uint16 = 136 // DmsgAwaitSetupPort Listening port of a visor for setup operations.

	// Transport port constants.

	TransportPort     uint16 = 45   // TransportPort Listening port of a visor for incoming transports.
	PublicAutoconnect        = true // PublicAutoconnect ...

	// Dmsgpty constants.

	DmsgPtyPort   uint16 = 22     // DmsgPtyPort ...
	DmsgPtyCLINet        = "unix" // DmsgPtyCLINet ...

	// Skywire-TCP constants.

	STCPAddr = ":7777" // STCPAddr ...

	// Default skywire app constants.

	SkychatName         = "skychat"  // SkychatName ...
	SkychatPort  uint16 = 1          // SkychatPort ...
	SkychatAddr         = ":8001"    // SkychatAddr ...
	PingTestName        = "pingtest" // PingTestName ...
	PingTestPort uint16 = 2          // PingTestPort ...
	SkysocksName        = "skysocks" // SkysocksName ...
	SkysocksPort uint16 = 3          // SkysocksPort ...

	SkysocksClientName        = "skysocks-client" // SkysocksClientName ...
	SkysocksClientPort uint16 = 13                // SkysocksClientPort ...
	SkysocksClientAddr        = ":1080"           // SkysocksClientAddr ...

	VPNServerName        = "vpn-server" // VPNServerName ...
	VPNServerPort uint16 = 44           // VPNServerPort ...

	VPNClientName = "vpn-client" // VPNClientName ...

	// TODO(darkrengarius): this one's not needed for the app to run but lack of it causes errors

	VPNClientPort           uint16 = 43                   // VPNClientPort ...
	ExampleServerName              = "example-server-app" // ExampleServerName ...
	ExampleServerPort       uint16 = 45                   // ExampleServerPort ...
	ExampleClientName              = "example-client-app" // ExampleClientName ...
	ExampleClientPort       uint16 = 46                   // ExampleClientPort ...
	SkyForwardingServerName        = "sky-forwarding"     // SkyForwardingServerName ...
	SkyForwardingServerPort uint16 = 47                   // SkyForwardingServerPort ...
	SkyPingName                    = "sky-ping"           // SkyPingName ...
	SkyPingPort             uint16 = 48                   // SkyPingPort ...

	// RPC constants.

	RPCAddr             = "localhost:3435" // RPCAddr ...
	RPCTimeout          = 20 * time.Second // RPCTimeout ...
	TransportRPCTimeout = 1 * time.Minute  // TransportRPCTimeout ...
	UpdateRPCTimeout    = 6 * time.Hour    // UpdateRPCTimeout update requires huge timeout

	// Default skywire app server and discovery constants

	AppSrvAddr                = "localhost:5505" // AppSrvAddr ...
	ServiceDiscUpdateInterval = time.Minute      // ServiceDiscUpdateInterval ...
<<<<<<< HEAD
	AppBinPath                = "./build/apps"   // AppBinPath ...
=======
	AppBinPath                = "./"             // AppBinPath ...
>>>>>>> a00b5dcb
	LogLevel                  = "info"           // LogLevel ...

	// Routing constants

	TpLogStore = "transport_logs" // TpLogStore ...
	Custom     = "custom"         // Custom ...

	// LocalPath constants
	LocalPath = "./local"

	// Default hypervisor constants

	HypervisorDB      = ".skycoin/hypervisor/users.db" //HypervisorDB ...
	EnableAuth        = false                          // EnableAuth ...
	PackageEnableAuth = true                           // PackageEnableAuth ...
	EnableTLS         = false                          // EnableTLS ...
	TLSKey            = "./ssl/key.pem"                // TLSKey ...
	TLSCert           = "./ssl/cert.pem"               // TLSCert ...

	// IPCShutdownMessageType sends IPC shutdown message type
	IPCShutdownMessageType = 68

	// IsPublic advertises the visor in the service discovery
	IsPublic = false

	// RewardFile is the name of the file containing skycoin rewards address and privacy setting
	RewardFile string = "reward.txt"

	// NodeInfo is the name of the survey file
	NodeInfo string = "node-info.json"
)

// SkywireConfig returns the full path to the package config
func SkywireConfig() string {
	return SkywirePath + "/" + ConfigJSON
}

// PkgConfig struct contains paths specific to the installation
type PkgConfig struct {
	LauncherBinPath string `json:"launcher"`
	LocalPath       string `json:"local_path"`
	Hypervisor      `json:"hypervisor"`
	//		TLSCertFile string `json:"tls_cert_file"`
	//		TLSKeyFile  string `json:"tls_key_file"`
}

// LauncherBinPath struct contains the BinPath specific to the installation
type LauncherBinPath struct {
	BinPath string `json:"bin_path"`
}

// Hypervisor struct contains Hypervisor paths specific to the installation
type Hypervisor struct {
	DbPath     string `json:"db_path"`
	EnableAuth bool   `json:"enable_auth"`
}<|MERGE_RESOLUTION|>--- conflicted
+++ resolved
@@ -80,11 +80,7 @@
 
 	AppSrvAddr                = "localhost:5505" // AppSrvAddr ...
 	ServiceDiscUpdateInterval = time.Minute      // ServiceDiscUpdateInterval ...
-<<<<<<< HEAD
-	AppBinPath                = "./build/apps"   // AppBinPath ...
-=======
 	AppBinPath                = "./"             // AppBinPath ...
->>>>>>> a00b5dcb
 	LogLevel                  = "info"           // LogLevel ...
 
 	// Routing constants
