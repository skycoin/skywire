package skyenv

import (
<<<<<<< HEAD
	"time"

	"github.com/SkycoinProject/dmsg/cipher"
=======
	"github.com/skycoin/dmsg/cipher"
>>>>>>> 50e3c290
)

// Constants for default services.
const (
	DefaultTpDiscAddr          = "http://transport.discovery.skywire.skycoin.com"
	DefaultDmsgDiscAddr        = "http://dmsg.discovery.skywire.skycoin.com"
	DefaultServiceDiscAddr     = "http://service.discovery.skycoin.com"
	DefaultRouteFinderAddr     = "http://routefinder.skywire.skycoin.com"
	DefaultUptimeTrackerAddr   = "http://uptime-tracker.skywire.skycoin.com"
	DefaultAddressResolverAddr = "http://address.resolver.skywire.skycoin.com"
	DefaultSetupPK             = "0324579f003e6b4048bae2def4365e634d8e0e3054a20fc7af49daf2a179658557"
)

// Constants for testing deployment.
const (
	TestTpDiscAddr          = "http://transport.discovery.skywire.cc"
	TestDmsgDiscAddr        = "http://dmsg.discovery.skywire.cc"
	TestServiceDiscAddr     = "http://service.discovery.skywire.cc"
	TestRouteFinderAddr     = "http://routefinder.skywire.cc"
	TestUptimeTrackerAddr   = "http://uptime.tracker.skywire.cc"
	TestAddressResolverAddr = "http://address.resolver.skywire.cc"
	TestSetupPK             = "026c5a07de617c5c488195b76e8671bf9e7ee654d0633933e202af9e111ffa358d"
)

// Dmsg port constants.
const (
	DmsgCtrlPort       uint16 = 7   // Listening port for dmsgctrl protocol (similar to TCP Echo Protocol).
	DmsgSetupPort      uint16 = 36  // Listening port of a setup node.
	DmsgAwaitSetupPort uint16 = 136 // Listening port of a visor for setup operations.
	DmsgTransportPort  uint16 = 45  // Listening port of a visor for incoming transports.
	DmsgHypervisorPort uint16 = 46  // Listening port of a visor for incoming hypervisor connections.
)

// Default dmsgpty constants.
const (
	DmsgPtyPort uint16 = 22

	DefaultDmsgPtyCLINet    = "unix"
	DefaultDmsgPtyCLIAddr   = "/tmp/dmsgpty.sock"
	DefaultDmsgPtyWhitelist = "./dmsgpty/whitelist.json"
)

// Default STCP constants.
const (
	DefaultSTCPAddr = ":7777"
)

// Default skywire app constants.
const (
	SkychatName        = "skychat"
	SkychatPort uint16 = 1
	SkychatAddr        = ":8001"

	SkysocksName        = "skysocks"
	SkysocksPort uint16 = 3

	SkysocksClientName        = "skysocks-client"
	SkysocksClientPort uint16 = 13
	SkysocksClientAddr        = ":1080"

	VPNServerName        = "vpn-server"
	VPNServerPort uint16 = 44

	VPNClientName = "vpn-client"
	// TODO: this one's not needed for the app to run but lack of it causes errors
	VPNClientPort uint16 = 43
)

// RPC constants.
const (
	DefaultRPCAddr      = "localhost:3435"
	DefaultRPCTimeout   = 20 * time.Second
	TransportRPCTimeout = 1 * time.Minute
	UpdateRPCTimeout    = 6 * time.Hour // update requires huge timeout
)

// Default skywire app server and discovery constants
const (
	DefaultAppSrvAddr     = "localhost:5505"
	AppDiscUpdateInterval = 30 * time.Second
	DefaultAppLocalPath   = "./local"
	DefaultAppBinPath     = "./apps"
	DefaultLogLevel       = "info"
)

// Default routing constants
const (
	DefaultTpLogStore = "./transport_logs"
)

// MustPK unmarshals string PK to cipher.PubKey. It panics if unmarshaling fails.
func MustPK(pk string) cipher.PubKey {
	var sPK cipher.PubKey
	if err := sPK.UnmarshalText([]byte(pk)); err != nil {
		panic(err)
	}

	return sPK
}<|MERGE_RESOLUTION|>--- conflicted
+++ resolved
@@ -1,13 +1,9 @@
 package skyenv
 
 import (
-<<<<<<< HEAD
 	"time"
 
-	"github.com/SkycoinProject/dmsg/cipher"
-=======
 	"github.com/skycoin/dmsg/cipher"
->>>>>>> 50e3c290
 )
 
 // Constants for default services.
