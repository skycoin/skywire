--- conflicted
+++ resolved
@@ -46,16 +46,9 @@
 
 // Default dmsgpty constants.
 const (
-	DmsgPtyPort uint16 = 22
-
-<<<<<<< HEAD
-	DefaultDmsgPtyCLINet    = "unix"
-	DefaultDmsgPtyCLIAddr   = "/tmp/dmsgpty.sock"
-	DefaultDmsgPtyWhitelist = DefaultSkywirePath + "/dmsgpty/whitelist.json"
-=======
-	DefaultDmsgPtyCLINet  = "unix"
-	DefaultDmsgPtyCLIAddr = "/tmp/dmsgpty.sock"
->>>>>>> b74a76f3
+	DmsgPtyPort           uint16 = 22
+	DefaultDmsgPtyCLINet         = "unix"
+	DefaultDmsgPtyCLIAddr        = "/tmp/dmsgpty.sock"
 )
 
 // Default STCP constants.
@@ -98,20 +91,11 @@
 	AppDiscUpdateInterval = time.Minute
 	DefaultAppBinPath     = DefaultSkywirePath + "/apps"
 	DefaultLogLevel       = "info"
-<<<<<<< HEAD
-=======
-	PackageAppBinPath     = PackageSkywirePath + "/apps"
->>>>>>> b74a76f3
 )
 
 // Default local constants
 const (
-<<<<<<< HEAD
-	DefaultTpLogStore = DefaultSkywirePath + "/transport_logs"
-=======
 	DefaultLocalPath = DefaultSkywirePath + "/local"
-	PackageLocalPath = PackageSkywirePath + "/local"
->>>>>>> b74a76f3
 )
 
 // Default hypervisor constants
