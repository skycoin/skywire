package pathutil

import (
	"encoding/json"
	"io/ioutil"
	"os"
	"path/filepath"

	"github.com/SkycoinProject/skycoin/src/util/logging"
)

var log = logging.MustGetLogger("pathutil")

// ConfigLocationType describes a config path's location type.
type ConfigLocationType string

const (
	// WorkingDirLoc represents the default working directory location for a configuration file.
	WorkingDirLoc = ConfigLocationType("WD")

	// HomeLoc represents the default home folder location for a configuration file.
	HomeLoc = ConfigLocationType("HOME")

	// LocalLoc represents the default /usr/local location for a configuration file.
	LocalLoc = ConfigLocationType("LOCAL")
)

// String implements fmt.Stringer for ConfigLocationType.
func (t ConfigLocationType) String() string {
	return string(t)
}

// Set implements pflag.Value for ConfigLocationType.
func (t *ConfigLocationType) Set(s string) error {
	*t = ConfigLocationType(s)
	return nil
}

// Type implements pflag.Value for ConfigLocationType.
func (t ConfigLocationType) Type() string {
	return "pathutil.ConfigLocationType"
}

// AllConfigLocationTypes returns all valid config location types.
func AllConfigLocationTypes() []ConfigLocationType {
	return []ConfigLocationType{
		WorkingDirLoc,
		HomeLoc,
		LocalLoc,
	}
}

// ConfigPaths contains a map of configuration paths, based on ConfigLocationTypes.
type ConfigPaths map[ConfigLocationType]string

// String implements fmt.Stringer for ConfigPaths.
func (dp ConfigPaths) String() string {
	raw, err := json.MarshalIndent(dp, "", "\t")
	if err != nil {
		log.Fatalf("cannot marshal default paths: %s", err.Error())
	}

	return string(raw)
}

// Get obtains a path stored under given configuration location type.
func (dp ConfigPaths) Get(cpType ConfigLocationType) string {
	path, ok := dp[cpType]
	if !ok {
		log.Fatalf("invalid config type '%s' provided. Valid types: %v", cpType, AllConfigLocationTypes())
	}

	return path
}

// VisorDefaults returns the default config paths for skywire-visor.
func VisorDefaults() ConfigPaths {
	paths := make(ConfigPaths)
	if wd, err := os.Getwd(); err == nil {
		paths[WorkingDirLoc] = filepath.Join(wd, "skywire-config.json")
	}

	paths[HomeLoc] = filepath.Join(HomeDir(), ".skycoin/skywire/skywire-config.json")
	paths[LocalLoc] = "/usr/local/SkycoinProject/skywire-mainnet/skywire-config.json"

	return paths
}

// HypervisorDefaults returns the default config paths for hypervisor.
func HypervisorDefaults() ConfigPaths {
	paths := make(ConfigPaths)
	if wd, err := os.Getwd(); err == nil {
		paths[WorkingDirLoc] = filepath.Join(wd, "hypervisor-config.json")
	}

	paths[HomeLoc] = filepath.Join(HomeDir(), ".skycoin/hypervisor/hypervisor-config.json")
	paths[LocalLoc] = "/usr/local/SkycoinProject/hypervisor/hypervisor-config.json"

	return paths
}

// FindConfigPath is used by a service to find a config file path in the following order:
// - From CLI argument.
// - From ENV.
// - From a list of default paths.
// If argsIndex < 0, searching from CLI arguments does not take place.
func FindConfigPath(args []string, argsIndex int, env string, defaults ConfigPaths) string {
	if argsIndex >= 0 && len(args) > argsIndex {
		path := args[argsIndex]
		log.Infof("using args[%d] as config path: %s", argsIndex, path)

		return path
	}

	if env != "" {
		if path, ok := os.LookupEnv(env); ok {
			log.Infof("using $%s as config path: %s", env, path)
			return path
		}
	}

	log.Debugf("config path is not explicitly specified, trying default paths...")

	for i, cpType := range []ConfigLocationType{WorkingDirLoc, HomeLoc, LocalLoc} {
		path, ok := defaults[cpType]
		if !ok {
			continue
		}

		if _, err := os.Stat(path); err != nil {
			log.Debugf("- [%d/%d] '%s' cannot be accessed: %s", i+1, len(defaults), path, err.Error())
		} else {
			log.Debugf("- [%d/%d] '%s' is found", i+1, len(defaults), path)
			log.Printf("using fallback config path: %s", path)

			return path
		}
	}

	log.Fatalf("config not found in any of the following paths: %s", defaults.String())

	return ""
}

// Exists checks if file or directory specified with `path` exists.
func Exists(path string) bool {
	_, err := os.Stat(path)
	return err == nil
}

// WriteJSONConfig is used by config file generators.
// 'output' specifies the path to save generated config files.
// 'replace' is true if replacing files is allowed.
func WriteJSONConfig(conf interface{}, output string, replace bool) {
	raw, err := json.MarshalIndent(conf, "", "\t")
	if err != nil {
		log.WithError(err).Fatal("unexpected error, report to dev")
	}

	if !replace && Exists(output) {
		log.Fatalf("file %s already exists, stopping as 'replace,r' flag is not set", output)
	}

	if err := os.MkdirAll(filepath.Dir(output), 0750); err != nil {
		log.WithError(err).Fatalln("failed to create output directory")
	}

<<<<<<< HEAD
	// TODO: get rid of nolint
	if err := ioutil.WriteFile(output, raw, 0744); err != nil { // nolint:gosec
=======
	//nolint:gosec
	if err := ioutil.WriteFile(output, raw, 0744); err != nil {
>>>>>>> 49ef1cfa
		log.WithError(err).Fatalln("failed to write file")
	}

	log.Infof("Wrote %d bytes to %s\n%s", len(raw), output, string(raw))
}<|MERGE_RESOLUTION|>--- conflicted
+++ resolved
@@ -165,13 +165,8 @@
 		log.WithError(err).Fatalln("failed to create output directory")
 	}
 
-<<<<<<< HEAD
-	// TODO: get rid of nolint
-	if err := ioutil.WriteFile(output, raw, 0744); err != nil { // nolint:gosec
-=======
-	//nolint:gosec
+	// nolint:gosec
 	if err := ioutil.WriteFile(output, raw, 0744); err != nil {
->>>>>>> 49ef1cfa
 		log.WithError(err).Fatalln("failed to write file")
 	}
 
