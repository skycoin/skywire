--- conflicted
+++ resolved
@@ -1,9 +1,4 @@
-<<<<<<< HEAD
-//go:build arm64
-// +build arm64
-=======
 // +build darwin,arm64
->>>>>>> ffd242b6
 
 package stdio
 
