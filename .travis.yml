sudo: required
language: go
go:
  # - "1.16.x" At minimum the code should run make check on the latest two go versions in the default linux environment provided by Travis.
  - "1.16.x"

dist: xenial

services:
  - docker

matrix:
  include:
    - os: linux
    - os: osx
      # Do not start osx build for PR
      if: type != pull_request
      osx_image: xcode8.3

before_install:
<<<<<<< HEAD
  - nvm install 14.15
=======
  - nvm install 10.16
  - curl -sfL https://install.goreleaser.com/github.com/goreleaser/goreleaser.sh | sh
  - curl -sfL https://install.goreleaser.com/github.com/golangci/golangci-lint.sh | sh -s -- -b $GOPATH/bin v1.42.0
>>>>>>> 1a548b74

install:
  - make dep

before_script:
  - ci_scripts/create-ip-aliases.sh

script:
  - make check
  - make install-deps-ui
  - make lint-ui
  - make build-ui
  - make build

deploy:
  - provider: script
    script: bash ./ci_scripts/docker-push.sh -t "$TRAVIS_BRANCH" -p
    on:
      branch: master
      condition: $TRAVIS_PULL_REQUEST = false
  - provider: script
    script: bash ./ci_scripts/docker-push.sh -t "$TRAVIS_BRANCH" -p
    on:
      branch: develop
      condition: $TRAVIS_PULL_REQUEST = false
  - provider: script
    script: make github-release
    on:
      tags: true<|MERGE_RESOLUTION|>--- conflicted
+++ resolved
@@ -18,13 +18,9 @@
       osx_image: xcode8.3
 
 before_install:
-<<<<<<< HEAD
   - nvm install 14.15
-=======
-  - nvm install 10.16
   - curl -sfL https://install.goreleaser.com/github.com/goreleaser/goreleaser.sh | sh
   - curl -sfL https://install.goreleaser.com/github.com/golangci/golangci-lint.sh | sh -s -- -b $GOPATH/bin v1.42.0
->>>>>>> 1a548b74
 
 install:
   - make dep
