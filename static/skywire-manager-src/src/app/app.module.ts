--- conflicted
+++ resolved
@@ -139,28 +139,6 @@
     LabelListComponent,
     UpdateComponent,
   ],
-<<<<<<< HEAD
-  entryComponents: [
-    LogComponent,
-    EditLabelComponent,
-    CreateTransportComponent,
-    BasicTerminalComponent,
-    RouteDetailsComponent,
-    ConfirmationComponent,
-    TransportDetailsComponent,
-    LogFilterComponent,
-    SnackbarComponent,
-    InitialSetupComponent,
-    SelectLanguageComponent,
-    SelectOptionComponent,
-    SkysocksSettingsComponent,
-    SkysocksClientSettingsComponent,
-    FiltersSelectionComponent,
-    AllLabelsComponent,
-    UpdateComponent,
-  ],
-=======
->>>>>>> 08ab5b57
   imports: [
     BrowserModule,
     BrowserAnimationsModule,
