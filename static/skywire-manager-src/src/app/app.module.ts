--- conflicted
+++ resolved
@@ -70,21 +70,17 @@
 import {
   SkysocksClientSettingsComponent
 } from './components/pages/node/apps/node-apps/skysocks-client-settings/skysocks-client-settings.component';
-<<<<<<< HEAD
-import { MenuButtonComponent } from './components/layout/sidenav/menu-button/menu-button.component';
 import {
   EditSkysocksClientNoteComponent
 } from './components/pages/node/apps/node-apps/skysocks-client-settings/edit-skysocks-client-note/edit-skysocks-client-note.component';
 import {
   SkysocksClientFilterComponent
 } from './components/pages/node/apps/node-apps/skysocks-client-settings/skysocks-client-filter/skysocks-client-filter.component';
-=======
 import { FiltersSelectionComponent } from './components/layout/filters-selection/filters-selection.component';
 import { LabeledElementTextComponent } from './components/layout/labeled-element-text/labeled-element-text.component';
 import { AllLabelsComponent } from './components/pages/settings/all-labels/all-labels.component';
 import { LabelListComponent } from './components/pages/settings/all-labels/label-list/label-list.component';
 import { UpdateComponent } from './components/layout/update/update.component';
->>>>>>> a20a0fc3
 
 const globalRippleConfig: RippleGlobalOptions = {
   disabled: true,
@@ -135,43 +131,6 @@
     NodeInfoContentComponent,
     NodeInfoComponent,
     SelectOptionComponent,
-<<<<<<< HEAD
-    TerminalComponent,
-    SkysocksSettingsComponent,
-    SkysocksClientSettingsComponent,
-    MenuButtonComponent,
-    EditSkysocksClientNoteComponent,
-    SkysocksClientFilterComponent,
-  ],
-  entryComponents: [
-    ConfigurationComponent,
-    LogComponent,
-    SshsStartupComponent,
-    SshsWhitelistComponent,
-    SshcKeysComponent,
-    SshcStartupComponent,
-    SockscConnectComponent,
-    SockscStartupComponent,
-    EditLabelComponent,
-    EditableKeyComponent,
-    KeyInputComponent,
-    UpdateNodeComponent,
-    CreateTransportComponent,
-    BasicTerminalComponent,
-    RouteDetailsComponent,
-    ConfirmationComponent,
-    TransportDetailsComponent,
-    LogFilterComponent,
-    SnackbarComponent,
-    InitialSetupComponent,
-    SelectLanguageComponent,
-    SelectOptionComponent,
-    TerminalComponent,
-    SkysocksSettingsComponent,
-    SkysocksClientSettingsComponent,
-    EditSkysocksClientNoteComponent,
-    SkysocksClientFilterComponent,
-=======
     SkysocksSettingsComponent,
     SkysocksClientSettingsComponent,
     FiltersSelectionComponent,
@@ -179,7 +138,8 @@
     AllLabelsComponent,
     LabelListComponent,
     UpdateComponent,
->>>>>>> a20a0fc3
+    EditSkysocksClientNoteComponent,
+    SkysocksClientFilterComponent,
   ],
   imports: [
     BrowserModule,
