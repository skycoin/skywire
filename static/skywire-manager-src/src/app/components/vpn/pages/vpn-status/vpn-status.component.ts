--- conflicted
+++ resolved
@@ -139,26 +139,6 @@
 
       setTimeout(() => this.navigationsSubscription.unsubscribe());
 
-<<<<<<< HEAD
-      // Start getting and updating the state of the backend.
-      this.dataSubscription = this.vpnClientService.backendState.subscribe(data => {
-        if (data && data.serviceState !== VpnServiceStates.PerformingInitialCheck) {
-          const firstEventExecution = !!!this.backendState; // eslint-disable-line no-extra-boolean-cast
-          this.backendState = data;
-
-          if (!firstEventExecution) {
-            // If the app enters or leaves the Running state, update the IP.
-            if (
-              (this.lastAppState === AppState.Running && data.vpnClientAppData.appState !== AppState.Running) ||
-              (this.lastAppState !== AppState.Running && data.vpnClientAppData.appState === AppState.Running)
-            ) {
-              this.getIp(true);
-            }
-          } else {
-            // Get the ip data for the first time.
-            this.getIp(true);
-          }
-=======
       this.startGettingData(true);
 
       // Get or update the currently selected server.
@@ -166,7 +146,6 @@
         this.currentRemoteServer = server;
       });
     });
->>>>>>> 84d6cdff
 
     return super.ngOnInit();
   }
