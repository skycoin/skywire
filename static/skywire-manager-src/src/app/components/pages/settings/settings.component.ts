import { Component } from '@angular/core';
import { Router } from '@angular/router';
<<<<<<< HEAD
=======
import { Subscription } from 'rxjs';
import { MatDialog } from '@angular/material/dialog';
>>>>>>> b83e55b0

import { TabButtonData, MenuOptionData } from '../../layout/top-bar/top-bar.component';
import { AuthService } from '../../../services/auth.service';
import { SnackbarService } from '../../../services/snackbar.service';
<<<<<<< HEAD
=======
import { SidenavService } from 'src/app/services/sidenav.service';
import GeneralUtils from 'src/app/utils/generalUtils';
>>>>>>> b83e55b0

/**
 * Page with the general settings of the app.
 */
@Component({
  selector: 'app-settings',
  templateUrl: './settings.component.html',
  styleUrls: ['./settings.component.scss']
})
export class SettingsComponent {
  tabsData: TabButtonData[] = [];
  options: MenuOptionData[] = [];

  constructor(
    private authService: AuthService,
    private router: Router,
    private snackbarService: SnackbarService,
<<<<<<< HEAD
=======
    private sidenavService: SidenavService,
    private dialog: MatDialog,
>>>>>>> b83e55b0
  ) {
    // Data for populating the tab bar.
    this.tabsData = [
      {
        icon: 'view_headline',
        label: 'nodes.title',
        linkParts: ['/nodes'],
      },
      {
        icon: 'language',
        label: 'nodes.dmsg-title',
        linkParts: ['/nodes', 'dmsg'],
      },
      {
        icon: 'settings',
        label: 'settings.title',
        linkParts: ['/settings'],
      }
    ];

    // Options for the menu shown in the top bar.
    this.options = [
      {
        name: 'common.logout',
        actionName: 'logout',
        icon: 'power_settings_new'
      }
    ];
  }

  /**
   * Called when an option form the top bar is selected.
   * @param actionName Name of the selected option, as defined in the this.options array.
   */
  performAction(actionName: string) {
    if (actionName === 'logout') {
      this.logout();
    }
  }

  logout() {
    const confirmationDialog = GeneralUtils.createConfirmationDialog(this.dialog, 'common.logout-confirmation');

    confirmationDialog.componentInstance.operationAccepted.subscribe(() => {
      confirmationDialog.componentInstance.closeModal();

      this.authService.logout().subscribe(
        () => this.router.navigate(['login']),
        () => this.snackbarService.showError('common.logout-error')
      );
    });
  }
}<|MERGE_RESOLUTION|>--- conflicted
+++ resolved
@@ -1,19 +1,11 @@
 import { Component } from '@angular/core';
 import { Router } from '@angular/router';
-<<<<<<< HEAD
-=======
-import { Subscription } from 'rxjs';
 import { MatDialog } from '@angular/material/dialog';
->>>>>>> b83e55b0
 
 import { TabButtonData, MenuOptionData } from '../../layout/top-bar/top-bar.component';
 import { AuthService } from '../../../services/auth.service';
 import { SnackbarService } from '../../../services/snackbar.service';
-<<<<<<< HEAD
-=======
-import { SidenavService } from 'src/app/services/sidenav.service';
 import GeneralUtils from 'src/app/utils/generalUtils';
->>>>>>> b83e55b0
 
 /**
  * Page with the general settings of the app.
@@ -31,11 +23,7 @@
     private authService: AuthService,
     private router: Router,
     private snackbarService: SnackbarService,
-<<<<<<< HEAD
-=======
-    private sidenavService: SidenavService,
     private dialog: MatDialog,
->>>>>>> b83e55b0
   ) {
     // Data for populating the tab bar.
     this.tabsData = [
