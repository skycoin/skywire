--- conflicted
+++ resolved
@@ -26,9 +26,8 @@
     ></app-tab-bar>
   </div>
   <div class="col-12">
-<<<<<<< HEAD
     <!-- Dmsg info button area. -->
-    <div class="generic-title-container mt-4.5 d-flex">
+    <div class="generic-title-container mt-4.5 d-flex"  *ngIf="dataSource.length !== 0">
       <div class="title ml-3.5"></div>
       <button class="icon-button" (click)="toggleDmsgInfo()">
         <mat-icon>
@@ -37,10 +36,7 @@
         {{ (showDmsgInfo ? 'nodes.hide-dmsg-info' : 'nodes.show-dmsg-info') | translate }}
       </button>
     </div>
-    <div class="node-list-container mt-3">
-=======
     <div class="rounded-elevated-box mt-4.5" *ngIf="dataSource.length !== 0"><div class="box-internal-container overflow full-node-list-margins">
->>>>>>> 38d92072
       <!-- Table for large screens. -->
       <table
         class="responsive-table-translucid d-none d-md-table"
@@ -93,13 +89,8 @@
             <button
               (click)="copyToClipboard(node)"
               mat-icon-button
-<<<<<<< HEAD
               [matTooltip]="(showDmsgInfo ? 'nodes.copy-data' : 'nodes.copy-key') | translate"
-              class="grey-button-background"
-=======
-              [matTooltip]="'nodes.copy-key' | translate"
               class="big-action-button transparent-button"
->>>>>>> 38d92072
             >
               <mat-icon [inline]="true">filter_none</mat-icon>
             </button>
