# commit a70894c8c4223424151cdff7441b1fb2e6bad309
go clean -testcache &> /dev/null || go test -race -tags no_ci -cover -timeout=5m github.com/skycoin/skywire/pkg/app  -run TestAppDial >> ./logs/pkg/TestAppDial.log
go clean -testcache &> /dev/null || go test -race -tags no_ci -cover -timeout=5m github.com/skycoin/skywire/pkg/app  -run TestAppAccept >> ./logs/pkg/TestAppAccept.log
go clean -testcache &> /dev/null || go test -race -tags no_ci -cover -timeout=5m github.com/skycoin/skywire/pkg/app  -run TestAppWrite >> ./logs/pkg/TestAppWrite.log
go clean -testcache &> /dev/null || go test -race -tags no_ci -cover -timeout=5m github.com/skycoin/skywire/pkg/app  -run TestAppRead >> ./logs/pkg/TestAppRead.log
go clean -testcache &> /dev/null || go test -race -tags no_ci -cover -timeout=5m github.com/skycoin/skywire/pkg/app  -run TestAppSetup >> ./logs/pkg/TestAppSetup.log
go clean -testcache &> /dev/null || go test -race -tags no_ci -cover -timeout=5m github.com/skycoin/skywire/pkg/app  -run TestAppCloseConn >> ./logs/pkg/TestAppCloseConn.log
go clean -testcache &> /dev/null || go test -race -tags no_ci -cover -timeout=5m github.com/skycoin/skywire/pkg/app  -run TestAppClose >> ./logs/pkg/TestAppClose.log
go clean -testcache &> /dev/null || go test -race -tags no_ci -cover -timeout=5m github.com/skycoin/skywire/pkg/app  -run TestAppCommand >> ./logs/pkg/TestAppCommand.log
go clean -testcache &> /dev/null || go test -race -tags no_ci -cover -timeout=5m github.com/skycoin/skywire/pkg/app  -run TestPipeConn >> ./logs/pkg/TestPipeConn.log
go clean -testcache &> /dev/null || go test -race -tags no_ci -cover -timeout=5m github.com/skycoin/skywire/pkg/app  -run TestProtocol >> ./logs/pkg/TestProtocol.log
go clean -testcache &> /dev/null || go test -race -tags no_ci -cover -timeout=5m github.com/skycoin/skywire/pkg/app  -run TestProtocolParallel >> ./logs/pkg/TestProtocolParallel.log
 
<<<<<<< HEAD
go clean -testcache &> /dev/null || go test -race -tags no_ci -cover -timeout=5m github.com/SkycoinProject/skywire-mainnet/pkg/visor	 -run TestDmsgDiscovery >> ./logs/pkg/TestDmsgDiscovery.log
go clean -testcache &> /dev/null || go test -race -tags no_ci -cover -timeout=5m github.com/SkycoinProject/skywire-mainnet/pkg/visor	 -run TestTransportDiscovery >> ./logs/pkg/TestTransportDiscovery.log
go clean -testcache &> /dev/null || go test -race -tags no_ci -cover -timeout=5m github.com/SkycoinProject/skywire-mainnet/pkg/visor	 -run TestTransportLogStore >> ./logs/pkg/TestTransportLogStore.log
go clean -testcache &> /dev/null || go test -race -tags no_ci -cover -timeout=5m github.com/SkycoinProject/skywire-mainnet/pkg/visor	 -run TestRoutingTable >> ./logs/pkg/TestRoutingTable.log
go clean -testcache &> /dev/null || go test -race -tags no_ci -cover -timeout=5m github.com/SkycoinProject/skywire-mainnet/pkg/visor	 -run TestAppsConfig >> ./logs/pkg/TestAppsConfig.log
go clean -testcache &> /dev/null || go test -race -tags no_ci -cover -timeout=5m github.com/SkycoinProject/skywire-mainnet/pkg/visor	 -run TestAppsDir >> ./logs/pkg/TestAppsDir.log
go clean -testcache &> /dev/null || go test -race -tags no_ci -cover -timeout=5m github.com/SkycoinProject/skywire-mainnet/pkg/visor	 -run TestLocalDir >> ./logs/pkg/TestLocalDir.log
go clean -testcache &> /dev/null || go test -race -tags no_ci -cover -timeout=5m github.com/SkycoinProject/skywire-mainnet/pkg/visor	 -run TestNewVisor >> ./logs/pkg/TestNewVisor.log
go clean -testcache &> /dev/null || go test -race -tags no_ci -cover -timeout=5m github.com/SkycoinProject/skywire-mainnet/pkg/visor	 -run TestVisorStartClose >> ./logs/pkg/TestVisorStartClose.log
go clean -testcache &> /dev/null || go test -race -tags no_ci -cover -timeout=5m github.com/SkycoinProject/skywire-mainnet/pkg/visor	 -run TestVisorSpawnApp >> ./logs/pkg/TestVisorSpawnApp.log
go clean -testcache &> /dev/null || go test -race -tags no_ci -cover -timeout=5m github.com/SkycoinProject/skywire-mainnet/pkg/visor	 -run TestVisorSpawnAppValidations >> ./logs/pkg/TestVisorSpawnAppValidations.log
go clean -testcache &> /dev/null || go test -race -tags no_ci -cover -timeout=5m github.com/SkycoinProject/skywire-mainnet/pkg/visor	 -run TestListApps >> ./logs/pkg/TestListApps.log
go clean -testcache &> /dev/null || go test -race -tags no_ci -cover -timeout=5m github.com/SkycoinProject/skywire-mainnet/pkg/visor	 -run TestStartStopApp >> ./logs/pkg/TestStartStopApp.log
go clean -testcache &> /dev/null || go test -race -tags no_ci -cover -timeout=5m github.com/SkycoinProject/skywire-mainnet/pkg/visor	 -run TestRPC >> ./logs/pkg/TestRPC.log
=======
go clean -testcache &> /dev/null || go test -race -tags no_ci -cover -timeout=5m github.com/skycoin/skywire/pkg/hypervisor -run TestNewVisor >> ./logs/pkg/TestNewVisor.log

go clean -testcache &> /dev/null || go test -race -tags no_ci -cover -timeout=5m github.com/skycoin/skywire/pkg/visor	 -run TestDmsgDiscovery >> ./logs/pkg/TestDmsgDiscovery.log
go clean -testcache &> /dev/null || go test -race -tags no_ci -cover -timeout=5m github.com/skycoin/skywire/pkg/visor	 -run TestTransportDiscovery >> ./logs/pkg/TestTransportDiscovery.log
go clean -testcache &> /dev/null || go test -race -tags no_ci -cover -timeout=5m github.com/skycoin/skywire/pkg/visor	 -run TestTransportLogStore >> ./logs/pkg/TestTransportLogStore.log
go clean -testcache &> /dev/null || go test -race -tags no_ci -cover -timeout=5m github.com/skycoin/skywire/pkg/visor	 -run TestRoutingTable >> ./logs/pkg/TestRoutingTable.log
go clean -testcache &> /dev/null || go test -race -tags no_ci -cover -timeout=5m github.com/skycoin/skywire/pkg/visor	 -run TestAppsConfig >> ./logs/pkg/TestAppsConfig.log
go clean -testcache &> /dev/null || go test -race -tags no_ci -cover -timeout=5m github.com/skycoin/skywire/pkg/visor	 -run TestAppsDir >> ./logs/pkg/TestAppsDir.log
go clean -testcache &> /dev/null || go test -race -tags no_ci -cover -timeout=5m github.com/skycoin/skywire/pkg/visor	 -run TestLocalDir >> ./logs/pkg/TestLocalDir.log
go clean -testcache &> /dev/null || go test -race -tags no_ci -cover -timeout=5m github.com/skycoin/skywire/pkg/visor	 -run TestNewVisor >> ./logs/pkg/TestNewVisor.log
go clean -testcache &> /dev/null || go test -race -tags no_ci -cover -timeout=5m github.com/skycoin/skywire/pkg/visor	 -run TestVisorStartClose >> ./logs/pkg/TestVisorStartClose.log
go clean -testcache &> /dev/null || go test -race -tags no_ci -cover -timeout=5m github.com/skycoin/skywire/pkg/visor	 -run TestVisorSpawnApp >> ./logs/pkg/TestVisorSpawnApp.log
go clean -testcache &> /dev/null || go test -race -tags no_ci -cover -timeout=5m github.com/skycoin/skywire/pkg/visor	 -run TestVisorSpawnAppValidations >> ./logs/pkg/TestVisorSpawnAppValidations.log
go clean -testcache &> /dev/null || go test -race -tags no_ci -cover -timeout=5m github.com/skycoin/skywire/pkg/visor	 -run TestListApps >> ./logs/pkg/TestListApps.log
go clean -testcache &> /dev/null || go test -race -tags no_ci -cover -timeout=5m github.com/skycoin/skywire/pkg/visor	 -run TestStartStopApp >> ./logs/pkg/TestStartStopApp.log
go clean -testcache &> /dev/null || go test -race -tags no_ci -cover -timeout=5m github.com/skycoin/skywire/pkg/visor	 -run TestRPC >> ./logs/pkg/TestRPC.log
>>>>>>> 706f0cef

go clean -testcache &> /dev/null || go test -race -tags no_ci -cover -timeout=5m github.com/skycoin/skywire/pkg/router -run  TestAppManagerInit >> ./logs/pkg/TestAppManagerInit.log
go clean -testcache &> /dev/null || go test -race -tags no_ci -cover -timeout=5m github.com/skycoin/skywire/pkg/router -run  TestAppManagerSetupRouteGroup >> ./logs/pkg/TestAppManagerSetupRouteGroup.log
go clean -testcache &> /dev/null || go test -race -tags no_ci -cover -timeout=5m github.com/skycoin/skywire/pkg/router -run  TestAppManagerCloseRouteGRoup >> ./logs/pkg/TestAppManagerCloseRouteGroup.log
go clean -testcache &> /dev/null || go test -race -tags no_ci -cover -timeout=5m github.com/skycoin/skywire/pkg/router -run  TestAppManagerForward >> ./logs/pkg/TestAppManagerForward.log
go clean -testcache &> /dev/null || go test -race -tags no_ci -cover -timeout=5m github.com/skycoin/skywire/pkg/router -run  TestManagedRoutingTableCleanup >> ./logs/pkg/TestManagedRoutingTableCleanup.log
go clean -testcache &> /dev/null || go test -race -tags no_ci -cover -timeout=5m github.com/skycoin/skywire/pkg/router -run  TestPortManager >> ./logs/pkg/TestPortManager.log
go clean -testcache &> /dev/null || go test -race -tags no_ci -cover -timeout=5m github.com/skycoin/skywire/pkg/router -run  TestRouteManagerGetRule >> ./logs/pkg/TestRouteManagerGetRule.log
go clean -testcache &> /dev/null || go test -race -tags no_ci -cover -timeout=5m github.com/skycoin/skywire/pkg/router -run  TestRouteManagerRemoveRouteGroupRule >> ./logs/pkg/TestRouteManagerRemoveRouteGroupRule.log
go clean -testcache &> /dev/null || go test -race -tags no_ci -cover -timeout=5m github.com/skycoin/skywire/pkg/router -run  TestRouteManagerAddRemoveRule >> ./logs/pkg/TestRouteManagerAddRemoveRule.log
go clean -testcache &> /dev/null || go test -race -tags no_ci -cover -timeout=5m github.com/skycoin/skywire/pkg/router -run  TestRouteManagerDeleteRules >> ./logs/pkg/TestRouteManagerDeleteRules.log
go clean -testcache &> /dev/null || go test -race -tags no_ci -cover -timeout=5m github.com/skycoin/skywire/pkg/router -run  TestRouteManagerConfirmRouteGroup >> ./logs/pkg/TestRouteManagerConfirmRouteGroup.log
go clean -testcache &> /dev/null || go test -race -tags no_ci -cover -timeout=5m github.com/skycoin/skywire/pkg/router -run  TestRouteManagerRouteGroupClosed >> ./logs/pkg/TestRouteManagerRouteGroupClosed.log
go clean -testcache &> /dev/null || go test -race -tags no_ci -cover -timeout=5m github.com/skycoin/skywire/pkg/router -run  TestRouterForwarding >> ./logs/pkg/TestRouterForwarding.log
go clean -testcache &> /dev/null || go test -race -tags no_ci -cover -timeout=5m github.com/skycoin/skywire/pkg/router -run  TestRouterAppInit >> ./logs/pkg/TestRouterAppInit.log
go clean -testcache &> /dev/null || go test -race -tags no_ci -cover -timeout=5m github.com/skycoin/skywire/pkg/router -run  TestRouterApp >> ./logs/pkg/TestRouterApp.log
go clean -testcache &> /dev/null || go test -race -tags no_ci -cover -timeout=5m github.com/skycoin/skywire/pkg/router -run  TestRouterLocalApp >> ./logs/pkg/TestRouterLocalApp.log
go clean -testcache &> /dev/null || go test -race -tags no_ci -cover -timeout=5m github.com/skycoin/skywire/pkg/router -run  TestRouterSetup >> ./logs/pkg/TestRouterSetup.log
go clean -testcache &> /dev/null || go test -race -tags no_ci -cover -timeout=5m github.com/skycoin/skywire/pkg/router -run  TestRouterSetupRouteGroup >> ./logs/pkg/TestRouterSetupRouteGroup.log
go clean -testcache &> /dev/null || go test -race -tags no_ci -cover -timeout=5m github.com/skycoin/skywire/pkg/router -run  TestRouterSetupRouteGroupLocal >> ./logs/pkg/TestRouterSetupRouteGroupLocal.log
go clean -testcache &> /dev/null || go test -race -tags no_ci -cover -timeout=5m github.com/skycoin/skywire/pkg/router -run  TestRouterCloseRouteGroup >> ./logs/pkg/TestRouterCloseRouteGroup.log
go clean -testcache &> /dev/null || go test -race -tags no_ci -cover -timeout=5m github.com/skycoin/skywire/pkg/router -run  TestRouterCloseRouteGroupOnAppClose >> ./logs/pkg/TestRouterCloseRouteGroupOnAppClose.log
go clean -testcache &> /dev/null || go test -race -tags no_ci -cover -timeout=5m github.com/skycoin/skywire/pkg/router -run  TestRouterCloseRouteGroupOnRouterClose >> ./logs/pkg/TestRouterCloseRouteGroupOnRouterClose.log
go clean -testcache &> /dev/null || go test -race -tags no_ci -cover -timeout=5m github.com/skycoin/skywire/pkg/router -run  TestRouterRouteExpiration >> ./logs/pkg/TestRouterRouteExpiration.log

go clean -testcache &> /dev/null || go test -race -tags no_ci -cover -timeout=5m github.com/skycoin/skywire/pkg/routing -run TestBoltDBRoutingTable >> ./logs/pkg/TestBoltDBRoutingTable.log
go clean -testcache &> /dev/null || go test -race -tags no_ci -cover -timeout=5m github.com/skycoin/skywire/pkg/routing -run TestMakePacket >> ./logs/pkg/TestMakePacket.log
go clean -testcache &> /dev/null || go test -race -tags no_ci -cover -timeout=5m github.com/skycoin/skywire/pkg/routing -run TestRoutingTable >> ./logs/pkg/TestRoutingTable.log
go clean -testcache &> /dev/null || go test -race -tags no_ci -cover -timeout=5m github.com/skycoin/skywire/pkg/routing -run TestAppRule >> ./logs/pkg/TestAppRule.log
go clean -testcache &> /dev/null || go test -race -tags no_ci -cover -timeout=5m github.com/skycoin/skywire/pkg/routing -run TestForwardRule >> ./logs/pkg/TestForwardRule.log
go clean -testcache &> /dev/null || go test -race -tags no_ci -cover -timeout=5m github.com/skycoin/skywire/pkg/setup -run TestNewProtocol >> ./logs/pkg/TestNewProtocol.log

go clean -testcache &> /dev/null || go test -race -tags no_ci -cover -timeout=5m github.com/skycoin/skywire/pkg/transport -run TestSettlementHandshake >> ./logs/pkg/TestSettlementHandshake.log
go clean -testcache &> /dev/null || go test -race -tags no_ci -cover -timeout=5m github.com/skycoin/skywire/pkg/transport -run TestSettlementHandshakeInvalidSig >> ./logs/pkg/TestSettlementHandshakeInvalidSig.log
go clean -testcache &> /dev/null || go test -race -tags no_ci -cover -timeout=5m github.com/skycoin/skywire/pkg/transport -run TestSettlementHandshakePrivate >> ./logs/pkg/TestSettlementHandshakePrivate.log
go clean -testcache &> /dev/null || go test -race -tags no_ci -cover -timeout=5m github.com/skycoin/skywire/pkg/transport -run TestSettlementHandshakeExistingTransport >> ./logs/pkg/TestSettlementHandshakeExistingTransport.log
go clean -testcache &> /dev/null || go test -race -tags no_ci -cover -timeout=5m github.com/skycoin/skywire/pkg/transport -run TestValidateEntry >> ./logs/pkg/TestValidateEntry.log
go clean -testcache &> /dev/null || go test -race -tags no_ci -cover -timeout=5m github.com/skycoin/skywire/pkg/transport -run TestInMemoryTransportLogStore >> ./logs/pkg/TestInMemoryTransportLogStore.log
go clean -testcache &> /dev/null || go test -race -tags no_ci -cover -timeout=5m github.com/skycoin/skywire/pkg/transport -run TestFileTransportLogStore >> ./logs/pkg/TestFileTransportLogStore.log
go clean -testcache &> /dev/null || go test -race -tags no_ci -cover -timeout=5m github.com/skycoin/skywire/pkg/transport -run TestTransportManager >> ./logs/pkg/TestTransportManager.log
go clean -testcache &> /dev/null || go test -race -tags no_ci -cover -timeout=5m github.com/skycoin/skywire/pkg/transport -run TestTransportManagerReEstablishTransports >> ./logs/pkg/TestTransportManagerReEstablishTransports.log
go clean -testcache &> /dev/null || go test -race -tags no_ci -cover -timeout=5m github.com/skycoin/skywire/pkg/transport -run TestTransportManagerLogs >> ./logs/pkg/TestTransportManagerLogs.log
go clean -testcache &> /dev/null || go test -race -tags no_ci -cover -timeout=5m github.com/skycoin/skywire/pkg/transport -run TestTCPFactory >> ./logs/pkg/TestTCPFactory.log
go clean -testcache &> /dev/null || go test -race -tags no_ci -cover -timeout=5m github.com/skycoin/skywire/pkg/transport-discovery/client -run TestClientAuth >> ./logs/pkg/TestClientAuth.log
go clean -testcache &> /dev/null || go test -race -tags no_ci -cover -timeout=5m github.com/skycoin/skywire/pkg/transport-discovery/client -run TestRegisterTransportResponses >> ./logs/pkg/TestRegisterTransportResponses.log
go clean -testcache &> /dev/null || go test -race -tags no_ci -cover -timeout=5m github.com/skycoin/skywire/pkg/transport-discovery/client -run TestRegisterTransports >> ./logs/pkg/TestRegisterTransports.log
go clean -testcache &> /dev/null || go test -race -tags no_ci -cover -timeout=5m github.com/skycoin/skywire/pkg/transport-discovery/client -run TestGetTransportByID >> ./logs/pkg/TestGetTransportByID.log
go clean -testcache &> /dev/null || go test -race -tags no_ci -cover -timeout=5m github.com/skycoin/skywire/pkg/transport-discovery/client -run TestGetTransportsByEdge >> ./logs/pkg/TestGetTransportsByEdge.log
go clean -testcache &> /dev/null || go test -race -tags no_ci -cover -timeout=5m github.com/skycoin/skywire/pkg/transport-discovery/client -run TestUpdateStatuses >> ./logs/pkg/TestUpdateStatuses.log<|MERGE_RESOLUTION|>--- conflicted
+++ resolved
@@ -11,24 +11,6 @@
 go clean -testcache &> /dev/null || go test -race -tags no_ci -cover -timeout=5m github.com/skycoin/skywire/pkg/app  -run TestProtocol >> ./logs/pkg/TestProtocol.log
 go clean -testcache &> /dev/null || go test -race -tags no_ci -cover -timeout=5m github.com/skycoin/skywire/pkg/app  -run TestProtocolParallel >> ./logs/pkg/TestProtocolParallel.log
  
-<<<<<<< HEAD
-go clean -testcache &> /dev/null || go test -race -tags no_ci -cover -timeout=5m github.com/SkycoinProject/skywire-mainnet/pkg/visor	 -run TestDmsgDiscovery >> ./logs/pkg/TestDmsgDiscovery.log
-go clean -testcache &> /dev/null || go test -race -tags no_ci -cover -timeout=5m github.com/SkycoinProject/skywire-mainnet/pkg/visor	 -run TestTransportDiscovery >> ./logs/pkg/TestTransportDiscovery.log
-go clean -testcache &> /dev/null || go test -race -tags no_ci -cover -timeout=5m github.com/SkycoinProject/skywire-mainnet/pkg/visor	 -run TestTransportLogStore >> ./logs/pkg/TestTransportLogStore.log
-go clean -testcache &> /dev/null || go test -race -tags no_ci -cover -timeout=5m github.com/SkycoinProject/skywire-mainnet/pkg/visor	 -run TestRoutingTable >> ./logs/pkg/TestRoutingTable.log
-go clean -testcache &> /dev/null || go test -race -tags no_ci -cover -timeout=5m github.com/SkycoinProject/skywire-mainnet/pkg/visor	 -run TestAppsConfig >> ./logs/pkg/TestAppsConfig.log
-go clean -testcache &> /dev/null || go test -race -tags no_ci -cover -timeout=5m github.com/SkycoinProject/skywire-mainnet/pkg/visor	 -run TestAppsDir >> ./logs/pkg/TestAppsDir.log
-go clean -testcache &> /dev/null || go test -race -tags no_ci -cover -timeout=5m github.com/SkycoinProject/skywire-mainnet/pkg/visor	 -run TestLocalDir >> ./logs/pkg/TestLocalDir.log
-go clean -testcache &> /dev/null || go test -race -tags no_ci -cover -timeout=5m github.com/SkycoinProject/skywire-mainnet/pkg/visor	 -run TestNewVisor >> ./logs/pkg/TestNewVisor.log
-go clean -testcache &> /dev/null || go test -race -tags no_ci -cover -timeout=5m github.com/SkycoinProject/skywire-mainnet/pkg/visor	 -run TestVisorStartClose >> ./logs/pkg/TestVisorStartClose.log
-go clean -testcache &> /dev/null || go test -race -tags no_ci -cover -timeout=5m github.com/SkycoinProject/skywire-mainnet/pkg/visor	 -run TestVisorSpawnApp >> ./logs/pkg/TestVisorSpawnApp.log
-go clean -testcache &> /dev/null || go test -race -tags no_ci -cover -timeout=5m github.com/SkycoinProject/skywire-mainnet/pkg/visor	 -run TestVisorSpawnAppValidations >> ./logs/pkg/TestVisorSpawnAppValidations.log
-go clean -testcache &> /dev/null || go test -race -tags no_ci -cover -timeout=5m github.com/SkycoinProject/skywire-mainnet/pkg/visor	 -run TestListApps >> ./logs/pkg/TestListApps.log
-go clean -testcache &> /dev/null || go test -race -tags no_ci -cover -timeout=5m github.com/SkycoinProject/skywire-mainnet/pkg/visor	 -run TestStartStopApp >> ./logs/pkg/TestStartStopApp.log
-go clean -testcache &> /dev/null || go test -race -tags no_ci -cover -timeout=5m github.com/SkycoinProject/skywire-mainnet/pkg/visor	 -run TestRPC >> ./logs/pkg/TestRPC.log
-=======
-go clean -testcache &> /dev/null || go test -race -tags no_ci -cover -timeout=5m github.com/skycoin/skywire/pkg/hypervisor -run TestNewVisor >> ./logs/pkg/TestNewVisor.log
-
 go clean -testcache &> /dev/null || go test -race -tags no_ci -cover -timeout=5m github.com/skycoin/skywire/pkg/visor	 -run TestDmsgDiscovery >> ./logs/pkg/TestDmsgDiscovery.log
 go clean -testcache &> /dev/null || go test -race -tags no_ci -cover -timeout=5m github.com/skycoin/skywire/pkg/visor	 -run TestTransportDiscovery >> ./logs/pkg/TestTransportDiscovery.log
 go clean -testcache &> /dev/null || go test -race -tags no_ci -cover -timeout=5m github.com/skycoin/skywire/pkg/visor	 -run TestTransportLogStore >> ./logs/pkg/TestTransportLogStore.log
@@ -43,7 +25,6 @@
 go clean -testcache &> /dev/null || go test -race -tags no_ci -cover -timeout=5m github.com/skycoin/skywire/pkg/visor	 -run TestListApps >> ./logs/pkg/TestListApps.log
 go clean -testcache &> /dev/null || go test -race -tags no_ci -cover -timeout=5m github.com/skycoin/skywire/pkg/visor	 -run TestStartStopApp >> ./logs/pkg/TestStartStopApp.log
 go clean -testcache &> /dev/null || go test -race -tags no_ci -cover -timeout=5m github.com/skycoin/skywire/pkg/visor	 -run TestRPC >> ./logs/pkg/TestRPC.log
->>>>>>> 706f0cef
 
 go clean -testcache &> /dev/null || go test -race -tags no_ci -cover -timeout=5m github.com/skycoin/skywire/pkg/router -run  TestAppManagerInit >> ./logs/pkg/TestAppManagerInit.log
 go clean -testcache &> /dev/null || go test -race -tags no_ci -cover -timeout=5m github.com/skycoin/skywire/pkg/router -run  TestAppManagerSetupRouteGroup >> ./logs/pkg/TestAppManagerSetupRouteGroup.log
