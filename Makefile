--- conflicted
+++ resolved
@@ -323,11 +323,7 @@
 	tar -xzf x86_64-linux-musl-cross.tgz -C ./musl-data && rm x86_64-linux-musl-cross.tgz
 	wget -c https://more.musl.cc/10/x86_64-linux-musl/riscv64-linux-musl-cross.tgz -O riscv64-linux-musl-cross.tgz
 	tar -xzf riscv64-linux-musl-cross.tgz -C ./musl-data && rm riscv64-linux-musl-cross.tgz
-<<<<<<< HEAD
-	
-=======
-
->>>>>>> d8f8c911
+
 build-docker: ## Build docker image
 	./ci_scripts/docker-push.sh -t latest -b
 
