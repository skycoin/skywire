--- conflicted
+++ resolved
@@ -57,11 +57,9 @@
 
 build: host-apps bin ## Install dependencies, build apps and binaries. `go build` with ${OPTS}
 
-<<<<<<< HEAD
 build-windows: host-apps-windows bin-windows ## Install dependencies, build apps and binaries. `go build` with ${OPTS}
-=======
+
 build-systray: host-apps-systray bin-systray ## Install dependencies, build apps and binaries `go build` with ${OPTS}, with CGO and systray
->>>>>>> 1a548b74
 
 build-static: host-apps-static bin-static ## Build apps and binaries. `go build` with ${OPTS}
 
