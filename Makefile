.DEFAULT_GOAL := help

.PHONY : check lint lint-extra install-linters dep test
.PHONY : build clean install format  bin
.PHONY : host-apps bin
.PHONY : docker-image docker-clean docker-network
.PHONY : docker-apps docker-bin docker-volume
.PHONY : docker-run docker-stop
.PHONY : sysroot sysroot-clean

SHELL := /bin/bash
VERSION := $(shell git describe)
#VERSION := v0.1.0 # for debugging updater

RFC_3339 := "+%Y-%m-%dT%H:%M:%SZ"
DATE := $(shell date -u $(RFC_3339))
COMMIT := $(shell git rev-list -1 HEAD)
BRANCH := latest

PROJECT_BASE := github.com/skycoin/skywire
DMSG_BASE := github.com/skycoin/dmsg
OPTS?=GO111MODULE=on
STATIC_OPTS?= $(OPTS) CC=musl-gcc
MANAGER_UI_DIR = static/skywire-manager-src
GO_BUILDER_VERSION=v1.16.4
MANAGER_UI_BUILT_DIR=cmd/skywire-visor/static

TEST_OPTS:=-cover -timeout=5m -mod=vendor

GOARCH:=$(shell go env GOARCH)

ifneq (,$(findstring 64,$(GOARCH)))
    TEST_OPTS:=$(TEST_OPTS) -race
endif

BUILDINFO_PATH := $(DMSG_BASE)/buildinfo

BUILDINFO_VERSION := -X $(BUILDINFO_PATH).version=$(VERSION)
BUILDINFO_DATE := -X $(BUILDINFO_PATH).date=$(DATE)
BUILDINFO_COMMIT := -X $(BUILDINFO_PATH).commit=$(COMMIT)

BUILDINFO?=$(BUILDINFO_VERSION) $(BUILDINFO_DATE) $(BUILDINFO_COMMIT)

BUILD_OPTS?="-ldflags=$(BUILDINFO)" -mod=vendor $(RACE_FLAG)
BUILD_OPTS_DEPLOY?="-ldflags=$(BUILDINFO) -w -s"

check: lint test ## Run linters and tests

build: host-apps bin ## Install dependencies, build apps and binaries. `go build` with ${OPTS}

build-static: host-apps-static bin-static ## Build apps and binaries. `go build` with ${OPTS}

install-generate: ## Installs required execs for go generate.
	${OPTS} go install github.com/mjibson/esc
	${OPTS} go install github.com/vektra/mockery/cmd/mockery
	# If the following does not work, you may need to run:
	# 	git config --global url.git@github.com:.insteadOf https://github.com/
	# Source: https://stackoverflow.com/questions/27500861/whats-the-proper-way-to-go-get-a-private-repository
	# We are using 'go get' instead of 'go install' here, because we don't have a git tag in which 'readmegen' is already implemented.
	${OPTS} go get -u github.com/SkycoinPro/skywire-services/cmd/readmegen

generate: ## Generate mocks and config README's
	go generate ./...

clean: ## Clean project: remove created binaries and apps
	-rm -rf ./apps
	-rm -f ./skywire-visor ./skywire-cli ./setup-node

install: ## Install `skywire-visor`, `skywire-cli`, `setup-node`
	${OPTS} go install ${BUILD_OPTS} ./cmd/skywire-visor ./cmd/skywire-cli ./cmd/setup-node

install-static: ## Install `skywire-visor`, `skywire-cli`, `setup-node`
	${STATIC_OPTS} go install -trimpath --ldflags '-linkmode external -extldflags "-static" -buildid=' ./cmd/skywire-visor ./cmd/skywire-cli ./cmd/setup-node

lint: ## Run linters. Use make install-linters first
	${OPTS} golangci-lint run -c .golangci.yml ./...
	# The govet version in golangci-lint is out of date and has spurious warnings, run it separately

lint-ci:
	${OPTS} golangci-lint run --build-tags=musl -c .golangci.yml ./...

lint-extra: ## Run linters with extra checks.
	${OPTS} golangci-lint run --no-config --enable-all ./...
	# The govet version in golangci-lint is out of date and has spurious warnings, run it separately
	${OPTS} go vet -all ./...

test: ## Run tests
	-go clean -testcache &>/dev/null
	${OPTS} go test ${TEST_OPTS} ./internal/...
	${OPTS} go test ${TEST_OPTS} ./pkg/...

install-linters: ## Install linters
	- VERSION=latest ./ci_scripts/install-golangci-lint.sh
	${OPTS} go get -u golang.org/x/tools/cmd/goimports
	${OPTS} go get -u github.com/incu6us/goimports-reviser/v2

tidy: ## Tidies and vendors dependencies.
	${OPTS} go mod tidy -v

format: tidy ## Formats the code. Must have goimports and goimports-reviser installed (use make install-linters).
	${OPTS} goimports -w -local ${PROJECT_BASE} ./pkg
	${OPTS} goimports -w -local ${PROJECT_BASE} ./cmd
	${OPTS} goimports -w -local ${PROJECT_BASE} ./internal
	find . -type f -name '*.go' -not -path "./vendor/*"  -exec goimports-reviser -project-name ${PROJECT_BASE} -file-path {} \;

dep: tidy ## Sorts dependencies
	${OPTS} go mod vendor -v

snapshot: sysroot ## create snapshot release
	docker run --rm --privileged \
		-v $(CURDIR):/go/src/github.com/skycoin/skywire \
		-v /var/run/docker.sock:/var/run/docker.sock \
		-v $(GOPATH)/src:/go/src \
		-v $(CURDIR)/sysroot:/sysroot \
		-w /go/src/github.com/skycoin/skywire \
		alexadhyatma/golang-cross:$(GO_BUILDER_VERSION) --snapshot --skip-publish --rm-dist

snapshot-clean: ## Cleans snapshot / release
	rm -rf ./dist

sysroot:
	mkdir -p ./sysroot
	@echo "getting sysroot for cross compilation"
	if [[ ! -f /tmp/snapshot-05-12-2021.tar.gz ]]; then \
  		curl -L -o /tmp/snapshot-05-12-2021.tar.gz "https://alexadhy-git.s3-ap-southeast-1.amazonaws.com/snapshot-05-12-2021.tar.gz"; \
	fi
	tar xf /tmp/snapshot-05-12-2021.tar.gz -C ./sysroot/

sysroot-clean:
	@rm -rf ./sysroot
	@rm -rf /tmp/sysroot-git

host-apps: ## Build app
	${OPTS} go build ${BUILD_OPTS} -o ./apps/skychat ./cmd/apps/skychat
	${OPTS} go build ${BUILD_OPTS} -o ./apps/skysocks ./cmd/apps/skysocks
	${OPTS} go build ${BUILD_OPTS} -o ./apps/skysocks-client  ./cmd/apps/skysocks-client
	${OPTS} go build ${BUILD_OPTS} -o ./apps/vpn-server ./cmd/apps/vpn-server
	${OPTS} go build ${BUILD_OPTS} -o ./apps/vpn-client ./cmd/apps/vpn-client

# Static Apps
host-apps-static: ## Build app
	${STATIC_OPTS} go build -trimpath --ldflags '-linkmode external -extldflags "-static" -buildid=' -o ./apps/skychat ./cmd/apps/skychat
	${STATIC_OPTS} go build -trimpath --ldflags '-linkmode external -extldflags "-static" -buildid=' -o ./apps/skysocks ./cmd/apps/skysocks
	${STATIC_OPTS} go build -trimpath --ldflags '-linkmode external -extldflags "-static" -buildid=' -o ./apps/skysocks-client  ./cmd/apps/skysocks-client
	${STATIC_OPTS} go build -trimpath --ldflags '-linkmode external -extldflags "-static" -buildid=' -o ./apps/vpn-server ./cmd/apps/vpn-server
	${STATIC_OPTS} go build -trimpath --ldflags '-linkmode external -extldflags "-static" -buildid=' -o ./apps/vpn-client ./cmd/apps/vpn-client

# Bin
bin: ## Build `skywire-visor`, `skywire-cli`
	${OPTS} go build ${BUILD_OPTS} -o ./skywire-visor ./cmd/skywire-visor
	${OPTS} go build ${BUILD_OPTS} -o ./skywire-cli  ./cmd/skywire-cli
	${OPTS} go build ${BUILD_OPTS} -o ./setup-node ./cmd/setup-node

# Static Bin
bin-static: ## Build `skywire-visor`, `skywire-cli`
	${STATIC_OPTS} go build -trimpath --ldflags '-linkmode external -extldflags "-static" -buildid=' -o ./skywire-visor ./cmd/skywire-visor
	${STATIC_OPTS} go build -trimpath --ldflags '-linkmode external -extldflags "-static" -buildid=' -o ./skywire-cli  ./cmd/skywire-cli
	${STATIC_OPTS} go build -trimpath --ldflags '-linkmode external -extldflags "-static" -buildid=' -o ./setup-node ./cmd/setup-node

build-deploy: ## Build for deployment Docker images
	${OPTS} go build -tags netgo ${BUILD_OPTS_DEPLOY} -o /release/skywire-visor ./cmd/skywire-visor
	${OPTS} go build ${BUILD_OPTS_DEPLOY} -o /release/skywire-cli ./cmd/skywire-cli
	${OPTS} go build ${BUILD_OPTS_DEPLOY} -o /release/apps/skychat ./cmd/apps/skychat
	${OPTS} go build ${BUILD_OPTS_DEPLOY} -o /release/apps/skysocks ./cmd/apps/skysocks
	${OPTS} go build ${BUILD_OPTS_DEPLOY} -o /release/apps/skysocks-client ./cmd/apps/skysocks-client

<<<<<<< HEAD
github-release: sysroot ## Create a GitHub release
	docker run --rm --privileged \
		-v $(CURDIR):/go/src/github.com/skycoin/skywire \
		-v /var/run/docker.sock:/var/run/docker.sock \
		-v $(GOPATH)/src:/go/src \
		-v $(CURDIR)/sysroot:/sysroot \
		-w /go/src/github.com/skycoin/skywire \
		alexadhyatma/golang-cross:$(GO_BUILDER_VERSION) --rm-dist
=======
build-docker: ## Build docker image
	./ci_scripts/docker-push.sh -t ${BRANCH} -b

github-release: ## Create a GitHub release
	goreleaser --rm-dist
>>>>>>> 7299c7ef

# Manager UI
install-deps-ui:  ## Install the UI dependencies
	cd $(MANAGER_UI_DIR) && npm ci

run: ## Run skywire visor with skywire-config.json, and start a browser if running a hypervisor
	./skywire-visor -c ./skywire-config.json

lint-ui:  ## Lint the UI code
	cd $(MANAGER_UI_DIR) && npm run lint

build-ui: install-deps-ui  ## Builds the UI
	cd $(MANAGER_UI_DIR) && npm run build
	mkdir -p ${PWD}/bin
	rm -rf ${MANAGER_UI_BUILT_DIR}
	mkdir ${MANAGER_UI_BUILT_DIR}
	cp -r ${MANAGER_UI_DIR}/dist/. ${MANAGER_UI_BUILT_DIR}

help:
	@grep -E '^[a-zA-Z_-]+:.*?## .*$$' $(MAKEFILE_LIST) | awk 'BEGIN {FS = ":.*?## "}; {printf "\033[36m%-30s\033[0m %s\n", $$1, $$2}'<|MERGE_RESOLUTION|>--- conflicted
+++ resolved
@@ -164,8 +164,7 @@
 	${OPTS} go build ${BUILD_OPTS_DEPLOY} -o /release/apps/skysocks ./cmd/apps/skysocks
 	${OPTS} go build ${BUILD_OPTS_DEPLOY} -o /release/apps/skysocks-client ./cmd/apps/skysocks-client
 
-<<<<<<< HEAD
-github-release: sysroot ## Create a GitHub release
+github-release-systray: sysroot ## Create a GitHub release
 	docker run --rm --privileged \
 		-v $(CURDIR):/go/src/github.com/skycoin/skywire \
 		-v /var/run/docker.sock:/var/run/docker.sock \
@@ -173,13 +172,12 @@
 		-v $(CURDIR)/sysroot:/sysroot \
 		-w /go/src/github.com/skycoin/skywire \
 		alexadhyatma/golang-cross:$(GO_BUILDER_VERSION) --rm-dist
-=======
+
+github-release:
+	goreleaser --rm-dist
+
 build-docker: ## Build docker image
 	./ci_scripts/docker-push.sh -t ${BRANCH} -b
-
-github-release: ## Create a GitHub release
-	goreleaser --rm-dist
->>>>>>> 7299c7ef
 
 # Manager UI
 install-deps-ui:  ## Install the UI dependencies
