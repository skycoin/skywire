--- conflicted
+++ resolved
@@ -108,11 +108,9 @@
 
 build-static: host-apps-static bin-static ## Build apps and binaries. `go build` with ${OPTS}
 
-<<<<<<< HEAD
+build-static-wos: host-apps-static bin-static-wos ## Build apps and binaries. `go build` with ${OPTS}
+
 build-example: host-apps example-apps bin ## Build apps, example apps and binaries. `go build` with ${OPTS}
-=======
-build-static-wos: host-apps-static bin-static-wos ## Build apps and binaries. `go build` with ${OPTS}
->>>>>>> 3a052703
 
 installer: mac-installer ## Builds MacOS installer for skywire-visor
 
