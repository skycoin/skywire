//go:build systray
// +build systray

package commands

import (
	"context"

	"github.com/getlantern/systray"
	"github.com/skycoin/skycoin/src/util/logging"

	"github.com/skycoin/skywire/internal/gui"
)

var (
	runSysTrayApp bool
)

func extraFlags() {
	rootCmd.Flags().BoolVar(&runSysTrayApp, "systray", false, "Run system tray app")
}

func runApp(args ...string) {
	l := logging.NewMasterLogger()
	sysTrayIcon, err := gui.ReadSysTrayIcon()
	if err != nil {
		l.WithError(err).Fatalln("Failed to read system tray icon")
	}

	go func() {
		runVisor()
		systray.Quit()
	}()

<<<<<<< HEAD
	conf := initConfig(l)
=======
	conf := initConfig(l, confPath)

>>>>>>> fb0bf3a9
	systray.Run(gui.GetOnGUIReady(sysTrayIcon, conf), gui.OnGUIQuit)

}

func setStopFunction(log *logging.MasterLogger, cancel context.CancelFunc, fn func() error) {
	stopVisorWg.Add(1)
	defer stopVisorWg.Done()

	stopVisorFn = func() {
		if err := fn(); err != nil {
			log.WithError(err).Error("Visor closed with error.")
		}
		cancel()
		stopVisorWg.Wait()
	}

	gui.SetStopVisorFn(func() {
		stopVisorFn()
	})
}

func quitSystray() {
	systray.Quit()
}<|MERGE_RESOLUTION|>--- conflicted
+++ resolved
@@ -32,12 +32,7 @@
 		systray.Quit()
 	}()
 
-<<<<<<< HEAD
-	conf := initConfig(l)
-=======
 	conf := initConfig(l, confPath)
-
->>>>>>> fb0bf3a9
 	systray.Run(gui.GetOnGUIReady(sysTrayIcon, conf), gui.OnGUIQuit)
 
 }
