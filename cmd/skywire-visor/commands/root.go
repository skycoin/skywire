--- conflicted
+++ resolved
@@ -11,11 +11,7 @@
 	"log"
 	"log/syslog"
 	"net/http"
-<<<<<<< HEAD
 	_ "net/http/pprof" // nolint:gosec // TODO: consider removing for security reasons
-=======
-	_ "net/http/pprof" //nolint:gosec
->>>>>>> f4d99259
 	"os"
 	"os/signal"
 	"path/filepath"
