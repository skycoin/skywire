--- conflicted
+++ resolved
@@ -11,10 +11,7 @@
 	"log"
 	"log/syslog"
 	"net/http"
-<<<<<<< HEAD
 	_ "net/http/pprof" //nolint:gosec
-=======
->>>>>>> 874aaade
 	"os"
 	"os/signal"
 	"path/filepath"
