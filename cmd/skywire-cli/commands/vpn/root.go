// Package clivpn root.go
package clivpn

import (
	"github.com/spf13/cobra"

	"github.com/skycoin/skywire-utilities/pkg/buildinfo"
	"github.com/skycoin/skywire-utilities/pkg/cipher"
	"github.com/skycoin/skywire/pkg/servicedisc"
)

var (
<<<<<<< HEAD
	version        = buildinfo.Version()
	stateName      = "vpn-client"
	serviceType    = servicedisc.ServiceTypeVPN
	isUnFiltered   bool
	rawData        bool
	utURL          string
	sdURL          string
	cacheFileSD    string
	cacheFileUT    string
	cacheFilesAge  int
	noFilterOnline bool
	path           string
	isPkg          bool
	ver            string
	country        string
	isStats        bool
	pubkey         cipher.PubKey
	pk             string
=======
	stateName       = "vpn-client"
	serviceType     = servicedisc.ServiceTypeVPN
	servicePort     = ":3"
	path            string
	isPkg           bool
	isUnFiltered    bool
	ver             string
	country         string
	isStats         bool
	pubkey          cipher.PubKey
	pk              string
	count           int
	sdURL           string
	directQuery     bool
	servers         []servicedisc.Service
	startingTimeout int
>>>>>>> c2d1025f
)

// RootCmd contains commands that interact with the skywire-visor
var RootCmd = &cobra.Command{
	Use:   "vpn",
	Short: "VPN client",
}<|MERGE_RESOLUTION|>--- conflicted
+++ resolved
@@ -10,7 +10,6 @@
 )
 
 var (
-<<<<<<< HEAD
 	version        = buildinfo.Version()
 	stateName      = "vpn-client"
 	serviceType    = servicedisc.ServiceTypeVPN
@@ -29,24 +28,7 @@
 	isStats        bool
 	pubkey         cipher.PubKey
 	pk             string
-=======
-	stateName       = "vpn-client"
-	serviceType     = servicedisc.ServiceTypeVPN
-	servicePort     = ":3"
-	path            string
-	isPkg           bool
-	isUnFiltered    bool
-	ver             string
-	country         string
-	isStats         bool
-	pubkey          cipher.PubKey
-	pk              string
-	count           int
-	sdURL           string
-	directQuery     bool
-	servers         []servicedisc.Service
 	startingTimeout int
->>>>>>> c2d1025f
 )
 
 // RootCmd contains commands that interact with the skywire-visor
