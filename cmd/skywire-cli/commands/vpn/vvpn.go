--- conflicted
+++ resolved
@@ -32,31 +32,8 @@
 		statusCmd,
 		listCmd,
 	)
-	if version == "unknown" {
-		version = "" //nolint
-	}
 	startCmd.Flags().StringVarP(&pk, "pk", "k", "", "server public key")
-<<<<<<< HEAD
-=======
 	startCmd.Flags().IntVarP(&startingTimeout, "timeout", "t", 20, "starting timeout value in second")
-	listCmd.Flags().StringVarP(&sdURL, "url", "a", "", "service discovery url default:\n"+skyenv.ServiceDiscAddr)
-	listCmd.Flags().BoolVarP(&directQuery, "direct", "b", false, "query service discovery directly")
-	listCmd.Flags().StringVarP(&pk, "pk", "k", "", "check "+serviceType+" service discovery for public key")
-	listCmd.Flags().IntVarP(&count, "num", "n", 0, "number of results to return")
-	listCmd.Flags().BoolVarP(&isUnFiltered, "unfilter", "u", false, "provide unfiltered results")
-	listCmd.Flags().StringVarP(&ver, "ver", "v", version, "filter results by version")
-	listCmd.Flags().StringVarP(&country, "country", "c", "", "filter results by country")
-	listCmd.Flags().BoolVarP(&isStats, "stats", "s", false, "return only a count of the results")
-}
-
-func findServerByPK(servers []servicedisc.Service, addr string) *servicedisc.Service {
-	for _, server := range servers {
-		if server.Addr.String() == addr {
-			return &server
-		}
-	}
-	return nil
->>>>>>> c2d1025f
 }
 
 var startCmd = &cobra.Command{
