--- conflicted
+++ resolved
@@ -196,11 +196,7 @@
 var listCmd = &cobra.Command{
 	Use:   "list",
 	Short: "List servers",
-<<<<<<< HEAD
-	Long:  fmt.Sprintf("List %v servers from service discovery\n%v/api/services?type=%v\n%v/api/services?type=%v&country=US\n\nSet cache file location to \"\" to avoid using cache files", serviceType, skyenv.ServiceDiscAddr, serviceType, skyenv.ServiceDiscAddr, serviceType),
-=======
 	Long:  fmt.Sprintf("List %v servers from service discovery\n%v/api/services?type=%v\n%v/api/services?type=%v&country=US\n\nSet cache file location to \"\" to avoid using cache files", serviceType, sdURL, serviceType, sdURL, serviceType),
->>>>>>> 8ab4b9d9
 	Run: func(_ *cobra.Command, _ []string) {
 		sds := internal.GetData(cacheFileSD, sdURL+"/api/services?type="+serviceType, cacheFilesAge)
 		if rawData {
