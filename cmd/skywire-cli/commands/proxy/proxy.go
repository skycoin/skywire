// Package skysocksc cmd/skywire-cli/commands/skysocksc/skysocks.go
package skysocksc

import (
	"bytes"
	"context"
	"fmt"
	"net/http"
	"os"
	"strings"
	"text/tabwriter"
	"time"

	"github.com/bitfield/script"
	"github.com/sirupsen/logrus"
	"github.com/spf13/cobra"
	"github.com/tidwall/pretty"

	"github.com/skycoin/skywire-utilities/pkg/cmdutil"
	"github.com/skycoin/skywire-utilities/pkg/skyenv"
	clirpc "github.com/skycoin/skywire/cmd/skywire-cli/commands/rpc"
	"github.com/skycoin/skywire/cmd/skywire-cli/internal"
	"github.com/skycoin/skywire/pkg/app/appserver"
	"github.com/skycoin/skywire/pkg/routing"
)

func init() {
	RootCmd.PersistentFlags().StringVar(&clirpc.Addr, "rpc", "localhost:3435", "RPC server address")
	RootCmd.AddCommand(
		startCmd,
		stopCmd,
		statusCmd,
		listCmd,
	)

	startCmd.Flags().StringVarP(&pk, "pk", "k", "", "server public key")
	startCmd.Flags().StringVarP(&addr, "addr", "a", "", "address of proxy for use")
	startCmd.Flags().StringVarP(&clientName, "name", "n", "", "name of skysocks client")
<<<<<<< HEAD
=======
	startCmd.Flags().IntVarP(&startingTimeout, "timeout", "t", 20, "starting timeout value in second")
	stopCmd.Flags().BoolVar(&allClients, "all", false, "stop all skysocks client")
	stopCmd.Flags().StringVar(&clientName, "name", "", "specific skysocks client that want stop")
	listCmd.Flags().StringVarP(&sdURL, "url", "a", "", "service discovery url default:\n"+skyenv.ServiceDiscAddr)
	listCmd.Flags().BoolVarP(&directQuery, "direct", "b", false, "query service discovery directly")
	listCmd.Flags().StringVarP(&pk, "pk", "k", "", "check "+serviceType+" service discovery for public key")
	listCmd.Flags().IntVarP(&count, "num", "n", 0, "number of results to return (0 = all)")
	listCmd.Flags().BoolVarP(&isUnFiltered, "unfilter", "u", false, "provide unfiltered results")
	listCmd.Flags().StringVarP(&ver, "ver", "v", version, "filter results by version")
	listCmd.Flags().StringVarP(&country, "country", "c", "", "filter results by country")
	listCmd.Flags().BoolVarP(&isStats, "stats", "s", false, "return only a count of the results")
>>>>>>> c2d1025f
}

var startCmd = &cobra.Command{
	Use:   "start",
	Short: "start the " + serviceType + " client",
	Run: func(cmd *cobra.Command, args []string) {

		rpcClient, err := clirpc.Client(cmd.Flags())
		if err != nil {
			internal.PrintFatalError(cmd.Flags(), fmt.Errorf("unable to create RPC client: %w", err))
		}

		if clientName != "" && pk != "" && addr != "" {
			// add new app with -srv and -addr args, and if app was there just change -srv and -addr args and run it
			err := pubkey.Set(pk)
			if err != nil {
				if len(args) > 0 {
					err := pubkey.Set(args[0])
					if err != nil {
						internal.PrintFatalError(cmd.Flags(), err)
					}
				} else {
					internal.PrintFatalError(cmd.Flags(), fmt.Errorf("Invalid or missing public key"))
				}
			}

			arguments := map[string]string{}
			arguments["srv"] = pubkey.String()
			arguments["addr"] = addr

			_, err = rpcClient.App(clientName)
			if err == nil {
				err = rpcClient.DoCustomSetting(clientName, arguments)
				if err != nil {
					internal.PrintFatalError(cmd.Flags(), fmt.Errorf("Error occurs during set args to custom skysocks client"))
				}
			} else {
				err = rpcClient.AddApp(clientName, "skysocks-client")
				if err != nil {
					internal.PrintFatalError(cmd.Flags(), fmt.Errorf("Error during add new app"))
				}
				err = rpcClient.DoCustomSetting(clientName, arguments)
				if err != nil {
					internal.PrintFatalError(cmd.Flags(), fmt.Errorf("Error occurs during set args to custom skysocks client"))
				}
			}
			internal.Catch(cmd.Flags(), rpcClient.StartApp(clientName))
			internal.PrintOutput(cmd.Flags(), nil, "Starting.")
		} else if clientName != "" && pk == "" && addr == "" {
			internal.Catch(cmd.Flags(), rpcClient.StartApp(clientName))
			internal.PrintOutput(cmd.Flags(), nil, "Starting.")
		} else if pk != "" && clientName == "" && addr == "" {
			err := pubkey.Set(pk)
			if err != nil {
				if len(args) > 0 {
					err := pubkey.Set(args[0])
					if err != nil {
						internal.PrintFatalError(cmd.Flags(), err)
					}
				} else {
					internal.PrintFatalError(cmd.Flags(), fmt.Errorf("Invalid or missing public key"))
				}
			}
			internal.Catch(cmd.Flags(), rpcClient.StartSkysocksClient(pubkey.String()))
			internal.PrintOutput(cmd.Flags(), nil, "Starting.")
			clientName = "skysocks-client"
			// change defaul skysocks-proxy app -srv arg and run it
		} else {
			// error
			return
		}

		tCtc := context.Background() //nolint
		if startingTimeout != 0 {
			tCtc, _ = context.WithTimeout(context.Background(), time.Duration(startingTimeout)*time.Second) //nolint
		}
		ctx, cancel := cmdutil.SignalContext(tCtc, &logrus.Logger{})
		go func() {
			<-ctx.Done()
			cancel()
			rpcClient.StopApp(clientName) //nolint
			os.Exit(1)
		}()

		startProcess := true
		for startProcess {
			time.Sleep(time.Second * 1)
			internal.PrintOutput(cmd.Flags(), nil, ".")
			states, err := rpcClient.Apps()
			internal.Catch(cmd.Flags(), err)

			type output struct {
				AppError string `json:"app_error,omitempty"`
			}

			for _, state := range states {
				if state.Name == stateName {
					if state.Status == appserver.AppStatusRunning {
						startProcess = false
						internal.PrintOutput(cmd.Flags(), nil, fmt.Sprintln("\nRunning!"))
					}
					if state.Status == appserver.AppStatusErrored {
						startProcess = false
						out := output{
							AppError: state.DetailedStatus,
						}
						internal.PrintOutput(cmd.Flags(), out, fmt.Sprintln("\nError! > "+state.DetailedStatus))
					}
				}
			}
		}
	},
}

func init() {
	stopCmd.Flags().BoolVar(&allClients, "all", false, "stop all skysocks client")
	stopCmd.Flags().StringVar(&clientName, "name", "", "specific skysocks client that want stop")
}

var stopCmd = &cobra.Command{
	Use:   "stop",
	Short: "stop the " + serviceType + " client" + "\nstop the default instance with:\n stop --name skysocks-client",
	Run: func(cmd *cobra.Command, args []string) {
		rpcClient, err := clirpc.Client(cmd.Flags())
		if err != nil {
			internal.PrintFatalError(cmd.Flags(), fmt.Errorf("unable to create RPC client: %w", err))
		}
		if allClients && clientName != "" {
			internal.PrintFatalError(cmd.Flags(), fmt.Errorf("cannot use both --all and --name flag in together"))
		}
		if !allClients && clientName == "" {
			internal.PrintFatalError(cmd.Flags(), fmt.Errorf("you should use one of flags, --all or --name"))
		}
		if allClients {
			internal.Catch(cmd.Flags(), rpcClient.StopSkysocksClients())
			internal.PrintOutput(cmd.Flags(), "all skysocks client stopped", fmt.Sprintln("all skysocks clients stopped"))
			return
		}
		internal.Catch(cmd.Flags(), rpcClient.StopApp(clientName))
		internal.PrintOutput(cmd.Flags(), fmt.Sprintf("skysocks client %s stopped", clientName), fmt.Sprintf("skysocks client %s stopped\n", clientName))
	},
}

var statusCmd = &cobra.Command{
	Use:   "status",
	Short: serviceType + " client status",
	Run: func(cmd *cobra.Command, args []string) {
		//TODO: check status of multiple clients
		rpcClient, err := clirpc.Client(cmd.Flags())
		if err != nil {
			internal.PrintFatalError(cmd.Flags(), fmt.Errorf("unable to create RPC client: %w", err))
		}
		states, err := rpcClient.Apps()
		internal.Catch(cmd.Flags(), err)

		var b bytes.Buffer
		w := tabwriter.NewWriter(&b, 0, 0, 5, ' ', tabwriter.TabIndent)
		internal.Catch(cmd.Flags(), err)
		type appState struct {
			Name      string       `json:"name"`
			Status    string       `json:"status"`
			AutoStart bool         `json:"autostart"`
			Args      []string     `json:"args"`
			AppPort   routing.Port `json:"app_port"`
		}
		var jsonAppStatus []appState
		fmt.Fprintf(w, "---- All Proxy List -----------------------------------------------------\n\n")
		for _, state := range states {
			if state.AppConfig.Binary == binaryName {
				status := "stopped"
				if state.Status == appserver.AppStatusRunning {
					status = "running"
				}
				if state.Status == appserver.AppStatusErrored {
					status = "errored"
				}
				jsonAppStatus = append(jsonAppStatus, appState{
					Name:      state.Name,
					Status:    status,
					AutoStart: state.AutoStart,
					Args:      state.Args,
					AppPort:   state.Port,
				})
				var tmpAddr string
				var tmpSrv string
				for idx, arg := range state.Args {
					if arg == "-srv" {
						tmpSrv = state.Args[idx+1]
					}
					if arg == "-addr" {
						tmpAddr = "127.0.0.1" + state.Args[idx+1]
					}
				}
				_, err = fmt.Fprintf(w, "Name: %s\nStatus: %s\nServer: %s\nAddress: %s\nAppPort: %d\nAutoStart: %t\n\n", state.Name, status, tmpSrv, tmpAddr, state.Port, state.AutoStart)
				internal.Catch(cmd.Flags(), err)
			}
		}
		fmt.Fprintf(w, "-------------------------------------------------------------------------\n")
		internal.Catch(cmd.Flags(), w.Flush())
		internal.PrintOutput(cmd.Flags(), jsonAppStatus, b.String())
	},
}

var isLabel bool

func init() {
	if version == "unknown" {
		version = ""
	}
	version = strings.Split(version, "-")[0]
	listCmd.Flags().StringVarP(&utURL, "uturl", "w", skyenv.UptimeTrackerAddr, "uptime tracker url")
	listCmd.Flags().StringVarP(&sdURL, "sdurl", "a", skyenv.ServiceDiscAddr, "service discovery url")
	listCmd.Flags().BoolVarP(&rawData, "raw", "r", false, "print raw data")
	listCmd.Flags().BoolVarP(&noFilterOnline, "noton", "o", false, "do not filter by online status in UT")
	listCmd.Flags().StringVar(&cacheFileSD, "cfs", "/tmp/proxysd.json", "SD cache file location")
	listCmd.Flags().StringVar(&cacheFileUT, "cfu", "/tmp/ut.json", "UT cache file location.")
	listCmd.Flags().IntVarP(&cacheFilesAge, "cfa", "m", 5, "update cache files if older than n minutes")
	listCmd.Flags().StringVarP(&pk, "pk", "k", "", "check "+serviceType+" service discovery for public key")
	listCmd.Flags().BoolVarP(&isUnFiltered, "unfilter", "u", false, "provide unfiltered results")
	listCmd.Flags().StringVarP(&ver, "ver", "v", version, "filter results by version")
	listCmd.Flags().StringVarP(&country, "country", "c", "", "filter results by country")
	listCmd.Flags().BoolVarP(&isStats, "stats", "s", false, "return only a count of the results")
	listCmd.Flags().BoolVarP(&isLabel, "label", "l", false, "label keys by country \033[91m(SLOW)\033[0m")
}

var listCmd = &cobra.Command{
	Use:   "list",
	Short: "List servers",
	Long:  fmt.Sprintf("List %v servers from service discovery\n%v/api/services?type=%v\n%v/api/services?type=%v&country=US\n\nSet cache file location to \"\" to avoid using cache files", serviceType, skyenv.ServiceDiscAddr, serviceType, skyenv.ServiceDiscAddr, serviceType),
	Run: func(cmd *cobra.Command, args []string) {
		sds := getData(cacheFileSD, sdURL+"/api/services?type="+serviceType)
		if rawData {
			script.Echo(string(pretty.Color(pretty.Pretty([]byte(sds)), nil))).Stdout() //nolint
			return
		}
		if pk != "" {
			if isStats {
				count, _ := script.Echo(sds).JQ(`map(select(.address == "`+pk+`:3"))`).Replace("\"", "").Replace(":", " ").Column(1).CountLines() //nolint
				script.Echo(fmt.Sprintf("%v\n", count)).Stdout()                                                                                  //nolint
				return
			}
			jsonOut, _ := script.Echo(sds).JQ(`map(select(.address == "` + pk + `:3"))`).Bytes() //nolint
			script.Echo(string(pretty.Color(pretty.Pretty(jsonOut), nil))).Stdout()              //nolint
			return
		}
		var sdJQ string
		if !isUnFiltered {
			if ver != "" && country == "" {
				sdJQ = `select(.version == "` + ver + `")`
			}
			if country != "" && ver == "" {
				sdJQ = `select(.geo.country == "` + country + `")`
			}
			if country != "" && ver != "" {
				sdJQ = `select(.geo.country == "` + country + `" and .version == "` + ver + `")`
			}
		}
		if sdJQ != "" {
			sdJQ = `.[] | ` + sdJQ + ` | .address`
		} else {
			sdJQ = `.[] .address`
		}
		var sdkeys string
		sdkeys, _ = script.Echo(sds).JQ(sdJQ).Replace("\"", "").Replace(":", " ").Column(1).String() //nolint
		if noFilterOnline {
			if isStats {
				count, _ := script.Echo(sdkeys).CountLines()     //nolint
				script.Echo(fmt.Sprintf("%v\n", count)).Stdout() //nolint
				return
			}
			script.Echo(sdkeys).Stdout() //nolint
			return
		}
		uts := getData(cacheFileUT, utURL+"/uptimes?v=v2")
		utkeys, _ := script.Echo(uts).JQ(".[] | select(.on) | .pk").Replace("\"", "").String() //nolint
		if isStats {
			count, _ := script.Echo(sdkeys + utkeys).Freq().Match("2 ").Column(2).CountLines() //nolint
			script.Echo(fmt.Sprintf("%v\n", count)).Stdout()                                   //nolint
			return
		}
		if !isLabel {
			script.Echo(sdkeys + utkeys).Freq().Match("2 ").Column(2).Stdout() //nolint
		} else {
			filteredKeys, _ := script.Echo(sdkeys + utkeys).Freq().Match("2 ").Column(2).Slice()                           //nolint
			formattedoutput, _ := script.Echo(sds).JQ(".[] | \"\\(.address) \\(.geo.country)\"").Replace("\"", "").Slice() //nolint
			// Very slow!
			for _, fo := range formattedoutput {
				for _, fk := range filteredKeys {
					script.Echo(fo).Match(fk).Stdout() //nolint
				}
			}
		}

	},
}

func getData(cachefile, thisurl string) (thisdata string) {
	var shouldfetch bool
	buf1 := new(bytes.Buffer)
	cTime := time.Now()
	if cachefile == "" {
		thisdata, _ = script.NewPipe().WithHTTPClient(&http.Client{Timeout: 30 * time.Second}).Get(thisurl).String() //nolint
		return thisdata
	}
	if cachefile != "" {
		if u, err := os.Stat(cachefile); err != nil {
			shouldfetch = true
		} else {
			if cTime.Sub(u.ModTime()).Minutes() > float64(cacheFilesAge) {
				shouldfetch = true
			}
		}
		if shouldfetch {
			_, _ = script.NewPipe().WithHTTPClient(&http.Client{Timeout: 30 * time.Second}).Get(thisurl).Tee(buf1).WriteFile(cachefile) //nolint
			thisdata = buf1.String()
		} else {
			thisdata, _ = script.File(cachefile).String() //nolint
		}
	} else {
		thisdata, _ = script.NewPipe().WithHTTPClient(&http.Client{Timeout: 30 * time.Second}).Get(thisurl).String() //nolint
	}
	return thisdata
}<|MERGE_RESOLUTION|>--- conflicted
+++ resolved
@@ -32,24 +32,10 @@
 		statusCmd,
 		listCmd,
 	)
-
 	startCmd.Flags().StringVarP(&pk, "pk", "k", "", "server public key")
 	startCmd.Flags().StringVarP(&addr, "addr", "a", "", "address of proxy for use")
 	startCmd.Flags().StringVarP(&clientName, "name", "n", "", "name of skysocks client")
-<<<<<<< HEAD
-=======
 	startCmd.Flags().IntVarP(&startingTimeout, "timeout", "t", 20, "starting timeout value in second")
-	stopCmd.Flags().BoolVar(&allClients, "all", false, "stop all skysocks client")
-	stopCmd.Flags().StringVar(&clientName, "name", "", "specific skysocks client that want stop")
-	listCmd.Flags().StringVarP(&sdURL, "url", "a", "", "service discovery url default:\n"+skyenv.ServiceDiscAddr)
-	listCmd.Flags().BoolVarP(&directQuery, "direct", "b", false, "query service discovery directly")
-	listCmd.Flags().StringVarP(&pk, "pk", "k", "", "check "+serviceType+" service discovery for public key")
-	listCmd.Flags().IntVarP(&count, "num", "n", 0, "number of results to return (0 = all)")
-	listCmd.Flags().BoolVarP(&isUnFiltered, "unfilter", "u", false, "provide unfiltered results")
-	listCmd.Flags().StringVarP(&ver, "ver", "v", version, "filter results by version")
-	listCmd.Flags().StringVarP(&country, "country", "c", "", "filter results by country")
-	listCmd.Flags().BoolVarP(&isStats, "stats", "s", false, "return only a count of the results")
->>>>>>> c2d1025f
 }
 
 var startCmd = &cobra.Command{
