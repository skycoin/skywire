// Package clivisor cmd/skywire-cli/commands/visor/transports.go
package clivisor

import (
	"bytes"
	"errors"
	"fmt"
	"os"
	"sort"
	"strings"
	"text/tabwriter"
	"time"

	"github.com/google/uuid"
	"github.com/spf13/cobra"
	"github.com/spf13/pflag"

	"github.com/skycoin/skywire-utilities/pkg/cipher"
	clirpc "github.com/skycoin/skywire/cmd/skywire-cli/commands/rpc"
	"github.com/skycoin/skywire/cmd/skywire-cli/internal"
	"github.com/skycoin/skywire/pkg/transport"
	"github.com/skycoin/skywire/pkg/transport/network"
	"github.com/skycoin/skywire/pkg/visor"
)

var (
	filterTypes   []string
	filterPubKeys []string
	showLogs      bool
)

func init() {
	lsTpCmd.Flags().SortFlags = false
	RootCmd.AddCommand(tpCmd)
	tpCmd.AddCommand(
		lsTypesCmd,
		lsTpCmd,
		idCmd,
		addTpCmd,
		rmTpCmd,
		discTpCmd,
	)
}

// RootCmd contains commands that interact with the skywire-visor
var tpCmd = &cobra.Command{
	Use:   "tp",
	Short: "View and set transports",
	Long: `
	Transports are bidirectional communication protocols
	used between two Skywire Visors (or Transport Edges)

	Each Transport is represented as a unique 16 byte (128 bit)
	UUID value called the Transport ID
	and has a Transport Type that identifies
	a specific implementation of the Transport.`,
}

var lsTypesCmd = &cobra.Command{
	Use:                   "type",
	Short:                 "Transport types used by the local visor",
<<<<<<< HEAD
	Long:                  "\n	Transport types used by the local visor",
=======
	Long:                  "\n  Transport types used by the local visor",
>>>>>>> a3d66309
	DisableFlagsInUseLine: true,
	Run: func(cmd *cobra.Command, _ []string) {
		rpcClient, err := clirpc.Client(cmd.Flags())
		if err != nil {
			os.Exit(1)
		}
		types, err := rpcClient.TransportTypes()
		internal.Catch(cmd.Flags(), err)
		internal.PrintOutput(cmd.Flags(), types, fmt.Sprintln(strings.Join(types, "\n")))
	},
}

func init() {
	lsTpCmd.Flags().StringSliceVarP(&filterTypes, "types", "t", filterTypes, "show transport(s) type(s) comma-separated")
	lsTpCmd.Flags().StringSliceVarP(&filterPubKeys, "pks", "p", filterPubKeys, "show transport(s) for public key(s) comma-separated")
	lsTpCmd.Flags().BoolVarP(&showLogs, "logs", "l", true, "show transport logs")
}

var lsTpCmd = &cobra.Command{
	Use:   "ls",
	Short: "Available transports",
<<<<<<< HEAD
	Long:  "\n	Available transports\n\n	displays transports of the local visor",
=======
	Long:  "\n    Available transports\n\n    displays transports of the local visor", //nolint
>>>>>>> a3d66309
	Run: func(cmd *cobra.Command, _ []string) {
		var pks cipher.PubKeys
		if filterPubKeys != nil {
			internal.Catch(cmd.Flags(), pks.Set(strings.Join(filterPubKeys, ",")))
		}
		rpcClient, err := clirpc.Client(cmd.Flags())
		if err != nil {
			os.Exit(1)
		}
		transports, err := rpcClient.Transports(filterTypes, pks, showLogs)
		internal.Catch(cmd.Flags(), err)
		PrintTransports(cmd.Flags(), transports...)
	},
}

func init() {
	idCmd.Flags().StringVarP(&tpID, "id", "i", "", "transport ID")
}

var idCmd = &cobra.Command{
	Use:                   "id (-i) <transport-id>",
	Short:                 "Transport summary by id",
<<<<<<< HEAD
	Long:                  "\n	Transport summary by id",
=======
	Long:                  "\n    Transport summary by id", //nolint
>>>>>>> a3d66309
	DisableFlagsInUseLine: true,
	Run: func(cmd *cobra.Command, args []string) {

		tpid := internal.ParseUUID(cmd.Flags(), "transport-id", args[0])
		rpcClient, err := clirpc.Client(cmd.Flags())
		if err != nil {
			os.Exit(1)
		}
		tp, err := rpcClient.Transport(tpid)
		internal.Catch(cmd.Flags(), err)
		PrintTransports(cmd.Flags(), tp)
	},
}

var (
	transportType string
	timeout       time.Duration
	rpk           string
)

func init() {
	addTpCmd.Flags().StringVarP(&rpk, "rpk", "r", "", "remote public key.")
	addTpCmd.Flags().StringVarP(&transportType, "type", "t", "", "type of transport to add.")
	addTpCmd.Flags().DurationVarP(&timeout, "timeout", "o", 0, "if specified, sets an operation timeout")
}

var addTpCmd = &cobra.Command{
	Use:                   "add (-p) <remote-public-key>",
	Short:                 "Add a transport",
<<<<<<< HEAD
	Long:                  "\n	Add a transport\n	\n	If the transport type is unspecified,\n	the visor will attempt to establish a transport\n	in the following order: skywire-tcp, stcpr, sudph, dmsg",
=======
	Long:                  "\n    Add a transport\n    \n    If the transport type is unspecified,\n    the visor will attempt to establish a transport\n    in the following order: skywire-tcp, stcpr, sudph, dmsg",
>>>>>>> a3d66309
	Args:                  cobra.MinimumNArgs(1),
	DisableFlagsInUseLine: true,
	Run: func(cmd *cobra.Command, args []string) {
		isJSON, _ := cmd.Flags().GetBool(internal.JSONString) //nolint:errcheck

		var pk cipher.PubKey

		if rpk == "" {
			pk = internal.ParsePK(cmd.Flags(), "remote-public-key", args[0])
		} else {
			internal.Catch(cmd.Flags(), pk.Set(rpk))
		}

		var tp *visor.TransportSummary

		if transportType != "" {
			rpcClient, err := clirpc.Client(cmd.Flags())
			if err != nil {
				os.Exit(1)
			}
			tp, err = rpcClient.AddTransport(pk, transportType, timeout)
			if err != nil {
				internal.PrintFatalError(cmd.Flags(), fmt.Errorf("Failed to establish %v transport: %v", transportType, err))
			}
			if !isJSON {
				logger.Infof("Established %v transport to %v", transportType, pk)
			}
		} else {
			transportTypes := []network.Type{
				network.STCPR,
				network.SUDPH,
				network.DMSG,
				network.STCP,
			}
			for _, transportType := range transportTypes {
				rpcClient, err := clirpc.Client(cmd.Flags())
				if err != nil {
					os.Exit(1)
				}
				tp, err = rpcClient.AddTransport(pk, string(transportType), timeout)
				if err == nil {
					if !isJSON {
						logger.Infof("Established %v transport to %v", transportType, pk)
					}
					break
				}
				if !isJSON {
					logger.WithError(err).Warnf("Failed to establish %v transport", transportType)
				}
			}
		}
		PrintTransports(cmd.Flags(), tp)
	},
}

func init() {
	rmTpCmd.Flags().BoolVarP(&removeAll, "all", "a", false, "remove all transports")
	rmTpCmd.Flags().StringVarP(&tpID, "id", "i", "", "remove transport of given ID")
}

var rmTpCmd = &cobra.Command{
	Use:                   "rm ( -a || -i ) <transport-id>",
	Short:                 "Remove transport(s) by id",
<<<<<<< HEAD
	Long:                  "\n	Remove transport(s) by id",
=======
	Long:                  "\n    Remove transport(s) by id",
>>>>>>> a3d66309
	DisableFlagsInUseLine: true,
	Run: func(cmd *cobra.Command, args []string) {
		//TODO
		//if removeAll {
		//	var pks cipher.PubKeys
		//	internal.Catch(cmd.Flags(), pks.Set(strings.Join(filterPubKeys, ",")))
		//	tID, err := clirpc.Client(cmd.Flags()).Transports(filterTypes, pks, showLogs)
		//	internal.Catch(cmd.Flags(), err)
		//	internal.Catch(cmd.Flags(), clirpc.Client(cmd.Flags()).RemoveTransport(tID))
		//} else {
		if args[0] != "" {
			tpID = args[0]
		}
		tID := internal.ParseUUID(cmd.Flags(), "transport-id", tpID)
		rpcClient, err := clirpc.Client(cmd.Flags())
		if err != nil {
			os.Exit(1)
		}
		internal.Catch(cmd.Flags(), rpcClient.RemoveTransport(tID))
		internal.PrintOutput(cmd.Flags(), "OK", "OK\n")
		//}
	},
}

// PrintTransports prints transports used by the visor
func PrintTransports(cmdFlags *pflag.FlagSet, tps ...*visor.TransportSummary) {
	sortTransports(tps...)

	var b bytes.Buffer
	w := tabwriter.NewWriter(&b, 0, 0, 5, ' ', tabwriter.TabIndent)
	_, err := fmt.Fprintln(w, "type\tid\tremote_pk\tmode\tlabel")
	internal.Catch(cmdFlags, err)

	type outputTP struct {
		Type   network.Type    `json:"type"`
		ID     uuid.UUID       `json:"id"`
		Remote cipher.PubKey   `json:"remote_pk"`
		TpMode string          `json:"mode"`
		Label  transport.Label `json:"label"`
	}

	var outputTPS []outputTP

	for _, tp := range tps {
		tpMode := "regular"
		if tp.IsSetup {
			tpMode = "setup"
		}
		tp.Log = nil
		oTP := outputTP{
			Type:   tp.Type,
			ID:     tp.ID,
			Remote: tp.Remote,
			TpMode: tpMode,
			Label:  tp.Label,
		}
		outputTPS = append(outputTPS, oTP)

		_, err = fmt.Fprintf(w, "%s\t%s\t%s\t%s\t%s\n", tp.Type, tp.ID, tp.Remote, tpMode, tp.Label)
		internal.Catch(cmdFlags, err)
	}
	internal.Catch(cmdFlags, w.Flush())
	internal.PrintOutput(cmdFlags, outputTPS, b.String())
}

func sortTransports(tps ...*visor.TransportSummary) {
	sort.Slice(tps, func(i, j int) bool {
		return tps[i].ID.String() < tps[j].ID.String()
	})
}

var (
	tpID string
	tpPK string
)

func init() {
	discTpCmd.Flags().StringVarP(&tpID, "id", "i", "", "obtain transport of given ID")
	discTpCmd.Flags().StringVarP(&tpPK, "pk", "p", "", "obtain transports by public key")
}

var discTpCmd = &cobra.Command{
	Use:                   "disc (--id=<transport-id> || --pk=<edge-public-key>)",
	Short:                 "Discover remote transport(s)",
<<<<<<< HEAD
	Long:                  "\n	Discover remote transport(s) by ID or public key",
=======
	Long:                  "\n    Discover remote transport(s) by ID or public key",
>>>>>>> a3d66309
	DisableFlagsInUseLine: true,
	Args: func(_ *cobra.Command, _ []string) error {
		if tpID == "" && tpPK == "" {
			return errors.New("must specify either transport id or public key")
		}
		if tpID != "" && tpPK != "" {
			return errors.New("cannot specify both transport id and public key")
		}
		return nil
	},
	Run: func(cmd *cobra.Command, _ []string) {
		var tppk cipher.PubKey
		var tpid transportID
		internal.Catch(cmd.Flags(), tpid.Set(tpID))
		internal.Catch(cmd.Flags(), tppk.Set(tpPK))
		rpcClient, err := clirpc.Client(cmd.Flags())
		if err != nil {
			os.Exit(1)
		}
		if tppk.Null() {
			entry, err := rpcClient.DiscoverTransportByID(uuid.UUID(tpid))
			internal.Catch(cmd.Flags(), err)
			PrintTransportEntries(cmd.Flags(), entry)
		} else {
			entries, err := rpcClient.DiscoverTransportsByPK(tppk)
			internal.Catch(cmd.Flags(), err)
			PrintTransportEntries(cmd.Flags(), entries...)
		}
	},
}

// PrintTransportEntries prints the transport entries
func PrintTransportEntries(cmdFlags *pflag.FlagSet, entries ...*transport.Entry) {

	var b bytes.Buffer
	w := tabwriter.NewWriter(&b, 0, 0, 5, ' ', tabwriter.TabIndent)
	_, err := fmt.Fprintln(w, "id\ttype\tedge1\tedge2")
	internal.Catch(cmdFlags, err)

	type outputEntry struct {
		ID    uuid.UUID     `json:"id"`
		Type  network.Type  `json:"type"`
		Edge1 cipher.PubKey `json:"edge1"`
		Edge2 cipher.PubKey `json:"edge2"`
	}

	var outputEntries []outputEntry
	for _, e := range entries {
		_, err := fmt.Fprintf(w, "%s\t%s\t%s\t%s\n",
			e.ID, e.Type, e.Edges[0], e.Edges[1])
		internal.Catch(cmdFlags, err)
		oEntry := outputEntry{
			ID:    e.ID,
			Type:  e.Type,
			Edge1: e.Edges[0],
			Edge2: e.Edges[1],
		}
		outputEntries = append(outputEntries, oEntry)
	}
	internal.Catch(cmdFlags, w.Flush())
	internal.PrintOutput(cmdFlags, outputEntries, b.String())
}

type transportID uuid.UUID

// String implements pflag.Value
func (t transportID) String() string { return uuid.UUID(t).String() }

// Type implements pflag.Value
func (transportID) Type() string { return "transportID" }

// Set implements pflag.Value
func (t *transportID) Set(s string) error {
	tID, err := uuid.Parse(s)
	if err != nil {
		return err
	}
	*t = transportID(tID)
	return nil
}<|MERGE_RESOLUTION|>--- conflicted
+++ resolved
@@ -59,11 +59,7 @@
 var lsTypesCmd = &cobra.Command{
 	Use:                   "type",
 	Short:                 "Transport types used by the local visor",
-<<<<<<< HEAD
-	Long:                  "\n	Transport types used by the local visor",
-=======
 	Long:                  "\n  Transport types used by the local visor",
->>>>>>> a3d66309
 	DisableFlagsInUseLine: true,
 	Run: func(cmd *cobra.Command, _ []string) {
 		rpcClient, err := clirpc.Client(cmd.Flags())
@@ -85,11 +81,7 @@
 var lsTpCmd = &cobra.Command{
 	Use:   "ls",
 	Short: "Available transports",
-<<<<<<< HEAD
-	Long:  "\n	Available transports\n\n	displays transports of the local visor",
-=======
 	Long:  "\n    Available transports\n\n    displays transports of the local visor", //nolint
->>>>>>> a3d66309
 	Run: func(cmd *cobra.Command, _ []string) {
 		var pks cipher.PubKeys
 		if filterPubKeys != nil {
@@ -112,11 +104,7 @@
 var idCmd = &cobra.Command{
 	Use:                   "id (-i) <transport-id>",
 	Short:                 "Transport summary by id",
-<<<<<<< HEAD
-	Long:                  "\n	Transport summary by id",
-=======
 	Long:                  "\n    Transport summary by id", //nolint
->>>>>>> a3d66309
 	DisableFlagsInUseLine: true,
 	Run: func(cmd *cobra.Command, args []string) {
 
@@ -146,11 +134,7 @@
 var addTpCmd = &cobra.Command{
 	Use:                   "add (-p) <remote-public-key>",
 	Short:                 "Add a transport",
-<<<<<<< HEAD
-	Long:                  "\n	Add a transport\n	\n	If the transport type is unspecified,\n	the visor will attempt to establish a transport\n	in the following order: skywire-tcp, stcpr, sudph, dmsg",
-=======
 	Long:                  "\n    Add a transport\n    \n    If the transport type is unspecified,\n    the visor will attempt to establish a transport\n    in the following order: skywire-tcp, stcpr, sudph, dmsg",
->>>>>>> a3d66309
 	Args:                  cobra.MinimumNArgs(1),
 	DisableFlagsInUseLine: true,
 	Run: func(cmd *cobra.Command, args []string) {
@@ -214,11 +198,7 @@
 var rmTpCmd = &cobra.Command{
 	Use:                   "rm ( -a || -i ) <transport-id>",
 	Short:                 "Remove transport(s) by id",
-<<<<<<< HEAD
-	Long:                  "\n	Remove transport(s) by id",
-=======
 	Long:                  "\n    Remove transport(s) by id",
->>>>>>> a3d66309
 	DisableFlagsInUseLine: true,
 	Run: func(cmd *cobra.Command, args []string) {
 		//TODO
@@ -303,11 +283,7 @@
 var discTpCmd = &cobra.Command{
 	Use:                   "disc (--id=<transport-id> || --pk=<edge-public-key>)",
 	Short:                 "Discover remote transport(s)",
-<<<<<<< HEAD
-	Long:                  "\n	Discover remote transport(s) by ID or public key",
-=======
 	Long:                  "\n    Discover remote transport(s) by ID or public key",
->>>>>>> a3d66309
 	DisableFlagsInUseLine: true,
 	Args: func(_ *cobra.Command, _ []string) error {
 		if tpID == "" && tpPK == "" {
