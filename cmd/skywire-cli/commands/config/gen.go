package config

import (
	"encoding/json"
	"io/ioutil"
	"os"
	"path/filepath"
	"strings"

	"github.com/sirupsen/logrus"
	"github.com/skycoin/dmsg/cipher"
	"github.com/skycoin/dmsg/disc"
	coinCipher "github.com/skycoin/skycoin/src/cipher"
	"github.com/skycoin/skycoin/src/util/logging"
	"github.com/spf13/cobra"

	"github.com/skycoin/skywire/pkg/skyenv"
	"github.com/skycoin/skywire/pkg/visor/visorconfig"
)

func init() {
	RootCmd.AddCommand(genConfigCmd)
}

var (
	sk                 cipher.SecKey
	output             string
	replace            bool
	replaceHypervisors bool
	testEnv            bool
	packageConfig      bool
	skybianConfig      bool
	hypervisor         bool
	hypervisorPKs      string
	dmsgHTTP           bool
)

func init() {
	genConfigCmd.Flags().Var(&sk, "sk", "if unspecified, a random key pair will be generated.\n")
	genConfigCmd.Flags().StringVarP(&output, "output", "o", "skywire-config.json", "path of output config file.")
	genConfigCmd.Flags().BoolVarP(&replace, "replace", "r", false, "rewrite existing config (retains keys).")
	genConfigCmd.Flags().BoolVarP(&replaceHypervisors, "use-old-hypervisors", "x", false, "use old hypervisors keys.")
	genConfigCmd.Flags().BoolVarP(&packageConfig, "package", "p", false, "use defaults for package-based installations in /opt/skywire")
	genConfigCmd.Flags().BoolVarP(&skybianConfig, "skybian", "s", false, "use defaults paths found in skybian\n writes config to /etc/skywire-config.json")
	genConfigCmd.Flags().BoolVarP(&testEnv, "testenv", "t", false, "use test deployment service.")
	genConfigCmd.Flags().BoolVarP(&hypervisor, "is-hypervisor", "i", false, "generate a hypervisor configuration.")
	genConfigCmd.Flags().StringVar(&hypervisorPKs, "hypervisor-pks", "", "public keys of hypervisors that should be added to this visor")
	genConfigCmd.Flags().BoolVarP(&dmsgHTTP, "dmsghttp", "d", false, "connect to Skywire Services via dmsg")
}

var genConfigCmd = &cobra.Command{
	Use:   "gen",
	Short: "Generates a config file",
	PreRun: func(_ *cobra.Command, _ []string) {
		var err error
		if output, err = filepath.Abs(output); err != nil {
			logger.WithError(err).Fatal("Invalid output provided.")
		}
	},
	Run: func(_ *cobra.Command, _ []string) {
		mLog := logging.NewMasterLogger()
		mLog.SetLevel(logrus.InfoLevel)

		//Fail on -pst combination
		if (packageConfig && skybianConfig) || (packageConfig && testEnv) || (skybianConfig && testEnv) {
			logger.Fatal("Failed to create config: use of mutually exclusive flags")
		}

		//set output for package and skybian configs
		if packageConfig {
			configName := "skywire-config.json"
			output = filepath.Join(skyenv.PackageSkywirePath(), configName)
		}

		if skybianConfig {
			output = "/etc/skywire-config.json"
		}

		// Read in old config (if any) and obtain old secret key.
		// Otherwise, we generate a new random secret key.
		var sk cipher.SecKey
		if oldConf, ok := readOldConfig(mLog, output, replace); !ok {
			_, sk = cipher.GenerateKeyPair()
		} else {
			sk = oldConf.SK
		}

		// Determine config type to generate.
		var genConf func(log *logging.MasterLogger, confPath string, sk *cipher.SecKey, hypervisor bool) (*visorconfig.V1, error)

		//  default paths for different installations
		if packageConfig {
			genConf = visorconfig.MakePackageConfig
		} else if skybianConfig {
			genConf = visorconfig.MakeDefaultConfig
		} else if testEnv {
			genConf = visorconfig.MakeTestConfig
		} else {
			genConf = visorconfig.MakeDefaultConfig
		}

		// Generate config.
		conf, err := genConf(mLog, output, &sk, hypervisor)
		if err != nil {
			logger.WithError(err).Fatal("Failed to create config.")
		}

		// Use local servers
		if dmsgHTTP {
<<<<<<< HEAD
			var dmsgHTTPServersList dmsgHTTPServers
			serversListJSON, err := ioutil.ReadFile("dmsghttp-config.json")
=======
			var dmsgHTTPServersList visorconfig.DmsgHTTPServers
			serversListJSON, err := ioutil.ReadFile("localServers.json")
>>>>>>> 009be7c5
			if err != nil {
				logger.WithError(err).Fatal("Failed to read servers.json file.")
			}
			err = json.Unmarshal(serversListJSON, &dmsgHTTPServersList)
			if err != nil {
				logger.WithError(err).Fatal("Error during parsing servers list")
			}
			if testEnv {
				conf.Dmsg.Servers = dmsgHTTPServersList.Test.DMSGServers
				conf.Dmsg.Discovery = dmsgHTTPServersList.Test.DMSGDiscovery
				conf.Transport.AddressResolver = dmsgHTTPServersList.Test.AddressResolver
				conf.Transport.Discovery = dmsgHTTPServersList.Test.TransportDiscovery
				conf.UptimeTracker.Addr = dmsgHTTPServersList.Test.UptimeTracker
				conf.Routing.RouteFinder = dmsgHTTPServersList.Test.RouteFinder
				conf.Launcher.ServiceDisc = dmsgHTTPServersList.Test.ServiceDiscovery
			} else {
				conf.Dmsg.Servers = dmsgHTTPServersList.Prod.DMSGServers
				conf.Dmsg.Discovery = dmsgHTTPServersList.Prod.DMSGDiscovery
				conf.Transport.AddressResolver = dmsgHTTPServersList.Prod.AddressResolver
				conf.Transport.Discovery = dmsgHTTPServersList.Prod.TransportDiscovery
				conf.UptimeTracker.Addr = dmsgHTTPServersList.Prod.UptimeTracker
				conf.Routing.RouteFinder = dmsgHTTPServersList.Prod.RouteFinder
				conf.Launcher.ServiceDisc = dmsgHTTPServersList.Prod.ServiceDiscovery
			}
		}

		// Read in old config (if any) and obtain old hypervisors.
		if replaceHypervisors {
			if oldConf, ok := readOldConfig(mLog, output, true); ok {
				conf.Hypervisors = oldConf.Hypervisors
			}
		}

		if hypervisorPKs != "" {
			keys := strings.Split(hypervisorPKs, ",")
			for _, key := range keys {
				keyParsed, err := coinCipher.PubKeyFromHex(strings.TrimSpace(key))
				if err != nil {
					logger.WithError(err).Fatalf("Failed to parse hypervisor private key: %s.", key)
				}
				conf.Hypervisors = append(conf.Hypervisors, cipher.PubKey(keyParsed))
			}
		}

		// Save config to file.
		if err := conf.Flush(); err != nil {
			logger.WithError(err).Fatal("Failed to flush config to file.")
		}

		// Print results.
		j, err := json.MarshalIndent(conf, "", "\t")
		if err != nil {
			logger.WithError(err).Fatal("An unexpected error occurred. Please contact a developer.")
		}
		logger.Infof("Updated file '%s' to: %s", output, j)
	},
}

func readOldConfig(log *logging.MasterLogger, confPath string, replace bool) (*visorconfig.V1, bool) {
	raw, err := ioutil.ReadFile(confPath) //nolint:gosec
	if err != nil {
		if os.IsNotExist(err) {
			return nil, false
		}
		logger.WithError(err).Fatal("Unexpected error occurred when attempting to read old config.")
	}

	if !replace {
		logger.Fatal("Config file already exists. Specify the 'replace, r' flag to replace this.")
	}

	conf, err := visorconfig.Parse(log, confPath, raw)
	if err != nil {
		logger.WithError(err).Fatal("Failed to parse old config file.")
	}

	return conf, true
<<<<<<< HEAD
}

type dmsgHTTPServers struct {
	Test dmsgHTTPServersData `json:"test"`
	Prod dmsgHTTPServersData `json:"prod"`
}
type dmsgHTTPServersData struct {
	DMSGServers        []*disc.Entry `json:"dmsg_servers"`
	DMSGDiscovery      string        `json:"dmsg_discovery"`
	TransportDiscovery string        `json:"transport_discovery"`
	AddressResolver    string        `json:"address_resolver"`
	RouteFinder        string        `json:"route_finder"`
	UptimeTracker      string        `json:"uptime_tracker"`
	ServiceDiscovery   string        `json:"service_discovery"`
=======
>>>>>>> 009be7c5
}<|MERGE_RESOLUTION|>--- conflicted
+++ resolved
@@ -9,7 +9,6 @@
 
 	"github.com/sirupsen/logrus"
 	"github.com/skycoin/dmsg/cipher"
-	"github.com/skycoin/dmsg/disc"
 	coinCipher "github.com/skycoin/skycoin/src/cipher"
 	"github.com/skycoin/skycoin/src/util/logging"
 	"github.com/spf13/cobra"
@@ -107,13 +106,8 @@
 
 		// Use local servers
 		if dmsgHTTP {
-<<<<<<< HEAD
-			var dmsgHTTPServersList dmsgHTTPServers
+			var dmsgHTTPServersList visorconfig.DmsgHTTPServers
 			serversListJSON, err := ioutil.ReadFile("dmsghttp-config.json")
-=======
-			var dmsgHTTPServersList visorconfig.DmsgHTTPServers
-			serversListJSON, err := ioutil.ReadFile("localServers.json")
->>>>>>> 009be7c5
 			if err != nil {
 				logger.WithError(err).Fatal("Failed to read servers.json file.")
 			}
@@ -191,21 +185,4 @@
 	}
 
 	return conf, true
-<<<<<<< HEAD
-}
-
-type dmsgHTTPServers struct {
-	Test dmsgHTTPServersData `json:"test"`
-	Prod dmsgHTTPServersData `json:"prod"`
-}
-type dmsgHTTPServersData struct {
-	DMSGServers        []*disc.Entry `json:"dmsg_servers"`
-	DMSGDiscovery      string        `json:"dmsg_discovery"`
-	TransportDiscovery string        `json:"transport_discovery"`
-	AddressResolver    string        `json:"address_resolver"`
-	RouteFinder        string        `json:"route_finder"`
-	UptimeTracker      string        `json:"uptime_tracker"`
-	ServiceDiscovery   string        `json:"service_discovery"`
-=======
->>>>>>> 009be7c5
 }