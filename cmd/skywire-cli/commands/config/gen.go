--- conflicted
+++ resolved
@@ -75,17 +75,10 @@
 	ghiddenflags = append(ghiddenflags, "hide")
 	genConfigCmd.Flags().BoolVarP(&isRetainHypervisors, "retainhv", "x", false, "retain existing hypervisors with regen")
 	ghiddenflags = append(ghiddenflags, "retainhv")
-<<<<<<< HEAD
-	if os.Getenv("SKYBIAN") == "true" {
-		genConfigCmd.Flags().BoolVarP(&autopeer, "autopeer", "y", false, "automatically peer to hypervisor")
-		ghiddenflags = append(ghiddenflags, "retainhv")
-	}
-=======
 	genConfigCmd.Flags().BoolVarP(&isPublicAutoConn, "autoconn", "y", false, "disable autoconnect to public visors")
 	ghiddenflags = append(ghiddenflags, "hide")
 	genConfigCmd.Flags().BoolVarP(&isPublic, "public", "z", false, "publicize visor in service discovery")
 	ghiddenflags = append(ghiddenflags, "public")
->>>>>>> d9a68821
 	genConfigCmd.Flags().StringVar(&ver, "version", "", "custom version testing override")
 	ghiddenflags = append(ghiddenflags, "version")
 	genConfigCmd.Flags().BoolVar(&isAll, "all", false, "show all flags")
