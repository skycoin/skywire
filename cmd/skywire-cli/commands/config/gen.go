// Package cliconfig cmd/skywire-cli/commands/config/gen.go
package cliconfig

import (
	"encoding/json"
	"fmt"
	"io"
<<<<<<< HEAD
	"net"
=======
>>>>>>> b9e91784
	"net/http"
	"os"
	"os/exec"
	"path/filepath"
	"strconv"
	"strings"
	"time"

	"github.com/bitfield/script"
	"github.com/skycoin/dmsg/pkg/disc"
	"github.com/skycoin/dmsg/pkg/dmsgpty"
	coinCipher "github.com/skycoin/skycoin/src/cipher"
	"github.com/spf13/cobra"

	"github.com/skycoin/skywire-utilities/pkg/buildinfo"
	"github.com/skycoin/skywire-utilities/pkg/cipher"
	"github.com/skycoin/skywire-utilities/pkg/netutil"
	utilenv "github.com/skycoin/skywire-utilities/pkg/skyenv"
	"github.com/skycoin/skywire/pkg/app/appserver"
	"github.com/skycoin/skywire/pkg/dmsgc"
	"github.com/skycoin/skywire/pkg/restart"
	"github.com/skycoin/skywire/pkg/routing"
	"github.com/skycoin/skywire/pkg/skyenv"
	"github.com/skycoin/skywire/pkg/transport/network"
	"github.com/skycoin/skywire/pkg/visor/visorconfig"
)

// RootCmd contains commands that interact with the config of local skywire-visor
var checkPKCmd = &cobra.Command{
	Use:   "check-pk <public-key>",
	Short: "check a skywire public key",
	Run: func(cmd *cobra.Command, args []string) {
		if len(args) == 0 {
			return
		}
		var checkKey cipher.PubKey
		err := checkKey.Set(args[0])
		if err != nil {
			logger.WithError(err).Fatal("invalid public key ") //nolint
		}
		logger.Info("Valid public key: ", checkKey.String())
	},
}

// RootCmd contains commands that interact with the config of local skywire-visor
var genKeysCmd = &cobra.Command{
	Use:   "gen-keys",
	Short: "generate public / secret keypair",
	Run: func(cmd *cobra.Command, args []string) {
		pk, sk := cipher.GenerateKeyPair()
		fmt.Println(pk)
		fmt.Println(sk)
	},
}

<<<<<<< HEAD
var (
	isEnvs     bool
	skyenvfile = os.Getenv("SKYENV")
)
var envfile string

=======
>>>>>>> b9e91784
func init() {
	var msg string
	//disable sorting, flags appear in the order shown here
	genConfigCmd.Flags().SortFlags = false
	RootCmd.AddCommand(genConfigCmd, genKeysCmd, checkPKCmd)

<<<<<<< HEAD
	genConfigCmd.Flags().StringVarP(&serviceConfURL, "url", "a", scriptExecArray(fmt.Sprintf("${SVCCONFADDR[@]-%s}", utilenv.ServiceConfAddr)), "services conf url\n\r")
	gHiddenFlags = append(gHiddenFlags, "url")
	genConfigCmd.Flags().StringVar(&logLevel, "loglvl", scriptExecString("${LOGLVL:-info}"), "level of logging in config\033[0m")
	gHiddenFlags = append(gHiddenFlags, "loglvl")
	genConfigCmd.Flags().BoolVarP(&isBestProtocol, "bestproto", "b", scriptExecBool("${BESTPROTO:-false}"), "best protocol (dmsg | direct) based on location\033[0m") //this will also disable public autoconnect based on location
	genConfigCmd.Flags().BoolVarP(&isDisableAuth, "noauth", "c", false, "disable authentication for hypervisor UI\033[0m")
	gHiddenFlags = append(gHiddenFlags, "noauth")
	genConfigCmd.Flags().BoolVarP(&isDmsgHTTP, "dmsghttp", "d", scriptExecBool("${DMSGHTTP:-false}"), "use dmsg connection to skywire services\033[0m")
=======
	genConfigCmd.Flags().StringVarP(&serviceConfURL, "url", "a", utilenv.ServiceConfAddr, "services conf url\n\r")
	gHiddenFlags = append(gHiddenFlags, "url")
	genConfigCmd.Flags().StringVar(&logLevel, "loglvl", "", "[ debug | warn | error | fatal | panic | trace ]\033[0m")
	gHiddenFlags = append(gHiddenFlags, "loglvl")
	genConfigCmd.Flags().BoolVarP(&isBestProtocol, "bestproto", "b", false, "best protocol (dmsg | direct) based on location\033[0m") //this will also disable public autoconnect based on location
	genConfigCmd.Flags().BoolVarP(&isDisableAuth, "noauth", "c", false, "disable authentication for hypervisor UI\033[0m")
	gHiddenFlags = append(gHiddenFlags, "noauth")
	genConfigCmd.Flags().BoolVarP(&isDmsgHTTP, "dmsghttp", "d", false, "use dmsg connection to skywire services\033[0m")
>>>>>>> b9e91784
	gHiddenFlags = append(gHiddenFlags, "dmsghttp")
	genConfigCmd.Flags().BoolVarP(&isEnableAuth, "auth", "e", false, "enable auth on hypervisor UI\033[0m")
	gHiddenFlags = append(gHiddenFlags, "auth")
	genConfigCmd.Flags().BoolVarP(&isForce, "force", "f", false, "remove pre-existing config\033[0m")
	gHiddenFlags = append(gHiddenFlags, "force")
	genConfigCmd.Flags().StringVarP(&disableApps, "disableapps", "g", "", "comma separated list of apps to disable\033[0m")
	gHiddenFlags = append(gHiddenFlags, "disableapps")
<<<<<<< HEAD
	genConfigCmd.Flags().BoolVarP(&isHypervisor, "ishv", "i", scriptExecBool("${ISHYPERVISOR:-false}"), "local hypervisor configuration\033[0m")
	msg = "list of public keys to add as hypervisor"
	if scriptExecArray("${HYPERVISORPKS[@]}") != "" {
		msg += "\n\r"
	}
	genConfigCmd.Flags().StringVarP(&hypervisorPKs, "hvpks", "j", scriptExecArray("${HYPERVISORPKS[@]}"), msg)
	msg = "add dmsgpty whitelist PKs"
	if scriptExecArray("${DMSGPTYPKS[@]}") != "" {
		msg += "\n\r"
	}
	genConfigCmd.Flags().StringVar(&dmsgptywlPKs, "dmsgpty", scriptExecArray("${DMSGPTYPKS[@]}"), msg)
	msg = "add survey whitelist PKs"
	if scriptExecArray("${SURVEYPKS[@]}") != "" {
		msg += "\n\r"
	}

	genConfigCmd.Flags().StringVar(&surveywhitelistPks, "survey", scriptExecArray("${SURVEYPKS[@]}"), msg)
	gHiddenFlags = append(gHiddenFlags, "survey")
	msg = "add route setup node PKs"
	if scriptExecArray("${ROUTESETUPPKS[@]}") != "" {
		msg += "\n\r"
	}
	genConfigCmd.Flags().StringVar(&routesetupnodePks, "routesetup", scriptExecArray("${ROUTESETUPPKS[@]}"), msg)
	gHiddenFlags = append(gHiddenFlags, "routesetup")
	msg = "add transport setup node PKs"
	if scriptExecArray("${ROUTESETUPPKS[@]}") != "" {
		msg += "\n\r"
	}
	genConfigCmd.Flags().StringVar(&transportsetupnodePks, "tpsetup", scriptExecArray("${ROUTESETUPPKS[@]}"), msg)
	gHiddenFlags = append(gHiddenFlags, "tpsetup")

	genConfigCmd.Flags().StringVarP(&selectedOS, "os", "k", visorconfig.OS, "(linux / mac / win) paths\033[0m")
	gHiddenFlags = append(gHiddenFlags, "os")
	genConfigCmd.Flags().BoolVarP(&isDisplayNodeIP, "publicip", "l", scriptExecBool("${DISPLAYNODEIP:-false}"), "allow display node ip in services\033[0m")
=======
	genConfigCmd.Flags().BoolVarP(&isHypervisor, "ishv", "i", false, "local hypervisor configuration\033[0m")
	genConfigCmd.Flags().StringVarP(&hypervisorPKs, "hvpks", "j", "", "list of public keys to add as hypervisor\033[0m")
	genConfigCmd.Flags().StringVar(&dmsgptywlPKs, "dmsgpty", "", "add dmsgpty whitelist PKs")
	genConfigCmd.Flags().StringVar(&surveywhitelistPks, "survey", "", "add survey whitelist PKs")
	gHiddenFlags = append(gHiddenFlags, "survey")
	genConfigCmd.Flags().StringVar(&routesetupnodePks, "routesetup", "", "add route setup node PKs")
	gHiddenFlags = append(gHiddenFlags, "routesetup")
	genConfigCmd.Flags().StringVar(&transportsetupnodePks, "tpsetup", "", "add transport setup node PKs")
	gHiddenFlags = append(gHiddenFlags, "tpsetup")
	genConfigCmd.Flags().StringVarP(&selectedOS, "os", "k", visorconfig.OS, "(linux / mac / win) paths\033[0m")
	gHiddenFlags = append(gHiddenFlags, "os")
	genConfigCmd.Flags().BoolVarP(&isDisplayNodeIP, "publicip", "l", false, "allow display node ip in services\033[0m")
>>>>>>> b9e91784
	gHiddenFlags = append(gHiddenFlags, "publicip")
	genConfigCmd.Flags().BoolVarP(&addExampleApps, "example-apps", "m", false, "add example apps to the config\033[0m")
	gHiddenFlags = append(gHiddenFlags, "example-apps")
	genConfigCmd.Flags().BoolVarP(&isStdout, "stdout", "n", false, "write config to stdout\033[0m")
	gHiddenFlags = append(gHiddenFlags, "stdout")
<<<<<<< HEAD
	msg = "output config"
	if scriptExecString("${OUTPUT}") == "" {
		msg += ": " + visorconfig.ConfigName
	}
	genConfigCmd.Flags().StringVarP(&output, "out", "o", scriptExecString("${OUTPUT}"), msg+"\033[0m")
=======
	genConfigCmd.Flags().StringVarP(&output, "out", "o", "", "output config\033[0m")
>>>>>>> b9e91784
	if visorconfig.OS == "win" {
		pText = "use .msi installation path: "
	}
	if visorconfig.OS == "linux" {
		pText = "use path for package: "
	}
	if visorconfig.OS == "mac" {
		pText = "use mac installation path: "
	}
<<<<<<< HEAD
	genConfigCmd.Flags().BoolVarP(&isPkgEnv, "pkg", "p", scriptExecBool("${PKGENV:-false}"), pText+visorconfig.SkywirePath+"\033[0m")
	homepath := visorconfig.HomePath()
	if homepath != "" {

		genConfigCmd.Flags().BoolVarP(&isUsrEnv, "user", "u", scriptExecBool("${USRENV:-false}"), "use paths for user space: "+homepath+"\033[0m")
=======
	genConfigCmd.Flags().BoolVarP(&isPkgEnv, "pkg", "p", false, pText+visorconfig.SkywirePath+"\033[0m")
	homepath := visorconfig.HomePath()
	if homepath != "" {
		genConfigCmd.Flags().BoolVarP(&isUsrEnv, "user", "u", false, "use paths for user space: "+homepath+"\033[0m")
>>>>>>> b9e91784
	}
	genConfigCmd.Flags().BoolVarP(&isRegen, "regen", "r", false, "re-generate existing config & retain keys")
	if scriptExecString("${SK:-0000000000000000000000000000000000000000000000000000000000000000}") != "0000000000000000000000000000000000000000000000000000000000000000" {
		sk.Set(scriptExecString("${SK:-0000000000000000000000000000000000000000000000000000000000000000}")) //nolint
	}
	genConfigCmd.Flags().VarP(&sk, "sk", "s", "a random key is generated if unspecified\n\r")
	gHiddenFlags = append(gHiddenFlags, "sk")
<<<<<<< HEAD
	genConfigCmd.Flags().BoolVarP(&isTestEnv, "testenv", "t", scriptExecBool("${TESTENV:-false}"), "use test deployment "+testConf+"\033[0m")
	gHiddenFlags = append(gHiddenFlags, "testenv")
	genConfigCmd.Flags().BoolVarP(&isVpnServerEnable, "servevpn", "v", scriptExecBool("${SERVEVPN:-false}"), "enable vpn server\033[0m")
=======
	genConfigCmd.Flags().BoolVarP(&isTestEnv, "testenv", "t", false, "use test deployment "+testConf+"\033[0m")
	gHiddenFlags = append(gHiddenFlags, "testenv")
	genConfigCmd.Flags().BoolVarP(&isVpnServerEnable, "servevpn", "v", false, "enable vpn server\033[0m")
>>>>>>> b9e91784
	gHiddenFlags = append(gHiddenFlags, "servevpn")
	genConfigCmd.Flags().BoolVarP(&isHide, "hide", "w", false, "dont print the config to the terminal :: show errors with -n flag\033[0m")
	gHiddenFlags = append(gHiddenFlags, "hide")
	genConfigCmd.Flags().BoolVarP(&isRetainHypervisors, "retainhv", "x", false, "retain existing hypervisors with regen\033[0m")
	gHiddenFlags = append(gHiddenFlags, "retainhv")
<<<<<<< HEAD
	genConfigCmd.Flags().BoolVarP(&disablePublicAutoConn, "autoconn", "y", scriptExecBool("${DISABLEPUBLICAUTOCONN:-false}"), "disable autoconnect to public visors\033[0m")
	gHiddenFlags = append(gHiddenFlags, "hide")
	genConfigCmd.Flags().BoolVarP(&isPublic, "public", "z", scriptExecBool("${VISORISPUBLIC:-false}"), "publicize visor in service discovery\033[0m")
	gHiddenFlags = append(gHiddenFlags, "public")
	genConfigCmd.Flags().IntVar(&stcprPort, "stcpr", scriptExecInt("${STCPRPORT:-0}"), "set tcp transport listening port - 0 for random\033[0m")
	gHiddenFlags = append(gHiddenFlags, "stcpr")
	genConfigCmd.Flags().IntVar(&sudphPort, "sudph", scriptExecInt("${SUDPHPORT:-0}"), "set udp transport listening port - 0 for random\033[0m")
	gHiddenFlags = append(gHiddenFlags, "sudph")
	genConfigCmd.Flags().BoolVar(&isAll, "all", false, "show all flags")
	genConfigCmd.Flags().StringVar(&binPath, "binpath", scriptExecString("${BINPATH}"), "set bin_path\033[0m")
	gHiddenFlags = append(gHiddenFlags, "binpath")
	//	genConfigCmd.Flags().StringVar(&addSkysocksClientSrv, "proxyclientpk", scriptExecString("${PROXYCLIENTPK}"), "set server public key for proxy client")
	//	genConfigCmd.Flags().BoolVar(&proxyClientAutostart, "startproxyclient", scriptExecBool("${STARTPROXYCLIENT:-false}"), "autostart proxy client")
	//	genConfigCmd.Flags().BoolVar(&disableProxyServerAutostart, "noproxyserver", scriptExecBool("${NOPROXYSERVER:-false}"), "disable autostart of proxy server")
	//	genConfigCmd.Flags().StringVar(&proxyServerPass, "proxyserverpass", "", "set password for the proxy server")
	//	genConfigCmd.Flags().StringVar(&proxyClientPass, "proxyclientpass", "", "set password for the proxy client to access the proxy server (if needed)")
	//	// TODO: Password for accessing proxy client
	//	 genConfigCmd.Flags().StringVar(&setVPNClientKillswitch, "killsw", "", "vpn client killswitch")
	//	 genConfigCmd.Flags().StringVar(&addVPNClientSrv, "addvpn", "", "set vpn server public key for vpn client")
	//	 genConfigCmd.Flags().StringVar(&addVPNClientPasscode, "vpnpass", "", "password for vpn client to access the vpn server (if needed)")
	//	 genConfigCmd.Flags().StringVar(&addVPNServerPasscode, "vpnserverpass", "", "set password to the vpn server")
	//	 genConfigCmd.Flags().StringVar(&setVPNServerSecure, "secure", "", "change secure mode status of vpn server")
	//	 genConfigCmd.Flags().StringVar(&setVPNServerNetIfc, "netifc", "", "VPN Server network interface (detected: "+getInterfaceNames()+")")
	genConfigCmd.Flags().BoolVarP(&isEnvs, "envs", "q", false, "show the environmental variable settings")
	gHiddenFlags = append(gHiddenFlags, "envs")
=======
	genConfigCmd.Flags().BoolVarP(&disablePublicAutoConn, "autoconn", "y", false, "disable autoconnect to public visors\033[0m")
	gHiddenFlags = append(gHiddenFlags, "hide")
	genConfigCmd.Flags().BoolVarP(&isPublic, "public", "z", false, "publicize visor in service discovery\033[0m")
	gHiddenFlags = append(gHiddenFlags, "public")
	genConfigCmd.Flags().IntVar(&stcprPort, "stcpr", 0, "set tcp transport listening port - 0 for random\033[0m")
	gHiddenFlags = append(gHiddenFlags, "stcpr")
	genConfigCmd.Flags().IntVar(&sudphPort, "sudph", 0, "set udp transport listening port - 0 for random\033[0m")
	gHiddenFlags = append(gHiddenFlags, "sudph")
	genConfigCmd.Flags().BoolVar(&isAll, "all", false, "show all flags")
	genConfigCmd.Flags().StringVar(&binPath, "binpath", "", "set bin_path\033[0m")
	gHiddenFlags = append(gHiddenFlags, "binpath")
>>>>>>> b9e91784
	genConfigCmd.Flags().BoolVar(&noFetch, "nofetch", false, "do not fetch the services from the service conf url")
	gHiddenFlags = append(gHiddenFlags, "nofetch")
	genConfigCmd.Flags().BoolVar(&noDefaults, "nodefaults", false, "do not use hardcoded defaults for production / test services")
	gHiddenFlags = append(gHiddenFlags, "nodefaults")
<<<<<<< HEAD
	genConfigCmd.Flags().StringVar(&ver, "version", scriptExecString("${VERSION}"), "custom version testing override\033[0m")
=======
	genConfigCmd.Flags().StringVar(&ver, "version", "", "custom version testing override\033[0m")
>>>>>>> b9e91784
	gHiddenFlags = append(gHiddenFlags, "version")

	//show all flags on help
	if os.Getenv("UNHIDEFLAGS") != "1" {
		for _, j := range gHiddenFlags {
			genConfigCmd.Flags().MarkHidden(j) //nolint
		}
	}
}

func scriptExecString(s string) string {
	if visorconfig.OS == "windows" {
		var variable, defaultvalue string
		if strings.Contains(s, ":-") {
			parts := strings.SplitN(s, ":-", 2)
			variable = parts[0] + "}"
			defaultvalue = strings.TrimRight(parts[1], "}")
		} else {
			variable = s
			defaultvalue = ""
		}
		out, err := script.Exec(fmt.Sprintf(`powershell -c '$SKYENV = "%s"; if ($SKYENV -ne "" -and (Test-Path $SKYENV)) { . $SKYENV }; echo %s"`, skyenvfile, variable)).String()
		if err == nil {
			if (out == "") || (out == variable) {
				return defaultvalue
			}
			return strings.TrimRight(out, "\n")
		}
		return defaultvalue
	}
	z, err := script.Exec(fmt.Sprintf(`bash -c 'SKYENV=%s ; if [[ $SKYENV != "" ]] && [[ -f $SKYENV ]] ; then source $SKYENV ; fi ; printf "%s"'`, skyenvfile, s)).String()
	if err == nil {
		return strings.TrimSpace(z)
	}
	return ""
}

func scriptExecBool(s string) bool {
	if visorconfig.OS == "windows" {
		var variable string
		if strings.Contains(s, ":-") {
			parts := strings.SplitN(s, ":-", 2)
			variable = parts[0] + "}"
		} else {
			variable = s
		}
		out, err := script.Exec(fmt.Sprintf(`powershell -c '$SKYENV = "%s"; if ($SKYENV -ne "" -and (Test-Path $SKYENV)) { . $SKYENV }; echo %s"`, skyenvfile, variable)).String()
		if err == nil {
			if (out == "") || (out == variable) {
				return false
			}
			b, err := strconv.ParseBool(strings.TrimSpace(strings.TrimRight(out, "\n")))
			if err == nil {
				return b
			}
		}
		return false
	}
	z, err := script.Exec(fmt.Sprintf(`bash -c 'SKYENV=%s ; if [[ $SKYENV != "" ]] && [[ -f $SKYENV ]] ; then source $SKYENV ; fi ; printf "%s"'`, skyenvfile, s)).String()
	if err == nil {
		b, err := strconv.ParseBool(z)
		if err == nil {
			return b
		}
	}

	return false
}

func scriptExecArray(s string) string {
	if visorconfig.OS == "windows" {
		variable := s
		if strings.Contains(variable, "[@]}") {
			variable = strings.TrimRight(variable, "[@]}")
			variable = strings.TrimRight(variable, "{")
		}
		out, err := script.Exec(fmt.Sprintf(`powershell -c '$SKYENV = "%s"; if ($SKYENV -ne "" -and (Test-Path $SKYENV)) { . $SKYENV }; foreach ($item in %s) { Write-Host $item }'`, skyenvfile, variable)).Slice()
		if err == nil {
			if len(out) != 0 {
				return ""
			}
			return strings.Join(out, ",")
		}
	}
	y, err := script.Exec(fmt.Sprintf(`bash -c 'SKYENV=%s ; if [[ $SKYENV != "" ]] && [[ -f $SKYENV ]] ; then source $SKYENV ; fi ; for _i in %s ; do echo "$_i" ; done'`, skyenvfile, s)).Slice()
	if err == nil {
		return strings.Join(y, ",")
	}
	return ""
}

func scriptExecInt(s string) int {
	if visorconfig.OS == "windows" {
		var variable string
		if strings.Contains(s, ":-") {
			parts := strings.SplitN(s, ":-", 2)
			variable = parts[0] + "}"
		} else {
			variable = s
		}
		out, err := script.Exec(fmt.Sprintf(`powershell -c '$SKYENV = "%s"; if ($SKYENV -ne "" -and (Test-Path $SKYENV)) { . $SKYENV }; echo %s"`, skyenvfile, variable)).String()
		if err == nil {
			if (out == "") || (out == variable) {
				return 0
			}
			i, err := strconv.Atoi(strings.TrimSpace(strings.TrimRight(out, "\n")))
			if err == nil {
				return i
			}
			return 0
		}
		return 0
	}
	z, err := script.Exec(fmt.Sprintf(`bash -c 'SKYENV=%s ; if [[ $SKYENV != "" ]] && [[ -f $SKYENV ]] ; then source $SKYENV ; fi ; printf "%s"'`, skyenvfile, s)).String()
	if err == nil {
		if z == "" {
			return 0
		}
		i, err := strconv.Atoi(z)
		if err == nil {
			return i
		}
	}
	return 0
}

var genConfigCmd = &cobra.Command{
	Use:   "gen",
	Short: "Generate a config file",
	Long: func() string {
		if visorconfig.OS == "linux" {
			if skyenvfile == "" {
				return `Generate a config file

	Config defaults file may also be specified with
	SKYENV=/path/to/skywire.conf skywire-cli config gen`
			}
			if _, err := os.Stat(skyenvfile); err == nil {
				return `Generate a config file

	skyenv file detected: ` + skyenvfile
			}
			return `Generate a config file

	Config defaults file may also be specified with
	SKYENV=/path/to/skywire.conf skywire-cli config gen`
		}
		return `Generate a config file`

	}(),
	PreRun: func(cmd *cobra.Command, _ []string) {
		log := logger
<<<<<<< HEAD
		if isEnvs {
			if visorconfig.OS == "windows" {
				envfile = envfileWindows
			} else {
				envfile = envfileLinux
			}
			fmt.Println(envfile)
			os.Exit(0)
		}

=======
>>>>>>> b9e91784
		//--all unhides flags, prints help menu, and exits
		if isAll {
			for _, j := range gHiddenFlags {
				f := cmd.Flags().Lookup(j) //nolint
				f.Hidden = false
			}
			cmd.Flags().MarkHidden("all") //nolint
			cmd.Help()                    //nolint
			os.Exit(0)
		}
		//set default output filename
		if output == "" {
			isOutUnset = true
			confPath = visorconfig.ConfigName
			output = confPath
		} else {
			confPath = output
		}

		if output == visorconfig.Stdout {
			isStdout = true
			isForce = false
		}
		if isStdout {
			isRegen = false
		}
		//--force will delete a config, which excludes --regen
		if (isForce) && (isRegen) {
			log.Fatal("Use of mutually exclusive flags: -f --force cannot override -r --regen")
		}
		// these flags overwrite each other
		if (isUsrEnv) && (isPkgEnv) {
			log.Fatal("Use of mutually exclusive flags: -u --user and -p --pkg")
		}
		//enable local hypervisor by default for user
		if isUsrEnv {
			isHypervisor = true
		}
		var err error
		if isDmsgHTTP {
			dmsgHTTPPath := visorconfig.DMSGHTTPName
			if isPkgEnv {
				dmsgHTTPPath = visorconfig.SkywirePath + "/" + visorconfig.DMSGHTTPName
			}
			if _, err := os.Stat(dmsgHTTPPath); err == nil {
				if !isStdout {
					log.Info("Found Dmsghttp config: ", dmsgHTTPPath)
				}
			} else {
				log.Fatal("Dmsghttp config not found at: ", dmsgHTTPPath)
			}
		}
		if !isStdout {
			if confPath, err = filepath.Abs(confPath); err != nil {
				log.WithError(err).Fatal("Invalid output provided.")
			}
			if isForce {
				if _, err := os.Stat(confPath); err == nil {
					err := os.Remove(confPath)
					if err != nil {
						log.WithError(err).Warn("Could not remove file")
					}
				} else {
					log.Info("Ignoring -f --force flag, config not found.")
				}
			}
		}
		// skywire-cli config gen -p
		if !isStdout && isOutUnset {
			if isPkgEnv {
				configName = visorconfig.ConfigJSON
				confPath = visorconfig.SkywireConfig()
				output = confPath
			}
			if isUsrEnv {
				confPath = visorconfig.HomePath() + "/" + visorconfig.ConfigName
				output = confPath
			}
		}
		if !isRegen && !isStdout {
			//check if the config exists
			if _, err := os.Stat(confPath); err == nil {
				//error config exists !regen
				log.Fatal("Config file already exists. Specify the '-r --regen' flag to regenerate.")
			}
		}
		//don't write file with stdout
		if !isStdout {
			if visorconfig.OS == "linux" {
				//warn when writing config as root to non root owned dir & fail on the reverse instance
				if _, err = exec.LookPath("stat"); err == nil {
					confPath1, _ := filepath.Split(confPath)
					if confPath1 == "" {
						confPath1 = "./"
					}
					owner, err := script.Exec(`stat -c '%U' ` + confPath1).String()
					if err != nil {
						log.Error("cannot stat: " + confPath1)
					}
					rootOwner, err := script.Exec(`stat -c '%U' /root`).String()
					if err != nil {
						log.Error("cannot stat: /root")
					}
					if (owner != rootOwner) && isRoot {
						log.Warn("writing config as root to directory not owned by root")
					}
					if !isRoot && (owner == rootOwner) {
						log.Fatal("Insufficient permissions to write to the specified path")
					}
				}
			}
		}
	},
	Run: func(cmd *cobra.Command, args []string) {

		log := logger

		if !noFetch {
			// set default service conf url if none is specified
			if serviceConfURL == "" {
				serviceConfURL = utilenv.ServiceConfAddr
			}
			//use test deployment
			if serviceConfURL == "" && isTestEnv {
				serviceConfURL = utilenv.TestServiceConfAddr
			}
			// enable errors from service conf fetch from the combination of these flags
			wasStdout := isStdout
			if isStdout && isHide {
				isStdout = false
			}
			// create an http client to fetch the services
			client := http.Client{
<<<<<<< HEAD
				Timeout: time.Second * 30, // Timeout after 30 seconds
=======
				Timeout: time.Second * 15, // Timeout after 30 seconds
>>>>>>> b9e91784
			}
			//create the http request
			req, err := http.NewRequest(http.MethodGet, fmt.Sprint(serviceConfURL), nil)
			if err != nil {
				log.WithError(err).Fatal("Failed to create http request\n")
			}
			req.Header.Add("Cache-Control", "no-cache")
			//check for errors in the response
			res, err := client.Do(req)
			if err != nil {
				//silence errors for stdout
				if !isStdout {
					log.WithError(err).Error("Failed to fetch servers\n")
					log.Warn("Falling back on hardcoded servers")
				}
			} else {
				// nil error from client.Do(req)
				if res.Body != nil {
					defer res.Body.Close() //nolint
				}
				body, err := io.ReadAll(res.Body)
				if err != nil {
					log.WithError(err).Fatal("Failed to read response\n")
				}
				//fill in services struct with the response
				err = json.Unmarshal(body, &services)
				if err != nil {
					log.WithError(err).Fatal("Failed to unmarshal json response\n")
				}
				if !isStdout {
					log.Infof("Fetched service endpoints from '%s'", serviceConfURL)
				}
			}
			// reset the state of isStdout
			isStdout = wasStdout
		}

		// Read in old config and obtain old secret key or generate a new random secret key
		// and obtain old hypervisors (if any)
		var oldConf visorconfig.V1
		if isRegen {
			// Read the JSON configuration file
			oldConfJSON, err := os.ReadFile(confPath)
			if err != nil {
				if !isStdout || isStdout && isHide {
					log.Fatalf("Failed to read config file: %v", err)
				}
			}
			// Decode JSON data
			err = json.Unmarshal(oldConfJSON, &oldConf)
			if err != nil {
				if !isStdout || isStdout && isHide {
					log.WithError(err).Fatal("Failed to unmarshal old config json")
				}
			}
			if err != nil {
				_, sk = cipher.GenerateKeyPair()
			} else {
				sk = oldConf.SK
				if isRetainHypervisors {
					for _, j := range oldConf.Hypervisors {
						hypervisorPKs = hypervisorPKs + "," + fmt.Sprintf("\t%s\n", j)
					}
					for _, j := range oldConf.Dmsgpty.Whitelist {
						dmsgptywlPKs = dmsgptywlPKs + "," + fmt.Sprintf("\t%s\n", j)
					}
				}
			}
		}

		//determine best protocol
		if isBestProtocol && netutil.LocalProtocol() {
			disablePublicAutoConn = true
			isDmsgHTTP = true
		}
		//generate the common config containing public & secret keys
		u := buildinfo.Version()
		x := u
		if u == "unknown" {
			//check for .git folder for versioning
			if _, err := os.Stat(".git"); err == nil {
				//attempt to version from git sources
				if _, err = exec.LookPath("git"); err == nil {
					if x, err = script.Exec(`git describe`).String(); err == nil {
						x = strings.ReplaceAll(x, "\n", "")
						x = strings.Split(x, "-")[0]
					}
				}
			}
		}
		pk, err := sk.PubKey()
		if err != nil {
			pk, sk = cipher.GenerateKeyPair()
		}
<<<<<<< HEAD

		conf.Common = new(visorconfig.Common)
		conf.Common.Version = x
		conf.Common.SK = sk
		conf.Common.PK = pk

=======

		conf.Common = new(visorconfig.Common)
		conf.Common.Version = x
		conf.Common.SK = sk
		conf.Common.PK = pk

>>>>>>> b9e91784
		dnsServer := utilenv.DNSServer
		if services != nil {
			if services.DNSServer != "" {
				dnsServer = services.DNSServer
			}
		}
		if isDmsgHTTP {
			dmsghttpConfig := visorconfig.DMSGHTTPName
			// TODO
			//if isUsr {
			//	dmsghttpConfig = homepath + "/" + visorconfig.DMSGHTTPName
			//}
			if isPkg {
				dmsghttpConfig = visorconfig.SkywirePath + "/" + visorconfig.DMSGHTTPName
			}

			// Read the JSON configuration file
			dmsghttpConfigData, err := os.ReadFile(dmsghttpConfig) //nolint
			if err != nil {
				log.Fatalf("Failed to read config file: %v", err)
			}

			// Decode JSON data
			err = json.Unmarshal(dmsghttpConfigData, &dmsgHTTPServersList)
			if err != nil {
				log.WithError(err).Fatal("Failed to unmarshal " + visorconfig.DMSGHTTPName)
			}
<<<<<<< HEAD

			//DEBUG
			// Marshal the modified config to JSON and print
			//jsonData, err := json.MarshalIndent(dmsgHTTPServersList, "", "  ")
			//if err != nil {
			//	  log.Fatalf("Failed to marshal config to JSON: %v", err)
			//}
			//fmt.Println(string(jsonData))
		}

		//TODO: handle partial service conf / service conf for less than the whole set of services
=======
		}

>>>>>>> b9e91784
		//fall back on  defaults
		var routeSetupPKs cipher.PubKeys
		var tpSetupPKs cipher.PubKeys
		var surveyWhitelistPKs cipher.PubKeys
		if services.SurveyWhitelist == nil {
			if surveywhitelistPks != "" {
				if err := surveyWhitelistPKs.Set(surveywhitelistPks); err != nil {
					log.Fatalf("bad key set for survey whitelist flag: %v", err)
<<<<<<< HEAD
				}
				services.SurveyWhitelist = surveyWhitelistPKs
				surveyWhitelistPKs = cipher.PubKeys{}
			}
			if !noDefaults {
				if err := surveyWhitelistPKs.Set(utilenv.SurveyWhitelistPKs); err != nil {
					log.Fatalf("Failed to unmarshal survey whitelist public keys: %v", err)
				}
=======
				}
				services.SurveyWhitelist = surveyWhitelistPKs
				surveyWhitelistPKs = cipher.PubKeys{}
			}
			if !noDefaults {
				if err := surveyWhitelistPKs.Set(utilenv.SurveyWhitelistPKs); err != nil {
					log.Fatalf("Failed to unmarshal survey whitelist public keys: %v", err)
				}
>>>>>>> b9e91784
				services.SurveyWhitelist = append(services.SurveyWhitelist, surveyWhitelistPKs...)
			}
		}
		if !isTestEnv {
			if services.DmsgDiscovery == "" {
				services.DmsgDiscovery = utilenv.DmsgDiscAddr
			}
			if services.DmsgDiscovery == "" {
				services.DmsgDiscovery = utilenv.DmsgDiscAddr
			}
			if services.TransportDiscovery == "" {
				services.TransportDiscovery = utilenv.TpDiscAddr
			}
			if services.AddressResolver == "" {
				services.AddressResolver = utilenv.AddressResolverAddr
			}
			if services.RouteFinder == "" {
				services.RouteFinder = utilenv.RouteFinderAddr
			}
			if services.UptimeTracker == "" {
				services.UptimeTracker = utilenv.UptimeTrackerAddr
			}
			if services.ServiceDiscovery == "" {
				services.ServiceDiscovery = utilenv.ServiceDiscAddr
			}
			if services.StunServers == nil {
				services.StunServers = utilenv.GetStunServers()
			}
			if services.DNSServer == "" {
				services.DNSServer = utilenv.DNSServer
			}
			if services.RouteSetupNodes == nil {
				if routesetupnodePks != "" {
					if err := routeSetupPKs.Set(routesetupnodePks); err != nil {
						log.Fatalf("bad key set for route setup node flag: %v", err)
					}
					services.RouteSetupNodes = routeSetupPKs
					routeSetupPKs = cipher.PubKeys{}
				}
				if !noDefaults {
					if err := routeSetupPKs.Set(utilenv.RouteSetupPKs); err != nil {
						log.Fatalf("Failed to unmarshal route setup-node public keys: %v", err)
					}
					services.RouteSetupNodes = append(services.RouteSetupNodes, routeSetupPKs...)
				}
			}
<<<<<<< HEAD
			if services.TransportSetupNodes == nil {
=======
			if services.TransportSetupPKs == nil {
>>>>>>> b9e91784
				if transportsetupnodePks != "" {
					if err := tpSetupPKs.Set(transportsetupnodePks); err != nil {
						log.Fatalf("bad key set for transport setup node flag: %v", err)
					}
<<<<<<< HEAD
					services.TransportSetupNodes = routeSetupPKs
=======
					services.TransportSetupPKs = routeSetupPKs
>>>>>>> b9e91784
					routeSetupPKs = cipher.PubKeys{}
				}
			}
			if !noDefaults {
				if err := tpSetupPKs.Set(utilenv.TPSetupPKs); err != nil {
					log.Fatalf("Failed to unmarshal transport setup-node public keys: %v", err)
				}
<<<<<<< HEAD
				services.TransportSetupNodes = append(services.TransportSetupNodes, tpSetupPKs...)
=======
				services.TransportSetupPKs = append(services.TransportSetupPKs, tpSetupPKs...)
>>>>>>> b9e91784
			}
		} else {
			if services.DmsgDiscovery == "" {
				services.DmsgDiscovery = utilenv.TestDmsgDiscAddr
			}
			if services.TransportDiscovery == "" {
				services.TransportDiscovery = utilenv.TestTpDiscAddr
			}
			if services.AddressResolver == "" {
				services.AddressResolver = utilenv.TestAddressResolverAddr
			}
			if services.RouteFinder == "" {
				services.RouteFinder = utilenv.TestRouteFinderAddr
			}
			if services.UptimeTracker == "" {
				services.UptimeTracker = utilenv.TestUptimeTrackerAddr
			}
			if services.ServiceDiscovery == "" {
				services.ServiceDiscovery = utilenv.TestServiceDiscAddr
			}
			if services.StunServers == nil {
				services.StunServers = utilenv.GetStunServers()
			}
			if services.DNSServer == "" {
				services.DNSServer = utilenv.DNSServer
			}
			if services.RouteSetupNodes == nil {
				if routesetupnodePks != "" {
					if err := routeSetupPKs.Set(routesetupnodePks); err != nil {
						log.Fatalf("bad key set for route setup node flag: %v", err)
					}
					services.RouteSetupNodes = routeSetupPKs
					routeSetupPKs = cipher.PubKeys{}
				}
				if err := routeSetupPKs.Set(utilenv.TestRouteSetupPKs); err != nil {
					log.Fatalf("Failed to unmarshal route setup-node public keys: %v", err)
				}
				services.RouteSetupNodes = append(services.RouteSetupNodes, routeSetupPKs...)
			}
<<<<<<< HEAD
			if services.TransportSetupNodes == nil {
=======
			if services.TransportSetupPKs == nil {
>>>>>>> b9e91784
				if transportsetupnodePks != "" {
					if err := tpSetupPKs.Set(transportsetupnodePks); err != nil {
						log.Fatalf("bad key set for transport setup node flag: %v", err)
					}
				}
				if err := tpSetupPKs.Set(utilenv.TestTPSetupPKs); err != nil {
					log.Fatalf("Failed to unmarshal transport setup-node public keys: %v", err)
				}
<<<<<<< HEAD
				services.TransportSetupNodes = append(services.TransportSetupNodes, tpSetupPKs...)
=======
				services.TransportSetupPKs = append(services.TransportSetupPKs, tpSetupPKs...)
>>>>>>> b9e91784
			}
		}

		conf.Dmsg = &dmsgc.DmsgConfig{
			Discovery:     services.DmsgDiscovery,
			SessionsCount: 1,
			Servers:       []*disc.Entry{},
		}
		conf.Transport = &visorconfig.Transport{
<<<<<<< HEAD
			Discovery:           services.TransportDiscovery, //utilenv.TpDiscAddr,
			AddressResolver:     services.AddressResolver,    //utilenv.AddressResolverAddr,
			PublicAutoconnect:   visorconfig.PublicAutoconnect,
			TransportSetupNodes: services.TransportSetupNodes,
=======
			Discovery:         services.TransportDiscovery, //utilenv.TpDiscAddr,
			AddressResolver:   services.AddressResolver,    //utilenv.AddressResolverAddr,
			PublicAutoconnect: visorconfig.PublicAutoconnect,
			TransportSetupPKs: services.TransportSetupPKs,
>>>>>>> b9e91784
			LogStore: &visorconfig.LogStore{
				Type:             visorconfig.FileLogStore,
				Location:         visorconfig.LocalPath + "/" + visorconfig.TpLogStore,
				RotationInterval: visorconfig.DefaultLogRotationInterval,
			},
			SudphPort: sudphPort,
			StcprPort: sudphPort,
		}
		conf.Routing = &visorconfig.Routing{
			RouteFinder:        services.RouteFinder,     //utilenv.RouteFinderAddr,
			RouteSetupNodes:    services.RouteSetupNodes, //[]cipher.PubKey{utilenv.MustPK(utilenv.SetupPK)},
			RouteFinderTimeout: visorconfig.DefaultTimeout,
		}
		conf.Launcher = &visorconfig.Launcher{
			ServiceDisc:   services.ServiceDiscovery, //utilenv.ServiceDiscAddr,
			Apps:          nil,
			ServerAddr:    visorconfig.AppSrvAddr,
			BinPath:       visorconfig.AppBinPath,
			DisplayNodeIP: isDisplayNodeIP,
		}
		conf.UptimeTracker = &visorconfig.UptimeTracker{
			Addr: services.UptimeTracker, //utilenv.UptimeTrackerAddr,
		}
		conf.CLIAddr = visorconfig.RPCAddr
		conf.LogLevel = logLevel
		conf.LocalPath = visorconfig.LocalPath
		conf.DmsgHTTPServerPath = visorconfig.LocalPath + "/" + visorconfig.Custom
		conf.StunServers = services.StunServers //utilenv.GetStunServers()
		conf.ShutdownTimeout = visorconfig.DefaultTimeout
		conf.RestartCheckDelay = visorconfig.Duration(restart.DefaultCheckDelay)

		conf.Dmsgpty = &visorconfig.Dmsgpty{
			DmsgPort: visorconfig.DmsgPtyPort,
			CLINet:   visorconfig.DmsgPtyCLINet,
			CLIAddr:  dmsgpty.DefaultCLIAddr(),
		}

		conf.STCP = &network.STCPConfig{
			ListeningAddress: visorconfig.STCPAddr,
			PKTable:          nil,
		}

		// Use dmsg urls for services and add dmsg-servers
		if isDmsgHTTP {
			if dmsgHTTPServersList != nil {
				if isTestEnv {
					conf.Dmsg.Servers = dmsgHTTPServersList.Test.DMSGServers
					conf.Dmsg.Discovery = dmsgHTTPServersList.Test.DMSGDiscovery
					conf.Transport.AddressResolver = dmsgHTTPServersList.Test.AddressResolver
					conf.Transport.Discovery = dmsgHTTPServersList.Test.TransportDiscovery
					conf.UptimeTracker.Addr = dmsgHTTPServersList.Test.UptimeTracker
					conf.Routing.RouteFinder = dmsgHTTPServersList.Test.RouteFinder
					conf.Launcher.ServiceDisc = dmsgHTTPServersList.Test.ServiceDiscovery
				} else {
					conf.Dmsg.Servers = dmsgHTTPServersList.Prod.DMSGServers
					conf.Dmsg.Discovery = dmsgHTTPServersList.Prod.DMSGDiscovery
					conf.Transport.AddressResolver = dmsgHTTPServersList.Prod.AddressResolver
					conf.Transport.Discovery = dmsgHTTPServersList.Prod.TransportDiscovery
					conf.UptimeTracker.Addr = dmsgHTTPServersList.Prod.UptimeTracker
					conf.Routing.RouteFinder = dmsgHTTPServersList.Prod.RouteFinder
					conf.Launcher.ServiceDisc = dmsgHTTPServersList.Prod.ServiceDiscovery
				}
			}
		}
<<<<<<< HEAD
=======

		// Configure public visor
>>>>>>> b9e91784
		conf.IsPublic = isPublic

		// Manipulate Hypervisor PKs
		conf.Hypervisors = make([]cipher.PubKey, 0)
		if hypervisorPKs != "" {
			keys := strings.Split(hypervisorPKs, ",")
			for _, key := range keys {
				if key != "" {
					keyParsed, err := coinCipher.PubKeyFromHex(strings.TrimSpace(key))
					if err != nil {
						log.WithError(err).Fatalf("Failed to parse hypervisor public key: %s.", key)
					}
					if key != conf.PK.Hex() {
						conf.Hypervisors = append(conf.Hypervisors, cipher.PubKey(keyParsed))
					} else {
						// setting the same public key as the current visor for a remote hypervisor is a weird misconfiguration
						// the intention was likely to configure this visor as the hypervisor
						isHypervisor = true
					}
				}
			}
		}
<<<<<<< HEAD
=======
		// Local hypervisor setting
>>>>>>> b9e91784
		if isHypervisor {
			config := visorconfig.GenerateWorkDirConfig(false)
			conf.Hypervisor = &config
		}

		// Manipulate dmsgpty whitelist PKs
		conf.Dmsgpty.Whitelist = make([]cipher.PubKey, 0)
		if dmsgptywlPKs != "" {
			keys := strings.Split(dmsgptywlPKs, ",")
			for _, key := range keys {
				if key != "" {
					keyParsed, err := coinCipher.PubKeyFromHex(strings.TrimSpace(key))
					if err != nil {
						log.WithError(err).Fatalf("Failed to parse Dmsgpty Whitelist public key: %s.", key)
					}
					conf.Dmsgpty.Whitelist = append(conf.Dmsgpty.Whitelist, cipher.PubKey(keyParsed))
				}
			}
		}
<<<<<<< HEAD

		conf.SurveyWhitelist = services.SurveyWhitelist

=======
		// set survey collection whitelist - will include by default hypervisors & dmsgpty whitelisted keys
		conf.SurveyWhitelist = services.SurveyWhitelist
		// set package-specific config paths
>>>>>>> b9e91784
		if isPkg {
			pkgConfig := visorconfig.PackageConfig()
			conf.LocalPath = pkgConfig.LocalPath
			conf.DmsgHTTPServerPath = pkgConfig.LocalPath + "/" + visorconfig.Custom
			conf.Launcher.BinPath = pkgConfig.LauncherBinPath
			conf.Transport.LogStore.Location = pkgConfig.LocalPath + "/" + visorconfig.TpLogStore
			if conf.Hypervisor != nil {
				conf.Hypervisor.EnableAuth = pkgConfig.Hypervisor.EnableAuth
				conf.Hypervisor.DBPath = pkgConfig.Hypervisor.DbPath
			}
		}
<<<<<<< HEAD
=======
		// set config paths for the user space
>>>>>>> b9e91784
		if isUsr {
			usrConfig := visorconfig.UserConfig()
			conf.LocalPath = usrConfig.LocalPath
			conf.DmsgHTTPServerPath = usrConfig.LocalPath + "/" + visorconfig.Custom
			conf.Launcher.BinPath = usrConfig.LauncherBinPath
			conf.Transport.LogStore.Location = usrConfig.LocalPath + "/" + visorconfig.TpLogStore
			if conf.Hypervisor != nil {
				conf.Hypervisor.EnableAuth = usrConfig.Hypervisor.EnableAuth
				conf.Hypervisor.DBPath = usrConfig.Hypervisor.DbPath
			}
		}
<<<<<<< HEAD

=======
		// App config settings
>>>>>>> b9e91784
		conf.Launcher.Apps = []appserver.AppConfig{
			{
				Name:      visorconfig.VPNClientName,
				Binary:    visorconfig.VPNClientName,
				AutoStart: false,
				Port:      routing.Port(skyenv.VPNClientPort),
				Args:      []string{"-dns", dnsServer},
			},
			{
				Name:      visorconfig.SkychatName,
				Binary:    visorconfig.SkychatName,
				AutoStart: true,
				Port:      routing.Port(skyenv.SkychatPort),
				Args:      []string{"-addr", visorconfig.SkychatAddr},
			},
			{
				Name:      visorconfig.SkysocksName,
				Binary:    visorconfig.SkysocksName,
				AutoStart: true,
				Port:      routing.Port(visorconfig.SkysocksPort),
				Args:      []string{"--srv", visorconfig.SkychatAddr},
			},
			{
				Name:      visorconfig.SkysocksClientName,
				Binary:    visorconfig.SkysocksClientName,
				AutoStart: false,
				Port:      routing.Port(visorconfig.SkysocksClientPort),
			},
			{
				Name:      visorconfig.VPNServerName,
				Binary:    visorconfig.VPNServerName,
				AutoStart: isVpnServerEnable,
				Port:      routing.Port(visorconfig.VPNServerPort),
			},
		}

<<<<<<< HEAD
		//edit the conf

=======
>>>>>>> b9e91784
		skywire := os.Args[0]
		isMatch := strings.Contains("/tmp/", skywire)
		if (!isStdout) || (!isMatch) {
			//binaries have .exe extension on windows
			var exe string
			if visorconfig.OS == "win" {
				exe = ".exe"
			}
			// Disable apps not found at bin_path with above exceptions for go run and stdout
			if _, err := os.Stat(conf.Launcher.BinPath + "/" + "skychat" + exe); err != nil {
				if disableApps == "" {
					disableApps = "skychat"
				} else {
					disableApps = disableApps + ",skychat"
				}
			}
			if _, err := os.Stat(conf.Launcher.BinPath + "/" + "skysocks" + exe); err != nil {
				if disableApps == "" {
					disableApps = "skysocks"
				} else {
					disableApps = disableApps + ",skysocks"
				}
			}
			if _, err := os.Stat(conf.Launcher.BinPath + "/" + "skysocks-client" + exe); err != nil {
				if disableApps == "" {
					disableApps = "skysocks-client"
				} else {
					disableApps = disableApps + ",skysocks-client"
				}
			}
			if _, err := os.Stat(conf.Launcher.BinPath + "/" + "vpn-client" + exe); err != nil {
				if disableApps == "" {
					disableApps = "vpn-client"
				} else {
					disableApps = disableApps + ",vpn-client"
				}
			}
			if _, err := os.Stat(conf.Launcher.BinPath + "/" + "vpn-server" + exe); err != nil {
				if disableApps == "" {
					disableApps = "vpn-server"
				} else {
					disableApps = disableApps + ",vpn-server"
				}
			}
		}
		// Disable apps --disable-apps flag
		if disableApps != "" {
			apps := strings.Split(disableApps, ",")
			appsSlice := make(map[string]bool)
			for _, app := range apps {
				appsSlice[app] = true
			}
			var newConfLauncherApps []appserver.AppConfig
			for _, app := range conf.Launcher.Apps {
				if _, ok := appsSlice[app.Name]; !ok {
					newConfLauncherApps = append(newConfLauncherApps, app)
				}
			}
			conf.Launcher.Apps = newConfLauncherApps
		}
		// add example applications to the config
		if addExampleApps {
			exampleApps := []appserver.AppConfig{
				{
					Name:      skyenv.ExampleServerName,
					AutoStart: false,
					Port:      routing.Port(skyenv.ExampleServerPort),
				},
			}
			newConfLauncherApps := append(conf.Launcher.Apps, exampleApps...)
			conf.Launcher.Apps = newConfLauncherApps
		}
		if isHypervisor {
			// Disable hypervisor UI authentication --disable-auth flag
			if isDisableAuth {
				conf.Hypervisor.EnableAuth = false
			}
			// Enable hypervisor UI authentication --enable-auth flag
			if isEnableAuth {
				conf.Hypervisor.EnableAuth = true
			}
		}
		// Enable hypervisor UI authentication on windows & macos
		if (selectedOS == "win") || (selectedOS == "mac") {
			if isHypervisor {
				conf.Hypervisor.EnableAuth = true
			}
		}
<<<<<<< HEAD

		// check binpath argument and use if set
=======
		// set bin_path for apps from flag
>>>>>>> b9e91784
		if binPath != "" {
			conf.Launcher.BinPath = binPath
		}
		// set version of the config file from flag - testing override
		if ver != "" {
			conf.Common.Version = ver
		}
		// Disable autoconnect to public visors
		if disablePublicAutoConn {
			conf.Transport.PublicAutoconnect = false
		}
<<<<<<< HEAD
=======
		// Enable the display of the visor's ip address in service discovery services
>>>>>>> b9e91784
		if isDisplayNodeIP {
			conf.Launcher.DisplayNodeIP = true
		}

		//don't write file with stdout
		if !isStdout {
			// Marshal the modified config to JSON with indentation
			jsonData, err := json.MarshalIndent(conf, "", "  ")
			if err != nil {
				log.Fatalf("Failed to marshal config to JSON: %v", err)
			}
			// Write the JSON data back to the file
			err = os.WriteFile(confPath, jsonData, 0644) //nolint
			if err != nil {
				log.Fatalf("Failed to write config file: %v", err)
			}
		}
		// Print results.
		j, err := json.MarshalIndent(conf, "", "\t")
		if err != nil {
			log.WithError(err).Fatal("Could not unmarshal json.")
		}
		//print config to stdout, omit logging messages, exit
		if isStdout {
			fmt.Printf("%s", j)
			os.Exit(0)
		}
		//hide the printing of the config to the terminal
		if isHide {
			log.Infof("Updated file '%s'\n", output)
			os.Exit(0)
		}
		//default behavior
		log.Infof("Updated file '%s' to:\n%s\n", output, j)
	},
}

func getInterfaceNames() string { //nolint Note: pending implementation for config gen
	interfaces, err := net.Interfaces()
	if err != nil {
		fmt.Println("Error:", err)
		return ""
	}

	var interfaceNames []string
	defaultInterface := ""
	for _, iface := range interfaces {
		if iface.Flags&net.FlagLoopback == 0 {
			interfaceNames = append(interfaceNames, iface.Name)
			if iface.Index == 0 && defaultInterface == "" {
				defaultInterface = iface.Name
			}
		}
	}

	if defaultInterface != "" {
		// Move the default interface name to the beginning of the list
		for i, name := range interfaceNames {
			if name == defaultInterface {
				copy(interfaceNames[1:i+1], interfaceNames[:i])
				interfaceNames[0] = defaultInterface
				break
			}
		}
	}

	return strings.Join(interfaceNames, ", ")
}

var envfileLinux = `#
# /etc/skywire.conf
#
#########################################################################
#	SKYWIRE CONFIG TEMPLATE
#		Defaults for booleans are false
#		Uncomment to change default value
#########################################################################

#--	Other Visors will automatically establish transports to this visor
#	requires port forwarding or public ip
#VISORISPUBLIC=true

#--	Autostart vpn server for this visor
#VPNSERVER=true

#--	Use test deployment
#TESTENV=true

#--	Automatically determine the best protocol (dmsg or http)
#	based on location to connect to the deployment servers
#BESTPROTO=true

#--	Set custom service conf URLs
#SVCCONFADDR=('')

#--	Set visor runtime log level.
#	Default is info ; uncomment for debug logging
#LOGLVL=debug

#--	Use dmsghttp to connect to the production deployment
#DMSGHTTP=true

#--	Start the hypervisor interface for this visor
#ISHYPERVISOR=true

#--	Output path of the config file
#OUTPUT='./skywire-config.json'

#--	Display the node ip in the service discovery
#	for any public services this visor is running
#DISPLAYNODEIP=true

#--	Set remote hypervisor public keys
#HYPERVISORPKS=('')

#--	Default config paths for the installer or package (system paths)
#PKGENV=true

#--	Default config paths for the current userspace
#USRENV=true

#--	Set secret key
#SK=''

#--	Disable auto-transports to public visors
#DISABLEPUBLICAUTOCONN=true

#--	Custom config version override
#VERSION=''

#--	Set app bin_path
#BINPATH='./apps'

`
var envfileWindows = `#
# C:\ProgramData\skywire.ps1
#
#########################################################################
#	SKYWIRE CONFIG TEMPLATE
#		Defaults for booleans are false
#		Uncomment to change default value
#########################################################################

#--	Other Visors will automatically establish transports to this visor
#	requires port forwarding or public ip
#$VISORISPUBLIC=true

#--	Autostart vpn server for this visor
#$VPNSERVER=true

#--	Use test deployment
#$TESTENV=true

#--	Automatically determine the best protocol (dmsg or http)
#	based on location to connect to the deployment servers
#$BESTPROTO=true

#--	Set custom service conf URLs
#$SVCCONFADDR= @('')

#--	Set visor runtime log level.
#	Default is info ; uncomment for debug logging
#$LOGLVL=debug

#--	Use dmsghttp to connect to the production deployment
#$DMSGHTTP=true

#--	Start the hypervisor interface for this visor
#$ISHYPERVISOR=true

#--	Output path of the config file
#$OUTPUT='./skywire-config.json'

#--	Display the node ip in the service discovery
#	for any public services this visor is running
#$DISPLAYNODEIP=true

#--	Set remote hypervisor public keys
#$HYPERVISORPKS= @('')
#$HYPERVISORPKS= @('','')

#--	Default config paths for the installer or package (system paths)
#$PKGENV=true

#--	Default config paths for the current userspace
#$USRENV=true

#--	Set secret key
#$SK=''

#--	Disable auto-transports to public visors
#$DISABLEPUBLICAUTOCONN=true

#--	Custom config version override
#$VERSION=''

#--	Set app bin_path
#$BINPATH='./apps'

`<|MERGE_RESOLUTION|>--- conflicted
+++ resolved
@@ -5,10 +5,6 @@
 	"encoding/json"
 	"fmt"
 	"io"
-<<<<<<< HEAD
-	"net"
-=======
->>>>>>> b9e91784
 	"net/http"
 	"os"
 	"os/exec"
@@ -64,31 +60,12 @@
 	},
 }
 
-<<<<<<< HEAD
-var (
-	isEnvs     bool
-	skyenvfile = os.Getenv("SKYENV")
-)
-var envfile string
-
-=======
->>>>>>> b9e91784
 func init() {
 	var msg string
 	//disable sorting, flags appear in the order shown here
 	genConfigCmd.Flags().SortFlags = false
 	RootCmd.AddCommand(genConfigCmd, genKeysCmd, checkPKCmd)
 
-<<<<<<< HEAD
-	genConfigCmd.Flags().StringVarP(&serviceConfURL, "url", "a", scriptExecArray(fmt.Sprintf("${SVCCONFADDR[@]-%s}", utilenv.ServiceConfAddr)), "services conf url\n\r")
-	gHiddenFlags = append(gHiddenFlags, "url")
-	genConfigCmd.Flags().StringVar(&logLevel, "loglvl", scriptExecString("${LOGLVL:-info}"), "level of logging in config\033[0m")
-	gHiddenFlags = append(gHiddenFlags, "loglvl")
-	genConfigCmd.Flags().BoolVarP(&isBestProtocol, "bestproto", "b", scriptExecBool("${BESTPROTO:-false}"), "best protocol (dmsg | direct) based on location\033[0m") //this will also disable public autoconnect based on location
-	genConfigCmd.Flags().BoolVarP(&isDisableAuth, "noauth", "c", false, "disable authentication for hypervisor UI\033[0m")
-	gHiddenFlags = append(gHiddenFlags, "noauth")
-	genConfigCmd.Flags().BoolVarP(&isDmsgHTTP, "dmsghttp", "d", scriptExecBool("${DMSGHTTP:-false}"), "use dmsg connection to skywire services\033[0m")
-=======
 	genConfigCmd.Flags().StringVarP(&serviceConfURL, "url", "a", utilenv.ServiceConfAddr, "services conf url\n\r")
 	gHiddenFlags = append(gHiddenFlags, "url")
 	genConfigCmd.Flags().StringVar(&logLevel, "loglvl", "", "[ debug | warn | error | fatal | panic | trace ]\033[0m")
@@ -97,7 +74,6 @@
 	genConfigCmd.Flags().BoolVarP(&isDisableAuth, "noauth", "c", false, "disable authentication for hypervisor UI\033[0m")
 	gHiddenFlags = append(gHiddenFlags, "noauth")
 	genConfigCmd.Flags().BoolVarP(&isDmsgHTTP, "dmsghttp", "d", false, "use dmsg connection to skywire services\033[0m")
->>>>>>> b9e91784
 	gHiddenFlags = append(gHiddenFlags, "dmsghttp")
 	genConfigCmd.Flags().BoolVarP(&isEnableAuth, "auth", "e", false, "enable auth on hypervisor UI\033[0m")
 	gHiddenFlags = append(gHiddenFlags, "auth")
@@ -105,42 +81,6 @@
 	gHiddenFlags = append(gHiddenFlags, "force")
 	genConfigCmd.Flags().StringVarP(&disableApps, "disableapps", "g", "", "comma separated list of apps to disable\033[0m")
 	gHiddenFlags = append(gHiddenFlags, "disableapps")
-<<<<<<< HEAD
-	genConfigCmd.Flags().BoolVarP(&isHypervisor, "ishv", "i", scriptExecBool("${ISHYPERVISOR:-false}"), "local hypervisor configuration\033[0m")
-	msg = "list of public keys to add as hypervisor"
-	if scriptExecArray("${HYPERVISORPKS[@]}") != "" {
-		msg += "\n\r"
-	}
-	genConfigCmd.Flags().StringVarP(&hypervisorPKs, "hvpks", "j", scriptExecArray("${HYPERVISORPKS[@]}"), msg)
-	msg = "add dmsgpty whitelist PKs"
-	if scriptExecArray("${DMSGPTYPKS[@]}") != "" {
-		msg += "\n\r"
-	}
-	genConfigCmd.Flags().StringVar(&dmsgptywlPKs, "dmsgpty", scriptExecArray("${DMSGPTYPKS[@]}"), msg)
-	msg = "add survey whitelist PKs"
-	if scriptExecArray("${SURVEYPKS[@]}") != "" {
-		msg += "\n\r"
-	}
-
-	genConfigCmd.Flags().StringVar(&surveywhitelistPks, "survey", scriptExecArray("${SURVEYPKS[@]}"), msg)
-	gHiddenFlags = append(gHiddenFlags, "survey")
-	msg = "add route setup node PKs"
-	if scriptExecArray("${ROUTESETUPPKS[@]}") != "" {
-		msg += "\n\r"
-	}
-	genConfigCmd.Flags().StringVar(&routesetupnodePks, "routesetup", scriptExecArray("${ROUTESETUPPKS[@]}"), msg)
-	gHiddenFlags = append(gHiddenFlags, "routesetup")
-	msg = "add transport setup node PKs"
-	if scriptExecArray("${ROUTESETUPPKS[@]}") != "" {
-		msg += "\n\r"
-	}
-	genConfigCmd.Flags().StringVar(&transportsetupnodePks, "tpsetup", scriptExecArray("${ROUTESETUPPKS[@]}"), msg)
-	gHiddenFlags = append(gHiddenFlags, "tpsetup")
-
-	genConfigCmd.Flags().StringVarP(&selectedOS, "os", "k", visorconfig.OS, "(linux / mac / win) paths\033[0m")
-	gHiddenFlags = append(gHiddenFlags, "os")
-	genConfigCmd.Flags().BoolVarP(&isDisplayNodeIP, "publicip", "l", scriptExecBool("${DISPLAYNODEIP:-false}"), "allow display node ip in services\033[0m")
-=======
 	genConfigCmd.Flags().BoolVarP(&isHypervisor, "ishv", "i", false, "local hypervisor configuration\033[0m")
 	genConfigCmd.Flags().StringVarP(&hypervisorPKs, "hvpks", "j", "", "list of public keys to add as hypervisor\033[0m")
 	genConfigCmd.Flags().StringVar(&dmsgptywlPKs, "dmsgpty", "", "add dmsgpty whitelist PKs")
@@ -153,21 +93,12 @@
 	genConfigCmd.Flags().StringVarP(&selectedOS, "os", "k", visorconfig.OS, "(linux / mac / win) paths\033[0m")
 	gHiddenFlags = append(gHiddenFlags, "os")
 	genConfigCmd.Flags().BoolVarP(&isDisplayNodeIP, "publicip", "l", false, "allow display node ip in services\033[0m")
->>>>>>> b9e91784
 	gHiddenFlags = append(gHiddenFlags, "publicip")
 	genConfigCmd.Flags().BoolVarP(&addExampleApps, "example-apps", "m", false, "add example apps to the config\033[0m")
 	gHiddenFlags = append(gHiddenFlags, "example-apps")
 	genConfigCmd.Flags().BoolVarP(&isStdout, "stdout", "n", false, "write config to stdout\033[0m")
 	gHiddenFlags = append(gHiddenFlags, "stdout")
-<<<<<<< HEAD
-	msg = "output config"
-	if scriptExecString("${OUTPUT}") == "" {
-		msg += ": " + visorconfig.ConfigName
-	}
-	genConfigCmd.Flags().StringVarP(&output, "out", "o", scriptExecString("${OUTPUT}"), msg+"\033[0m")
-=======
 	genConfigCmd.Flags().StringVarP(&output, "out", "o", "", "output config\033[0m")
->>>>>>> b9e91784
 	if visorconfig.OS == "win" {
 		pText = "use .msi installation path: "
 	}
@@ -177,18 +108,10 @@
 	if visorconfig.OS == "mac" {
 		pText = "use mac installation path: "
 	}
-<<<<<<< HEAD
-	genConfigCmd.Flags().BoolVarP(&isPkgEnv, "pkg", "p", scriptExecBool("${PKGENV:-false}"), pText+visorconfig.SkywirePath+"\033[0m")
-	homepath := visorconfig.HomePath()
-	if homepath != "" {
-
-		genConfigCmd.Flags().BoolVarP(&isUsrEnv, "user", "u", scriptExecBool("${USRENV:-false}"), "use paths for user space: "+homepath+"\033[0m")
-=======
 	genConfigCmd.Flags().BoolVarP(&isPkgEnv, "pkg", "p", false, pText+visorconfig.SkywirePath+"\033[0m")
 	homepath := visorconfig.HomePath()
 	if homepath != "" {
 		genConfigCmd.Flags().BoolVarP(&isUsrEnv, "user", "u", false, "use paths for user space: "+homepath+"\033[0m")
->>>>>>> b9e91784
 	}
 	genConfigCmd.Flags().BoolVarP(&isRegen, "regen", "r", false, "re-generate existing config & retain keys")
 	if scriptExecString("${SK:-0000000000000000000000000000000000000000000000000000000000000000}") != "0000000000000000000000000000000000000000000000000000000000000000" {
@@ -196,47 +119,14 @@
 	}
 	genConfigCmd.Flags().VarP(&sk, "sk", "s", "a random key is generated if unspecified\n\r")
 	gHiddenFlags = append(gHiddenFlags, "sk")
-<<<<<<< HEAD
-	genConfigCmd.Flags().BoolVarP(&isTestEnv, "testenv", "t", scriptExecBool("${TESTENV:-false}"), "use test deployment "+testConf+"\033[0m")
-	gHiddenFlags = append(gHiddenFlags, "testenv")
-	genConfigCmd.Flags().BoolVarP(&isVpnServerEnable, "servevpn", "v", scriptExecBool("${SERVEVPN:-false}"), "enable vpn server\033[0m")
-=======
 	genConfigCmd.Flags().BoolVarP(&isTestEnv, "testenv", "t", false, "use test deployment "+testConf+"\033[0m")
 	gHiddenFlags = append(gHiddenFlags, "testenv")
 	genConfigCmd.Flags().BoolVarP(&isVpnServerEnable, "servevpn", "v", false, "enable vpn server\033[0m")
->>>>>>> b9e91784
 	gHiddenFlags = append(gHiddenFlags, "servevpn")
 	genConfigCmd.Flags().BoolVarP(&isHide, "hide", "w", false, "dont print the config to the terminal :: show errors with -n flag\033[0m")
 	gHiddenFlags = append(gHiddenFlags, "hide")
 	genConfigCmd.Flags().BoolVarP(&isRetainHypervisors, "retainhv", "x", false, "retain existing hypervisors with regen\033[0m")
 	gHiddenFlags = append(gHiddenFlags, "retainhv")
-<<<<<<< HEAD
-	genConfigCmd.Flags().BoolVarP(&disablePublicAutoConn, "autoconn", "y", scriptExecBool("${DISABLEPUBLICAUTOCONN:-false}"), "disable autoconnect to public visors\033[0m")
-	gHiddenFlags = append(gHiddenFlags, "hide")
-	genConfigCmd.Flags().BoolVarP(&isPublic, "public", "z", scriptExecBool("${VISORISPUBLIC:-false}"), "publicize visor in service discovery\033[0m")
-	gHiddenFlags = append(gHiddenFlags, "public")
-	genConfigCmd.Flags().IntVar(&stcprPort, "stcpr", scriptExecInt("${STCPRPORT:-0}"), "set tcp transport listening port - 0 for random\033[0m")
-	gHiddenFlags = append(gHiddenFlags, "stcpr")
-	genConfigCmd.Flags().IntVar(&sudphPort, "sudph", scriptExecInt("${SUDPHPORT:-0}"), "set udp transport listening port - 0 for random\033[0m")
-	gHiddenFlags = append(gHiddenFlags, "sudph")
-	genConfigCmd.Flags().BoolVar(&isAll, "all", false, "show all flags")
-	genConfigCmd.Flags().StringVar(&binPath, "binpath", scriptExecString("${BINPATH}"), "set bin_path\033[0m")
-	gHiddenFlags = append(gHiddenFlags, "binpath")
-	//	genConfigCmd.Flags().StringVar(&addSkysocksClientSrv, "proxyclientpk", scriptExecString("${PROXYCLIENTPK}"), "set server public key for proxy client")
-	//	genConfigCmd.Flags().BoolVar(&proxyClientAutostart, "startproxyclient", scriptExecBool("${STARTPROXYCLIENT:-false}"), "autostart proxy client")
-	//	genConfigCmd.Flags().BoolVar(&disableProxyServerAutostart, "noproxyserver", scriptExecBool("${NOPROXYSERVER:-false}"), "disable autostart of proxy server")
-	//	genConfigCmd.Flags().StringVar(&proxyServerPass, "proxyserverpass", "", "set password for the proxy server")
-	//	genConfigCmd.Flags().StringVar(&proxyClientPass, "proxyclientpass", "", "set password for the proxy client to access the proxy server (if needed)")
-	//	// TODO: Password for accessing proxy client
-	//	 genConfigCmd.Flags().StringVar(&setVPNClientKillswitch, "killsw", "", "vpn client killswitch")
-	//	 genConfigCmd.Flags().StringVar(&addVPNClientSrv, "addvpn", "", "set vpn server public key for vpn client")
-	//	 genConfigCmd.Flags().StringVar(&addVPNClientPasscode, "vpnpass", "", "password for vpn client to access the vpn server (if needed)")
-	//	 genConfigCmd.Flags().StringVar(&addVPNServerPasscode, "vpnserverpass", "", "set password to the vpn server")
-	//	 genConfigCmd.Flags().StringVar(&setVPNServerSecure, "secure", "", "change secure mode status of vpn server")
-	//	 genConfigCmd.Flags().StringVar(&setVPNServerNetIfc, "netifc", "", "VPN Server network interface (detected: "+getInterfaceNames()+")")
-	genConfigCmd.Flags().BoolVarP(&isEnvs, "envs", "q", false, "show the environmental variable settings")
-	gHiddenFlags = append(gHiddenFlags, "envs")
-=======
 	genConfigCmd.Flags().BoolVarP(&disablePublicAutoConn, "autoconn", "y", false, "disable autoconnect to public visors\033[0m")
 	gHiddenFlags = append(gHiddenFlags, "hide")
 	genConfigCmd.Flags().BoolVarP(&isPublic, "public", "z", false, "publicize visor in service discovery\033[0m")
@@ -248,16 +138,11 @@
 	genConfigCmd.Flags().BoolVar(&isAll, "all", false, "show all flags")
 	genConfigCmd.Flags().StringVar(&binPath, "binpath", "", "set bin_path\033[0m")
 	gHiddenFlags = append(gHiddenFlags, "binpath")
->>>>>>> b9e91784
 	genConfigCmd.Flags().BoolVar(&noFetch, "nofetch", false, "do not fetch the services from the service conf url")
 	gHiddenFlags = append(gHiddenFlags, "nofetch")
 	genConfigCmd.Flags().BoolVar(&noDefaults, "nodefaults", false, "do not use hardcoded defaults for production / test services")
 	gHiddenFlags = append(gHiddenFlags, "nodefaults")
-<<<<<<< HEAD
-	genConfigCmd.Flags().StringVar(&ver, "version", scriptExecString("${VERSION}"), "custom version testing override\033[0m")
-=======
 	genConfigCmd.Flags().StringVar(&ver, "version", "", "custom version testing override\033[0m")
->>>>>>> b9e91784
 	gHiddenFlags = append(gHiddenFlags, "version")
 
 	//show all flags on help
@@ -410,19 +295,6 @@
 	}(),
 	PreRun: func(cmd *cobra.Command, _ []string) {
 		log := logger
-<<<<<<< HEAD
-		if isEnvs {
-			if visorconfig.OS == "windows" {
-				envfile = envfileWindows
-			} else {
-				envfile = envfileLinux
-			}
-			fmt.Println(envfile)
-			os.Exit(0)
-		}
-
-=======
->>>>>>> b9e91784
 		//--all unhides flags, prints help menu, and exits
 		if isAll {
 			for _, j := range gHiddenFlags {
@@ -556,11 +428,7 @@
 			}
 			// create an http client to fetch the services
 			client := http.Client{
-<<<<<<< HEAD
-				Timeout: time.Second * 30, // Timeout after 30 seconds
-=======
 				Timeout: time.Second * 15, // Timeout after 30 seconds
->>>>>>> b9e91784
 			}
 			//create the http request
 			req, err := http.NewRequest(http.MethodGet, fmt.Sprint(serviceConfURL), nil)
@@ -655,21 +523,12 @@
 		if err != nil {
 			pk, sk = cipher.GenerateKeyPair()
 		}
-<<<<<<< HEAD
 
 		conf.Common = new(visorconfig.Common)
 		conf.Common.Version = x
 		conf.Common.SK = sk
 		conf.Common.PK = pk
 
-=======
-
-		conf.Common = new(visorconfig.Common)
-		conf.Common.Version = x
-		conf.Common.SK = sk
-		conf.Common.PK = pk
-
->>>>>>> b9e91784
 		dnsServer := utilenv.DNSServer
 		if services != nil {
 			if services.DNSServer != "" {
@@ -697,22 +556,8 @@
 			if err != nil {
 				log.WithError(err).Fatal("Failed to unmarshal " + visorconfig.DMSGHTTPName)
 			}
-<<<<<<< HEAD
-
-			//DEBUG
-			// Marshal the modified config to JSON and print
-			//jsonData, err := json.MarshalIndent(dmsgHTTPServersList, "", "  ")
-			//if err != nil {
-			//	  log.Fatalf("Failed to marshal config to JSON: %v", err)
-			//}
-			//fmt.Println(string(jsonData))
-		}
-
-		//TODO: handle partial service conf / service conf for less than the whole set of services
-=======
-		}
-
->>>>>>> b9e91784
+		}
+
 		//fall back on  defaults
 		var routeSetupPKs cipher.PubKeys
 		var tpSetupPKs cipher.PubKeys
@@ -721,7 +566,6 @@
 			if surveywhitelistPks != "" {
 				if err := surveyWhitelistPKs.Set(surveywhitelistPks); err != nil {
 					log.Fatalf("bad key set for survey whitelist flag: %v", err)
-<<<<<<< HEAD
 				}
 				services.SurveyWhitelist = surveyWhitelistPKs
 				surveyWhitelistPKs = cipher.PubKeys{}
@@ -730,16 +574,6 @@
 				if err := surveyWhitelistPKs.Set(utilenv.SurveyWhitelistPKs); err != nil {
 					log.Fatalf("Failed to unmarshal survey whitelist public keys: %v", err)
 				}
-=======
-				}
-				services.SurveyWhitelist = surveyWhitelistPKs
-				surveyWhitelistPKs = cipher.PubKeys{}
-			}
-			if !noDefaults {
-				if err := surveyWhitelistPKs.Set(utilenv.SurveyWhitelistPKs); err != nil {
-					log.Fatalf("Failed to unmarshal survey whitelist public keys: %v", err)
-				}
->>>>>>> b9e91784
 				services.SurveyWhitelist = append(services.SurveyWhitelist, surveyWhitelistPKs...)
 			}
 		}
@@ -786,20 +620,12 @@
 					services.RouteSetupNodes = append(services.RouteSetupNodes, routeSetupPKs...)
 				}
 			}
-<<<<<<< HEAD
-			if services.TransportSetupNodes == nil {
-=======
 			if services.TransportSetupPKs == nil {
->>>>>>> b9e91784
 				if transportsetupnodePks != "" {
 					if err := tpSetupPKs.Set(transportsetupnodePks); err != nil {
 						log.Fatalf("bad key set for transport setup node flag: %v", err)
 					}
-<<<<<<< HEAD
-					services.TransportSetupNodes = routeSetupPKs
-=======
 					services.TransportSetupPKs = routeSetupPKs
->>>>>>> b9e91784
 					routeSetupPKs = cipher.PubKeys{}
 				}
 			}
@@ -807,11 +633,7 @@
 				if err := tpSetupPKs.Set(utilenv.TPSetupPKs); err != nil {
 					log.Fatalf("Failed to unmarshal transport setup-node public keys: %v", err)
 				}
-<<<<<<< HEAD
-				services.TransportSetupNodes = append(services.TransportSetupNodes, tpSetupPKs...)
-=======
 				services.TransportSetupPKs = append(services.TransportSetupPKs, tpSetupPKs...)
->>>>>>> b9e91784
 			}
 		} else {
 			if services.DmsgDiscovery == "" {
@@ -851,11 +673,7 @@
 				}
 				services.RouteSetupNodes = append(services.RouteSetupNodes, routeSetupPKs...)
 			}
-<<<<<<< HEAD
-			if services.TransportSetupNodes == nil {
-=======
 			if services.TransportSetupPKs == nil {
->>>>>>> b9e91784
 				if transportsetupnodePks != "" {
 					if err := tpSetupPKs.Set(transportsetupnodePks); err != nil {
 						log.Fatalf("bad key set for transport setup node flag: %v", err)
@@ -864,11 +682,7 @@
 				if err := tpSetupPKs.Set(utilenv.TestTPSetupPKs); err != nil {
 					log.Fatalf("Failed to unmarshal transport setup-node public keys: %v", err)
 				}
-<<<<<<< HEAD
-				services.TransportSetupNodes = append(services.TransportSetupNodes, tpSetupPKs...)
-=======
 				services.TransportSetupPKs = append(services.TransportSetupPKs, tpSetupPKs...)
->>>>>>> b9e91784
 			}
 		}
 
@@ -878,17 +692,10 @@
 			Servers:       []*disc.Entry{},
 		}
 		conf.Transport = &visorconfig.Transport{
-<<<<<<< HEAD
-			Discovery:           services.TransportDiscovery, //utilenv.TpDiscAddr,
-			AddressResolver:     services.AddressResolver,    //utilenv.AddressResolverAddr,
-			PublicAutoconnect:   visorconfig.PublicAutoconnect,
-			TransportSetupNodes: services.TransportSetupNodes,
-=======
 			Discovery:         services.TransportDiscovery, //utilenv.TpDiscAddr,
 			AddressResolver:   services.AddressResolver,    //utilenv.AddressResolverAddr,
 			PublicAutoconnect: visorconfig.PublicAutoconnect,
 			TransportSetupPKs: services.TransportSetupPKs,
->>>>>>> b9e91784
 			LogStore: &visorconfig.LogStore{
 				Type:             visorconfig.FileLogStore,
 				Location:         visorconfig.LocalPath + "/" + visorconfig.TpLogStore,
@@ -953,11 +760,8 @@
 				}
 			}
 		}
-<<<<<<< HEAD
-=======
 
 		// Configure public visor
->>>>>>> b9e91784
 		conf.IsPublic = isPublic
 
 		// Manipulate Hypervisor PKs
@@ -980,10 +784,7 @@
 				}
 			}
 		}
-<<<<<<< HEAD
-=======
 		// Local hypervisor setting
->>>>>>> b9e91784
 		if isHypervisor {
 			config := visorconfig.GenerateWorkDirConfig(false)
 			conf.Hypervisor = &config
@@ -1003,15 +804,9 @@
 				}
 			}
 		}
-<<<<<<< HEAD
-
-		conf.SurveyWhitelist = services.SurveyWhitelist
-
-=======
 		// set survey collection whitelist - will include by default hypervisors & dmsgpty whitelisted keys
 		conf.SurveyWhitelist = services.SurveyWhitelist
 		// set package-specific config paths
->>>>>>> b9e91784
 		if isPkg {
 			pkgConfig := visorconfig.PackageConfig()
 			conf.LocalPath = pkgConfig.LocalPath
@@ -1023,10 +818,7 @@
 				conf.Hypervisor.DBPath = pkgConfig.Hypervisor.DbPath
 			}
 		}
-<<<<<<< HEAD
-=======
 		// set config paths for the user space
->>>>>>> b9e91784
 		if isUsr {
 			usrConfig := visorconfig.UserConfig()
 			conf.LocalPath = usrConfig.LocalPath
@@ -1038,11 +830,7 @@
 				conf.Hypervisor.DBPath = usrConfig.Hypervisor.DbPath
 			}
 		}
-<<<<<<< HEAD
-
-=======
 		// App config settings
->>>>>>> b9e91784
 		conf.Launcher.Apps = []appserver.AppConfig{
 			{
 				Name:      visorconfig.VPNClientName,
@@ -1079,11 +867,6 @@
 			},
 		}
 
-<<<<<<< HEAD
-		//edit the conf
-
-=======
->>>>>>> b9e91784
 		skywire := os.Args[0]
 		isMatch := strings.Contains("/tmp/", skywire)
 		if (!isStdout) || (!isMatch) {
@@ -1172,12 +955,7 @@
 				conf.Hypervisor.EnableAuth = true
 			}
 		}
-<<<<<<< HEAD
-
-		// check binpath argument and use if set
-=======
 		// set bin_path for apps from flag
->>>>>>> b9e91784
 		if binPath != "" {
 			conf.Launcher.BinPath = binPath
 		}
@@ -1189,10 +967,7 @@
 		if disablePublicAutoConn {
 			conf.Transport.PublicAutoconnect = false
 		}
-<<<<<<< HEAD
-=======
 		// Enable the display of the visor's ip address in service discovery services
->>>>>>> b9e91784
 		if isDisplayNodeIP {
 			conf.Launcher.DisplayNodeIP = true
 		}
@@ -1260,136 +1035,4 @@
 	}
 
 	return strings.Join(interfaceNames, ", ")
-}
-
-var envfileLinux = `#
-# /etc/skywire.conf
-#
-#########################################################################
-#	SKYWIRE CONFIG TEMPLATE
-#		Defaults for booleans are false
-#		Uncomment to change default value
-#########################################################################
-
-#--	Other Visors will automatically establish transports to this visor
-#	requires port forwarding or public ip
-#VISORISPUBLIC=true
-
-#--	Autostart vpn server for this visor
-#VPNSERVER=true
-
-#--	Use test deployment
-#TESTENV=true
-
-#--	Automatically determine the best protocol (dmsg or http)
-#	based on location to connect to the deployment servers
-#BESTPROTO=true
-
-#--	Set custom service conf URLs
-#SVCCONFADDR=('')
-
-#--	Set visor runtime log level.
-#	Default is info ; uncomment for debug logging
-#LOGLVL=debug
-
-#--	Use dmsghttp to connect to the production deployment
-#DMSGHTTP=true
-
-#--	Start the hypervisor interface for this visor
-#ISHYPERVISOR=true
-
-#--	Output path of the config file
-#OUTPUT='./skywire-config.json'
-
-#--	Display the node ip in the service discovery
-#	for any public services this visor is running
-#DISPLAYNODEIP=true
-
-#--	Set remote hypervisor public keys
-#HYPERVISORPKS=('')
-
-#--	Default config paths for the installer or package (system paths)
-#PKGENV=true
-
-#--	Default config paths for the current userspace
-#USRENV=true
-
-#--	Set secret key
-#SK=''
-
-#--	Disable auto-transports to public visors
-#DISABLEPUBLICAUTOCONN=true
-
-#--	Custom config version override
-#VERSION=''
-
-#--	Set app bin_path
-#BINPATH='./apps'
-
-`
-var envfileWindows = `#
-# C:\ProgramData\skywire.ps1
-#
-#########################################################################
-#	SKYWIRE CONFIG TEMPLATE
-#		Defaults for booleans are false
-#		Uncomment to change default value
-#########################################################################
-
-#--	Other Visors will automatically establish transports to this visor
-#	requires port forwarding or public ip
-#$VISORISPUBLIC=true
-
-#--	Autostart vpn server for this visor
-#$VPNSERVER=true
-
-#--	Use test deployment
-#$TESTENV=true
-
-#--	Automatically determine the best protocol (dmsg or http)
-#	based on location to connect to the deployment servers
-#$BESTPROTO=true
-
-#--	Set custom service conf URLs
-#$SVCCONFADDR= @('')
-
-#--	Set visor runtime log level.
-#	Default is info ; uncomment for debug logging
-#$LOGLVL=debug
-
-#--	Use dmsghttp to connect to the production deployment
-#$DMSGHTTP=true
-
-#--	Start the hypervisor interface for this visor
-#$ISHYPERVISOR=true
-
-#--	Output path of the config file
-#$OUTPUT='./skywire-config.json'
-
-#--	Display the node ip in the service discovery
-#	for any public services this visor is running
-#$DISPLAYNODEIP=true
-
-#--	Set remote hypervisor public keys
-#$HYPERVISORPKS= @('')
-#$HYPERVISORPKS= @('','')
-
-#--	Default config paths for the installer or package (system paths)
-#$PKGENV=true
-
-#--	Default config paths for the current userspace
-#$USRENV=true
-
-#--	Set secret key
-#$SK=''
-
-#--	Disable auto-transports to public visors
-#$DISABLEPUBLICAUTOCONN=true
-
-#--	Custom config version override
-#$VERSION=''
-
-#--	Set app bin_path
-#$BINPATH='./apps'
-
-`+}