<<<<<<< HEAD
=======
// /* cmd/apps/skychat/skychat.go
/*
skychat app for skywire visor
*/
>>>>>>> a1b4c0a2
package main

import (
	"flag"

	"github.com/skycoin/skywire/cmd/apps/skychat/internal/app"
	"github.com/skycoin/skywire/cmd/apps/skychat/internal/inputports"
	"github.com/skycoin/skywire/cmd/apps/skychat/internal/interfaceadapters"
)

var addr = flag.String("addr", ":8001", "address to bind")

func main() {

	flag.Parse()

	interfaceAdapterServices := interfaceadapters.NewServices()
	appServices := app.NewServices(interfaceAdapterServices.ClientRepository, interfaceAdapterServices.UserRepository, interfaceAdapterServices.ChatRepository, interfaceAdapterServices.NotificationService, interfaceAdapterServices.MessengerService)
	inputPortsServices := inputports.NewServices(appServices)

	//appclient listen
	go interfaceAdapterServices.MessengerService.Listen()

	//http-server
	inputPortsServices.Server.ListenAndServe(addr)

}

//TEST:
// cd ..
// cd ..
// cd ..
// mingw32-make build-windows
// .\skywire-cli.exe config gen -i -r -o .\skywire-config.json
// .\skywire-visor.exe -c .\skywire-config.json

/*

Text message
{"Id":0,"Origin":"03389acab4f1a39ebd6e5547acf733b99415f69983270de500715dfef56cddda22","Time":"2022-07-02T00:06:33.0067605+02:00","Sender":"03389acab4f1a39ebd6e5547acf733b99415f69983270de500715dfef56cddda22","Msgtype":2,"MsgSubtype":0,"Message":"Hey Friend","Status":1,"Seen":false}

Accept message
{"Id":0,"Origin":"03389acab4f1a39ebd6e5547acf733b99415f69983270de500715dfef56cddda22","Time":"2022-07-02T00:06:33.0067605+02:00","Sender":"03389acab4f1a39ebd6e5547acf733b99415f69983270de500715dfef56cddda22","Msgtype":1,"MsgSubtype":2,"Message":"","Status":1,"Seen":false}

Request message
{"Id":0,"Origin":"03389acab4f1a39ebd6e5547acf733b99415f69983270de500715dfef56cddda22","Time":"2022-07-02T00:06:33.0067605+02:00","Sender":"03389acab4f1a39ebd6e5547acf733b99415f69983270de500715dfef56cddda22","Msgtype":1,"MsgSubtype":1,"Message":"","Status":1,"Seen":false}

{"Id":0,"Origin":"03389acab4f1a39ebd6e5547acf733b99415f69983270de500715dfef56cddda22","Time":"2022-07-02T14:01:02.3116213+02:00","Sender":"03389acab4f1a39ebd6e5547acf733b99415f69983270de500715dfef56cddda22","Msgtype":3,"MsgSubtype":0,"Message":"{\"Pk\":\"03389acab4f1a39ebd6e5547acf733b99415f69983270de500715dfef56cddda22\",\"Alias\":\"Meister\",\"Desc\":\"Unknown\",\"Img\":\""}","Status":1,"Seen":false}
*/<|MERGE_RESOLUTION|>--- conflicted
+++ resolved
@@ -1,10 +1,7 @@
-<<<<<<< HEAD
-=======
 // /* cmd/apps/skychat/skychat.go
 /*
 skychat app for skywire visor
 */
->>>>>>> a1b4c0a2
 package main
 
 import (
