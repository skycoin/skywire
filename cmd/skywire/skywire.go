// cmd/skywire/skywire.go
/*
skywire
*/
package main

import (
	cc "github.com/ivanpirog/coloredcobra"
	"github.com/spf13/cobra"

	"github.com/skycoin/skywire/cmd/skywire/commands"
)

func init() {
	var helpflag bool
<<<<<<< HEAD
	RootCmd.SetUsageTemplate(help)
	RootCmd.PersistentFlags().BoolVarP(&helpflag, "help", "h", false, "help for "+RootCmd.Use)
	RootCmd.SetHelpCommand(&cobra.Command{Hidden: true})
	RootCmd.PersistentFlags().MarkHidden("help") //nolint
	RootCmd.CompletionOptions.DisableDefaultCmd = true
	RootCmd.SetUsageTemplate(help)

}

// RootCmd contains literally every 'command' from four repos here
var RootCmd = &cobra.Command{
	Use: func() string {
		return strings.Split(filepath.Base(strings.ReplaceAll(strings.ReplaceAll(fmt.Sprintf("%v", os.Args), "[", ""), "]", "")), " ")[0]
	}(),
	Long: `
	┌─┐┬┌─┬ ┬┬ ┬┬┬─┐┌─┐
	└─┐├┴┐└┬┘││││├┬┘├┤
	└─┘┴ ┴ ┴ └┴┘┴┴└─└─┘`,
	SilenceErrors:         true,
	SilenceUsage:          true,
	DisableSuggestions:    true,
	DisableFlagsInUseLine: true,
	Version:               buildinfo.Version(),
}

// RootCmd contains all subcommands
var svcCmd = &cobra.Command{
	Use:   "svc",
	Short: "Skywire services",
	Long: `
	┌─┐┬┌─┬ ┬┬ ┬┬┬─┐┌─┐  ┌─┐┌─┐┬─┐┬  ┬┬┌─┐┌─┐┌─┐
	└─┐├┴┐└┬┘││││├┬┘├┤───└─┐├┤ ├┬┘└┐┌┘││  ├┤ └─┐
	└─┘┴ ┴ ┴ └┴┘┴┴└─└─┘  └─┘└─┘┴└─ └┘ ┴└─┘└─┘└─┘`,
	SilenceErrors:         true,
	SilenceUsage:          true,
	DisableSuggestions:    true,
	DisableFlagsInUseLine: true,
	Version:               buildinfo.Version(),
}

// RootCmd contains all binaries which may be separately compiled as subcommands
var dmsgCmd = &cobra.Command{
	Use:   "dmsg",
	Short: "Dmsg services & utilities",
	Long: `
	┌┬┐┌┬┐┌─┐┌─┐
	 │││││└─┐│ ┬
	─┴┘┴ ┴└─┘└─┘ `,
	SilenceErrors:         true,
	SilenceUsage:          true,
	DisableSuggestions:    true,
	DisableFlagsInUseLine: true,
}

var dmsgptyCmd = &cobra.Command{
	Use:   "pty",
	Short: "Dmsg pseudoterminal (pty)",
	Long: `
	┌─┐┌┬┐┬ ┬
	├─┘ │ └┬┘
	┴   ┴  ┴ `,
	SilenceErrors:         true,
	SilenceUsage:          true,
	DisableSuggestions:    true,
	DisableFlagsInUseLine: true,
}
var appsCmd = &cobra.Command{
	Use:   "app",
	Short: "skywire native applications",
	Long: `
	┌─┐┌─┐┌─┐┌─┐
	├─┤├─┘├─┘└─┐
	┴ ┴┴  ┴  └─┘`,
	SilenceErrors:         true,
	SilenceUsage:          true,
	DisableSuggestions:    true,
	DisableFlagsInUseLine: true,
}

var treeCmd = &cobra.Command{
	Use:                   "tree",
	Short:                 "subcommand tree",
	Long:                  `subcommand tree`,
	SilenceErrors:         true,
	SilenceUsage:          true,
	DisableSuggestions:    true,
	DisableFlagsInUseLine: true,
	Run: func(_ *cobra.Command, _ []string) {
		// You can use a LeveledList here, for easy generation.
		leveledList := pterm.LeveledList{}
		leveledList = append(leveledList, pterm.LeveledListItem{Level: 0, Text: RootCmd.Use})
		for _, j := range RootCmd.Commands() {
			use := strings.Split(j.Use, " ")
			leveledList = append(leveledList, pterm.LeveledListItem{Level: 1, Text: use[0]})
			for _, k := range j.Commands() {
				use := strings.Split(k.Use, " ")
				leveledList = append(leveledList, pterm.LeveledListItem{Level: 2, Text: use[0]})
				for _, l := range k.Commands() {
					use := strings.Split(l.Use, " ")
					leveledList = append(leveledList, pterm.LeveledListItem{Level: 3, Text: use[0]})
					for _, m := range l.Commands() {
						use := strings.Split(m.Use, " ")
						leveledList = append(leveledList, pterm.LeveledListItem{Level: 4, Text: use[0]})
						for _, n := range m.Commands() {
							use := strings.Split(n.Use, " ")
							leveledList = append(leveledList, pterm.LeveledListItem{Level: 5, Text: use[0]})
							for _, o := range n.Commands() {
								use := strings.Split(o.Use, " ")
								leveledList = append(leveledList, pterm.LeveledListItem{Level: 6, Text: use[0]})
								for _, p := range o.Commands() {
									use := strings.Split(p.Use, " ")
									leveledList = append(leveledList, pterm.LeveledListItem{Level: 7, Text: use[0]})
								}
							}
						}
					}
				}
			}
		}
		// Generate tree from LeveledList.
		r := putils.TreeFromLeveledList(leveledList)

		// Render TreePrinter
		err := pterm.DefaultTree.WithRoot(r).Render()
		if err != nil {
			log.Fatal("render subcommand tree: ", err)
		}
	},
}

// for toc generation use: https://github.com/ekalinin/github-markdown-toc.go
var docCmd = &cobra.Command{
	Use:   "doc",
	Short: "generate markdown docs",
	Long: `generate markdown docs

	UNHIDEFLAGS=1 go run cmd/skywire/skywire.go doc

	UNHIDEFLAGS=1 go run cmd/skywire/skywire.go doc > cmd/skywire/README1.md

	generate toc:

	cat cmd/skywire/README1.md | gh-md-toc`,
	SilenceErrors:         true,
	SilenceUsage:          true,
	DisableSuggestions:    true,
	DisableFlagsInUseLine: true,
	Run: func(_ *cobra.Command, _ []string) {
		fmt.Printf("\n# %s\n", "skywire documentation")
		fmt.Printf("\n## %s\n", "subcommand tree")
		fmt.Printf("\n%s\n", "A tree representation of the skywire subcommands")
		fmt.Printf("\n```\n")
		_, err := script.Exec(os.Args[0] + " tree").Stdout() //nolint
		if err != nil {
			fmt.Println(err.Error())
		}
		fmt.Printf("\n```\n")

		var use string
		for _, j := range RootCmd.Commands() {
			use = strings.Split(j.Use, " ")[0]
			fmt.Printf("\n### %s\n", use)
			fmt.Printf("\n```\n")
			j.Help() //nolint
			fmt.Printf("\n```\n")
			if j.Name() == "cli" {
				fmt.Printf("\n%s\n", "skywire command line interface")
				fmt.Printf("\n## %s\n", RootCmd.Use)
				fmt.Printf("\n```\n")
				RootCmd.Help() //nolint
				fmt.Printf("\n```\n")
				fmt.Printf("\n## %s\n", "global flags")
				fmt.Printf("\n%s\n", "The skywire-cli interacts with the running visor via rpc calls. By default the rpc server is available on localhost:3435. The rpc address and port the visor is using may be changed in the config file, once generated.")

				fmt.Printf("\n%s\n", "It is not recommended to expose the rpc server on the local network. Exposing the rpc allows unsecured access to the machine over the local network")
				fmt.Printf("\n```\n")
				fmt.Printf("\n%s\n", "Global Flags:")
				fmt.Printf("\n%s\n", "			--rpc string   RPC server address (default \"localhost:3435\")")
				fmt.Printf("\n%s\n", "			--json bool   print output as json")
				fmt.Printf("\n```\n")
			}
			for _, k := range j.Commands() {
				use = strings.Split(j.Use, " ")[0] + " " + strings.Split(k.Use, " ")[0]
				fmt.Printf("\n#### %s\n", use)
				fmt.Printf("\n```\n")
				k.Help() //nolint
				fmt.Printf("\n```\n")
				if k.Name() == "survey" {
					fmt.Printf("\n```\n")
					_, err = script.Exec("sudo " + os.Args[0] + ` survey`).Stdout() //nolint
					if err != nil {
						fmt.Println(err.Error())
					}
					fmt.Printf("\n```\n")
				}
				for _, l := range k.Commands() {
					use = strings.Split(j.Use, " ")[0] + " " + strings.Split(k.Use, " ")[0] + " " + strings.Split(l.Use, " ")[0]
					fmt.Printf("\n##### %s\n", use)
					fmt.Printf("\n```\n")
					l.Help() //nolint
					fmt.Printf("\n```\n")
					if l.Name() == "gen" {
						fmt.Printf("\n##### Example for package / msi\n")
						fmt.Printf("\n```\n")
						fmt.Printf("$ skywire cli config gen -bpirxn\n")
						_, err = script.Exec(os.Args[0] + ` cli config gen -bpirxn`).Stdout() //nolint
						if err != nil {
							fmt.Println(err.Error())
						}
						fmt.Printf("\n```\n")
					}
					for _, m := range l.Commands() {
						use = strings.Split(j.Use, " ")[0] + " " + strings.Split(k.Use, " ")[0] + " " + strings.Split(l.Use, " ")[0] + " " + strings.Split(m.Use, " ")[0]
						fmt.Printf("\n###### %s\n", use)
						fmt.Printf("\n```\n")
						m.Help() //nolint
						fmt.Printf("\n```\n")
						for _, n := range m.Commands() {
							use = strings.Split(j.Use, " ")[0] + " " + strings.Split(k.Use, " ")[0] + " " + strings.Split(l.Use, " ")[0] + " " + strings.Split(m.Use, " ")[0] + " " + strings.Split(n.Use, " ")[0]
							fmt.Printf("\n###### %s\n", use)
							fmt.Printf("\n```\n")
							m.Help() //nolint
							fmt.Printf("\n```\n")
							for _, o := range n.Commands() {
								use = strings.Split(j.Use, " ")[0] + " " + strings.Split(k.Use, " ")[0] + " " + strings.Split(l.Use, " ")[0] + " " + strings.Split(m.Use, " ")[0] + " " + strings.Split(n.Use, " ")[0] + " " + strings.Split(o.Use, " ")[0]
								fmt.Printf("\n###### %s\n", use)
								fmt.Printf("\n```\n")
								m.Help() //nolint
								fmt.Printf("\n```\n")
							}
						}
					}
				}
			}
		}
	},
=======
	commands.RootCmd.SetUsageTemplate(help)
	commands.RootCmd.PersistentFlags().BoolVarP(&helpflag, "help", "h", false, "help menu")
	commands.RootCmd.SetHelpCommand(&cobra.Command{Hidden: true})
	commands.RootCmd.PersistentFlags().MarkHidden("help") //nolint
>>>>>>> 8ab4b9d9
}

func main() {
	cc.Init(&cc.Config{
		RootCmd:         commands.RootCmd,
		Headings:        cc.HiBlue + cc.Bold,
		Commands:        cc.HiBlue + cc.Bold,
		CmdShortDescr:   cc.HiBlue,
		Example:         cc.HiBlue + cc.Italic,
		ExecName:        cc.HiBlue + cc.Bold,
		Flags:           cc.HiBlue + cc.Bold,
		FlagsDescr:      cc.HiBlue,
		NoExtraNewlines: true,
		NoBottomNewline: true,
	})
	commands.Execute()
}

const help = "{{if .HasAvailableSubCommands}}{{end}} {{if gt (len .Aliases) 0}}\r\n\r\n" +
	"{{.NameAndAliases}}{{end}}{{if .HasAvailableSubCommands}}" +
	"Available Commands:{{range .Commands}}  {{if and (ne .Name \"completion\") .IsAvailableCommand}}\r\n  " +
	"{{rpad .Name .NamePadding }} {{.Short}}{{end}}{{end}}{{end}}{{if .HasAvailableLocalFlags}}\r\n\r\n" +
	"Flags:\r\n" +
	"{{.LocalFlags.FlagUsages | trimTrailingWhitespaces}}{{end}}{{if .HasAvailableInheritedFlags}}\r\n\r\n" +
	"Global Flags:\r\n" +
	"{{.InheritedFlags.FlagUsages | trimTrailingWhitespaces}}{{end}}\r\n\r\n"<|MERGE_RESOLUTION|>--- conflicted
+++ resolved
@@ -13,249 +13,10 @@
 
 func init() {
 	var helpflag bool
-<<<<<<< HEAD
-	RootCmd.SetUsageTemplate(help)
-	RootCmd.PersistentFlags().BoolVarP(&helpflag, "help", "h", false, "help for "+RootCmd.Use)
-	RootCmd.SetHelpCommand(&cobra.Command{Hidden: true})
-	RootCmd.PersistentFlags().MarkHidden("help") //nolint
-	RootCmd.CompletionOptions.DisableDefaultCmd = true
-	RootCmd.SetUsageTemplate(help)
-
-}
-
-// RootCmd contains literally every 'command' from four repos here
-var RootCmd = &cobra.Command{
-	Use: func() string {
-		return strings.Split(filepath.Base(strings.ReplaceAll(strings.ReplaceAll(fmt.Sprintf("%v", os.Args), "[", ""), "]", "")), " ")[0]
-	}(),
-	Long: `
-	┌─┐┬┌─┬ ┬┬ ┬┬┬─┐┌─┐
-	└─┐├┴┐└┬┘││││├┬┘├┤
-	└─┘┴ ┴ ┴ └┴┘┴┴└─└─┘`,
-	SilenceErrors:         true,
-	SilenceUsage:          true,
-	DisableSuggestions:    true,
-	DisableFlagsInUseLine: true,
-	Version:               buildinfo.Version(),
-}
-
-// RootCmd contains all subcommands
-var svcCmd = &cobra.Command{
-	Use:   "svc",
-	Short: "Skywire services",
-	Long: `
-	┌─┐┬┌─┬ ┬┬ ┬┬┬─┐┌─┐  ┌─┐┌─┐┬─┐┬  ┬┬┌─┐┌─┐┌─┐
-	└─┐├┴┐└┬┘││││├┬┘├┤───└─┐├┤ ├┬┘└┐┌┘││  ├┤ └─┐
-	└─┘┴ ┴ ┴ └┴┘┴┴└─└─┘  └─┘└─┘┴└─ └┘ ┴└─┘└─┘└─┘`,
-	SilenceErrors:         true,
-	SilenceUsage:          true,
-	DisableSuggestions:    true,
-	DisableFlagsInUseLine: true,
-	Version:               buildinfo.Version(),
-}
-
-// RootCmd contains all binaries which may be separately compiled as subcommands
-var dmsgCmd = &cobra.Command{
-	Use:   "dmsg",
-	Short: "Dmsg services & utilities",
-	Long: `
-	┌┬┐┌┬┐┌─┐┌─┐
-	 │││││└─┐│ ┬
-	─┴┘┴ ┴└─┘└─┘ `,
-	SilenceErrors:         true,
-	SilenceUsage:          true,
-	DisableSuggestions:    true,
-	DisableFlagsInUseLine: true,
-}
-
-var dmsgptyCmd = &cobra.Command{
-	Use:   "pty",
-	Short: "Dmsg pseudoterminal (pty)",
-	Long: `
-	┌─┐┌┬┐┬ ┬
-	├─┘ │ └┬┘
-	┴   ┴  ┴ `,
-	SilenceErrors:         true,
-	SilenceUsage:          true,
-	DisableSuggestions:    true,
-	DisableFlagsInUseLine: true,
-}
-var appsCmd = &cobra.Command{
-	Use:   "app",
-	Short: "skywire native applications",
-	Long: `
-	┌─┐┌─┐┌─┐┌─┐
-	├─┤├─┘├─┘└─┐
-	┴ ┴┴  ┴  └─┘`,
-	SilenceErrors:         true,
-	SilenceUsage:          true,
-	DisableSuggestions:    true,
-	DisableFlagsInUseLine: true,
-}
-
-var treeCmd = &cobra.Command{
-	Use:                   "tree",
-	Short:                 "subcommand tree",
-	Long:                  `subcommand tree`,
-	SilenceErrors:         true,
-	SilenceUsage:          true,
-	DisableSuggestions:    true,
-	DisableFlagsInUseLine: true,
-	Run: func(_ *cobra.Command, _ []string) {
-		// You can use a LeveledList here, for easy generation.
-		leveledList := pterm.LeveledList{}
-		leveledList = append(leveledList, pterm.LeveledListItem{Level: 0, Text: RootCmd.Use})
-		for _, j := range RootCmd.Commands() {
-			use := strings.Split(j.Use, " ")
-			leveledList = append(leveledList, pterm.LeveledListItem{Level: 1, Text: use[0]})
-			for _, k := range j.Commands() {
-				use := strings.Split(k.Use, " ")
-				leveledList = append(leveledList, pterm.LeveledListItem{Level: 2, Text: use[0]})
-				for _, l := range k.Commands() {
-					use := strings.Split(l.Use, " ")
-					leveledList = append(leveledList, pterm.LeveledListItem{Level: 3, Text: use[0]})
-					for _, m := range l.Commands() {
-						use := strings.Split(m.Use, " ")
-						leveledList = append(leveledList, pterm.LeveledListItem{Level: 4, Text: use[0]})
-						for _, n := range m.Commands() {
-							use := strings.Split(n.Use, " ")
-							leveledList = append(leveledList, pterm.LeveledListItem{Level: 5, Text: use[0]})
-							for _, o := range n.Commands() {
-								use := strings.Split(o.Use, " ")
-								leveledList = append(leveledList, pterm.LeveledListItem{Level: 6, Text: use[0]})
-								for _, p := range o.Commands() {
-									use := strings.Split(p.Use, " ")
-									leveledList = append(leveledList, pterm.LeveledListItem{Level: 7, Text: use[0]})
-								}
-							}
-						}
-					}
-				}
-			}
-		}
-		// Generate tree from LeveledList.
-		r := putils.TreeFromLeveledList(leveledList)
-
-		// Render TreePrinter
-		err := pterm.DefaultTree.WithRoot(r).Render()
-		if err != nil {
-			log.Fatal("render subcommand tree: ", err)
-		}
-	},
-}
-
-// for toc generation use: https://github.com/ekalinin/github-markdown-toc.go
-var docCmd = &cobra.Command{
-	Use:   "doc",
-	Short: "generate markdown docs",
-	Long: `generate markdown docs
-
-	UNHIDEFLAGS=1 go run cmd/skywire/skywire.go doc
-
-	UNHIDEFLAGS=1 go run cmd/skywire/skywire.go doc > cmd/skywire/README1.md
-
-	generate toc:
-
-	cat cmd/skywire/README1.md | gh-md-toc`,
-	SilenceErrors:         true,
-	SilenceUsage:          true,
-	DisableSuggestions:    true,
-	DisableFlagsInUseLine: true,
-	Run: func(_ *cobra.Command, _ []string) {
-		fmt.Printf("\n# %s\n", "skywire documentation")
-		fmt.Printf("\n## %s\n", "subcommand tree")
-		fmt.Printf("\n%s\n", "A tree representation of the skywire subcommands")
-		fmt.Printf("\n```\n")
-		_, err := script.Exec(os.Args[0] + " tree").Stdout() //nolint
-		if err != nil {
-			fmt.Println(err.Error())
-		}
-		fmt.Printf("\n```\n")
-
-		var use string
-		for _, j := range RootCmd.Commands() {
-			use = strings.Split(j.Use, " ")[0]
-			fmt.Printf("\n### %s\n", use)
-			fmt.Printf("\n```\n")
-			j.Help() //nolint
-			fmt.Printf("\n```\n")
-			if j.Name() == "cli" {
-				fmt.Printf("\n%s\n", "skywire command line interface")
-				fmt.Printf("\n## %s\n", RootCmd.Use)
-				fmt.Printf("\n```\n")
-				RootCmd.Help() //nolint
-				fmt.Printf("\n```\n")
-				fmt.Printf("\n## %s\n", "global flags")
-				fmt.Printf("\n%s\n", "The skywire-cli interacts with the running visor via rpc calls. By default the rpc server is available on localhost:3435. The rpc address and port the visor is using may be changed in the config file, once generated.")
-
-				fmt.Printf("\n%s\n", "It is not recommended to expose the rpc server on the local network. Exposing the rpc allows unsecured access to the machine over the local network")
-				fmt.Printf("\n```\n")
-				fmt.Printf("\n%s\n", "Global Flags:")
-				fmt.Printf("\n%s\n", "			--rpc string   RPC server address (default \"localhost:3435\")")
-				fmt.Printf("\n%s\n", "			--json bool   print output as json")
-				fmt.Printf("\n```\n")
-			}
-			for _, k := range j.Commands() {
-				use = strings.Split(j.Use, " ")[0] + " " + strings.Split(k.Use, " ")[0]
-				fmt.Printf("\n#### %s\n", use)
-				fmt.Printf("\n```\n")
-				k.Help() //nolint
-				fmt.Printf("\n```\n")
-				if k.Name() == "survey" {
-					fmt.Printf("\n```\n")
-					_, err = script.Exec("sudo " + os.Args[0] + ` survey`).Stdout() //nolint
-					if err != nil {
-						fmt.Println(err.Error())
-					}
-					fmt.Printf("\n```\n")
-				}
-				for _, l := range k.Commands() {
-					use = strings.Split(j.Use, " ")[0] + " " + strings.Split(k.Use, " ")[0] + " " + strings.Split(l.Use, " ")[0]
-					fmt.Printf("\n##### %s\n", use)
-					fmt.Printf("\n```\n")
-					l.Help() //nolint
-					fmt.Printf("\n```\n")
-					if l.Name() == "gen" {
-						fmt.Printf("\n##### Example for package / msi\n")
-						fmt.Printf("\n```\n")
-						fmt.Printf("$ skywire cli config gen -bpirxn\n")
-						_, err = script.Exec(os.Args[0] + ` cli config gen -bpirxn`).Stdout() //nolint
-						if err != nil {
-							fmt.Println(err.Error())
-						}
-						fmt.Printf("\n```\n")
-					}
-					for _, m := range l.Commands() {
-						use = strings.Split(j.Use, " ")[0] + " " + strings.Split(k.Use, " ")[0] + " " + strings.Split(l.Use, " ")[0] + " " + strings.Split(m.Use, " ")[0]
-						fmt.Printf("\n###### %s\n", use)
-						fmt.Printf("\n```\n")
-						m.Help() //nolint
-						fmt.Printf("\n```\n")
-						for _, n := range m.Commands() {
-							use = strings.Split(j.Use, " ")[0] + " " + strings.Split(k.Use, " ")[0] + " " + strings.Split(l.Use, " ")[0] + " " + strings.Split(m.Use, " ")[0] + " " + strings.Split(n.Use, " ")[0]
-							fmt.Printf("\n###### %s\n", use)
-							fmt.Printf("\n```\n")
-							m.Help() //nolint
-							fmt.Printf("\n```\n")
-							for _, o := range n.Commands() {
-								use = strings.Split(j.Use, " ")[0] + " " + strings.Split(k.Use, " ")[0] + " " + strings.Split(l.Use, " ")[0] + " " + strings.Split(m.Use, " ")[0] + " " + strings.Split(n.Use, " ")[0] + " " + strings.Split(o.Use, " ")[0]
-								fmt.Printf("\n###### %s\n", use)
-								fmt.Printf("\n```\n")
-								m.Help() //nolint
-								fmt.Printf("\n```\n")
-							}
-						}
-					}
-				}
-			}
-		}
-	},
-=======
 	commands.RootCmd.SetUsageTemplate(help)
 	commands.RootCmd.PersistentFlags().BoolVarP(&helpflag, "help", "h", false, "help menu")
 	commands.RootCmd.SetHelpCommand(&cobra.Command{Hidden: true})
 	commands.RootCmd.PersistentFlags().MarkHidden("help") //nolint
->>>>>>> 8ab4b9d9
 }
 
 func main() {
