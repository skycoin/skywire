--- conflicted
+++ resolved
@@ -63,10 +63,7 @@
 	github.com/creack/pty v1.1.15 // indirect
 	github.com/davecgh/go-spew v1.1.1 // indirect
 	github.com/fatih/color v1.13.0 // indirect
-<<<<<<< HEAD
-=======
 	github.com/ghodss/yaml v1.0.0 // indirect
->>>>>>> 9824aba8
 	github.com/go-ole/go-ole v1.2.6 // indirect
 	github.com/godbus/dbus/v5 v5.1.0 // indirect
 	github.com/gopherjs/gopherjs v0.0.0-20181017120253-0766667cb4d1 // indirect
