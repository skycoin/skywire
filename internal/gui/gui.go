--- conflicted
+++ resolved
@@ -138,19 +138,13 @@
 	// if it's not installed via package, hide the uninstall button
 	initUninstallBtn()
 	//hide the buttons which could launch the browser if the process is run as root
-<<<<<<< HEAD
-	// if checkRoot() {
-	// 	mAdvancedButton.Hide()
-	// 	mOpenHypervisor.Hide()
-	// 	return
-	// }
-=======
+  
 	if isRoot() {
 		mAdvancedButton.Hide()
 		mOpenHypervisor.Hide()
 		return
 	}
->>>>>>> a62ee026
+
 	// if visor's not running or hypervisor config is absent,
 	// there won't be any way to open the hypervisor, so disable button
 	if hvAddr == "" {
@@ -186,17 +180,12 @@
 
 func initOpenVPNLinkBtn(vc *visorconfig.V1) {
 	mVPNLink = systray.AddMenuItem("Open VPN UI", "Open VPN UI in browser")
-<<<<<<< HEAD
-	// if checkRoot() {
-	// 	mVPNLink.Hide()
-	// 	return
-	// }
-=======
+
 	if isRoot() {
 		mVPNLink.Hide()
 		return
 	}
->>>>>>> a62ee026
+  
 	mVPNLink.Disable()
 
 	// wait for the vpn client to start in the background
