package utclient

import (
	"context"
	"encoding/json"
	"fmt"
	"net/http"
	"net/http/httptest"
	"sync"
	"testing"

	"github.com/go-chi/chi"
	"github.com/skycoin/dmsg/cipher"
	"github.com/skycoin/skycoin/src/util/logging"
	"github.com/stretchr/testify/assert"
	"github.com/stretchr/testify/require"

	"github.com/skycoin/skywire/internal/httpauth"
)

var (
	testPubKey, testSecKey = cipher.GenerateKeyPair()
	masterLogger           = logging.NewMasterLogger()
)

func TestClientAuth(t *testing.T) {
	wg := sync.WaitGroup{}

	headerCh := make(chan http.Header, 1)
	srv := httptest.NewServer(http.HandlerFunc(
		func(w http.ResponseWriter, r *http.Request) {
			switch url := r.URL.String(); url {
			case "/":
				defer wg.Done()
				headerCh <- r.Header

			case fmt.Sprintf("/security/nonces/%s", testPubKey):
				if _, err := fmt.Fprintf(w, `{"edge": "%s", "next_nonce": 1}`, testPubKey); err != nil {
					t.Errorf("Failed to write nonce response: %v", err)
				}

			default:
				t.Errorf("Don't know how to handle URL = '%s'", url)
			}
		},
	))
	defer srv.Close()

<<<<<<< HEAD
	client, err := NewHTTP(srv.URL, testPubKey, testSecKey, masterLogger)
=======
	client, err := NewHTTP(srv.URL, testPubKey, testSecKey, http.Client{})
>>>>>>> a89b9055
	require.NoError(t, err)
	c := client.(*httpClient)

	wg.Add(1)
	_, err = c.Get(context.TODO(), "/")
	require.NoError(t, err)

	header := <-headerCh
	assert.Equal(t, testPubKey.Hex(), header.Get("SW-Public"))
	assert.Equal(t, "1", header.Get("SW-Nonce"))
	assert.NotEmpty(t, header.Get("SW-Sig")) // TODO: check for the right key

	wg.Wait()
}

func TestUpdateVisorUptime(t *testing.T) {
	urlCh := make(chan string, 1)

	srv := httptest.NewServer(authHandler(http.HandlerFunc(func(w http.ResponseWriter, r *http.Request) {
		urlCh <- r.URL.String()
	})))

	defer srv.Close()

<<<<<<< HEAD
	c, err := NewHTTP(srv.URL, testPubKey, testSecKey, masterLogger)
=======
	c, err := NewHTTP(srv.URL, testPubKey, testSecKey, http.Client{})
>>>>>>> a89b9055
	require.NoError(t, err)

	err = c.UpdateVisorUptime(context.TODO())
	require.NoError(t, err)

	assert.Equal(t, "/v4/update", <-urlCh)
}

func authHandler(next http.Handler) http.Handler {
	r := chi.NewRouter()
	log := logging.MustGetLogger("utclient")
	r.Handle("/security/nonces/{pk}", http.HandlerFunc(
		func(w http.ResponseWriter, r *http.Request) {
			if err := json.NewEncoder(w).Encode(&httpauth.NextNonceResponse{Edge: testPubKey, NextNonce: 1}); err != nil {
				log.WithError(err).Error("Failed to encode nonce response")
			}
		},
	))

	r.Handle("/*", next)

	return r
}<|MERGE_RESOLUTION|>--- conflicted
+++ resolved
@@ -46,11 +46,7 @@
 	))
 	defer srv.Close()
 
-<<<<<<< HEAD
-	client, err := NewHTTP(srv.URL, testPubKey, testSecKey, masterLogger)
-=======
-	client, err := NewHTTP(srv.URL, testPubKey, testSecKey, http.Client{})
->>>>>>> a89b9055
+	client, err := NewHTTP(srv.URL, testPubKey, testSecKey, &http.Client{}, masterLogger)
 	require.NoError(t, err)
 	c := client.(*httpClient)
 
@@ -75,11 +71,7 @@
 
 	defer srv.Close()
 
-<<<<<<< HEAD
-	c, err := NewHTTP(srv.URL, testPubKey, testSecKey, masterLogger)
-=======
-	c, err := NewHTTP(srv.URL, testPubKey, testSecKey, http.Client{})
->>>>>>> a89b9055
+	c, err := NewHTTP(srv.URL, testPubKey, testSecKey, &http.Client{}, masterLogger)
 	require.NoError(t, err)
 
 	err = c.UpdateVisorUptime(context.TODO())
