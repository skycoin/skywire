package vpn

import (
	"errors"
	"fmt"
	"io"
	"net"
	"os"
	"runtime"
	"strconv"
	"sync"
	"time"

	"github.com/sirupsen/logrus"
)

const (
	ipv4FirstHalfAddr      = "0.0.0.0/1"
	ipv4SecondHalfAddr     = "128.0.0.0/1"
	directRouteNetmaskCIDR = "/32"
)

// Client is a VPN client.
type Client struct {
	cfg            ClientConfig
	log            logrus.FieldLogger
	conn           net.Conn
	directIPs      []net.IP
	defaultGateway net.IP
	closeC         chan struct{}
	closeOnce      sync.Once
}

// NewClient creates VPN client instance.
func NewClient(cfg ClientConfig, l logrus.FieldLogger, conn net.Conn) (*Client, error) {
	dmsgDiscIP, err := dmsgDiscIPFromEnv()
	if err != nil {
		return nil, fmt.Errorf("error getting Dmsg discovery IP: %w", err)
	}

	dmsgSrvAddrs, err := dmsgSrvAddrsFromEnv()
	if err != nil {
		return nil, fmt.Errorf("error getting Dmsg server addresses: %w", err)
	}

	tpDiscIP, err := tpDiscIPFromEnv()
	if err != nil {
		return nil, fmt.Errorf("error getting TP IP: %w", err)
	}

	rfIP, err := rfIPFromEnv()
	if err != nil {
		return nil, fmt.Errorf("error getting RF IP: %w", err)
	}

	stcpEntities, err := stcpEntitiesFromEnv()
	if err != nil {
		return nil, fmt.Errorf("error getting STCP entities: %w", err)
	}

<<<<<<< HEAD
	stcprARip, err := stcprAddressResolverIPFromEnv()
	if err != nil {
		return nil, fmt.Errorf("error getting stcpr AR IP: %w", err)
	}

	stcphARip, err := stcphAddressResolverIPFromEnv()
	if err != nil {
		return nil, fmt.Errorf("error getting stcph AR IP: %w", err)
	}

	directIPs := make([]net.IP, 0, 5+len(dmsgSrvAddrs)+len(stcpEntities))
	directIPs = append(directIPs, dmsgDiscIP, tpIP, rfIP, stcprARip, stcphARip)
=======
	directIPs := make([]net.IP, 0, 3+len(dmsgSrvAddrs)+len(stcpEntities))
	directIPs = append(directIPs, dmsgDiscIP, tpDiscIP, rfIP)
>>>>>>> 49ef1cfa
	directIPs = append(directIPs, dmsgSrvAddrs...)
	directIPs = append(directIPs, stcpEntities...)

	defaultGateway, err := DefaultNetworkGateway()
	if err != nil {
		return nil, fmt.Errorf("error getting default network gateway: %w", err)
	}

	l.Infof("Got default network gateway IP: %s", defaultGateway)

	return &Client{
		cfg:            cfg,
		log:            l,
		conn:           conn,
		directIPs:      directIPs,
		defaultGateway: defaultGateway,
		closeC:         make(chan struct{}),
	}, nil
}

// Serve performs handshake with the server, sets up routing and starts handling traffic.
func (c *Client) Serve() error {
	tunIP, tunGateway, encrypt, err := c.shakeHands()
	if err != nil {
		return fmt.Errorf("error during client/server handshake: %w", err)
	}

	c.log.Infof("Performed handshake with %s", c.conn.RemoteAddr())
	c.log.Infof("Local TUN IP: %s", tunIP.String())
	c.log.Infof("Local TUN gateway: %s", tunGateway.String())

	tun, err := newTUNDevice()
	if err != nil {
		return fmt.Errorf("error allocating TUN interface: %w", err)
	}
	defer func() {
		tunName := tun.Name()
		if err := tun.Close(); err != nil {
			c.log.WithError(err).Errorf("Error closing TUN %s", tunName)
		}
	}()

	c.log.Infof("Allocated TUN %s", tun.Name())

	if err := SetupTUN(tun.Name(), tunIP.String()+TUNNetmaskCIDR, tunGateway.String(), TUNMTU); err != nil {
		return fmt.Errorf("error setting up TUN %s: %w", tun.Name(), err)
	}

	defer c.removeDirectRoutes()
	if err := c.setupDirectRoutes(); err != nil {
		return fmt.Errorf("error setting up direct routes: %w", err)
	}

	if runtime.GOOS == "windows" {
		// okay, so, here's done because after the `SetupTUN` call,
		// interface doesn't get its values immediately. Reason is unknown,
		// all credits go to Microsoft. Delay may be different, this one is
		// fairly large to cover not really performant systems.
		time.Sleep(10 * time.Second)
	}

	defer c.routeTrafficDirectly(tunGateway)
	c.log.Infof("Routing all traffic through TUN %s", tun.Name())
	if err := c.routeTrafficThroughTUN(tunGateway); err != nil {
		return fmt.Errorf("error routing traffic through TUN %s: %w", tun.Name(), err)
	}

	rw := io.ReadWriter(c.conn)
	if encrypt {
		c.log.Infoln("Enabling encryption...")

		rw, err = WrapRWWithNoise(c.conn, true, c.cfg.Credentials.PK, c.cfg.Credentials.SK)
		if err != nil {
			return fmt.Errorf("failed to enable encryption: %w", err)
		}

		c.log.Infoln("Encryption enabled")
	} else {
		c.log.Infoln("Encryption disabled")
	}

	connToTunDoneCh := make(chan struct{})
	tunToConnCh := make(chan struct{})
	// read all system traffic and pass it to the remote VPN server
	go func() {
		defer close(connToTunDoneCh)

		if _, err := io.Copy(tun, rw); err != nil {
			c.log.WithError(err).Errorf("Error resending traffic from TUN %s to VPN server", tun.Name())
		}
	}()
	go func() {
		defer close(tunToConnCh)

		if _, err := io.Copy(rw, tun); err != nil {
			c.log.WithError(err).Errorf("Error resending traffic from VPN server to TUN %s", tun.Name())
		}
	}()

	// only one side may fail here, so we wait till at least one fails
	select {
	case <-connToTunDoneCh:
	case <-tunToConnCh:
	case <-c.closeC:
	}

	return nil
}

// Close closes client.
func (c *Client) Close() {
	c.closeOnce.Do(func() {
		close(c.closeC)
	})
}

func (c *Client) routeTrafficThroughTUN(tunGateway net.IP) error {
	// route all traffic through TUN gateway
	if err := AddRoute(ipv4FirstHalfAddr, tunGateway.String()); err != nil {
		return err
	}
	if err := AddRoute(ipv4SecondHalfAddr, tunGateway.String()); err != nil {
		return err
	}

	return nil
}

func (c *Client) routeTrafficDirectly(tunGateway net.IP) {
	c.log.Infoln("Routing all traffic through default network gateway")

	// remove main route
	if err := DeleteRoute(ipv4FirstHalfAddr, tunGateway.String()); err != nil {
		c.log.WithError(err).Errorf("Error routing traffic through default network gateway")
	}
	if err := DeleteRoute(ipv4SecondHalfAddr, tunGateway.String()); err != nil {
		c.log.WithError(err).Errorf("Error routing traffic through default network gateway")
	}
}

func (c *Client) setupDirectRoutes() error {
	for _, ip := range c.directIPs {
		if !ip.IsLoopback() {
			c.log.Infof("Adding direct route to %s", ip.String())
			if err := AddRoute(ip.String()+directRouteNetmaskCIDR, c.defaultGateway.String()); err != nil {
				return fmt.Errorf("error adding direct route to %s", ip.String())
			}
		}
	}

	return nil
}

func (c *Client) removeDirectRoutes() {
	for _, ip := range c.directIPs {
		if !ip.IsLoopback() {
			c.log.Infof("Removing direct route to %s", ip.String())
			if err := DeleteRoute(ip.String()+directRouteNetmaskCIDR, c.defaultGateway.String()); err != nil {
				// shouldn't return, just keep on trying the other IPs
				c.log.WithError(err).Errorf("Error removing direct route to %s", ip.String())
			}
		}
	}
}

func dmsgDiscIPFromEnv() (net.IP, error) {
	return ipFromEnv(DmsgDiscAddrEnvKey)
}

func dmsgSrvAddrsFromEnv() ([]net.IP, error) {
	dmsgSrvCountStr := os.Getenv(DmsgAddrsCountEnvKey)
	if dmsgSrvCountStr == "" {
		return nil, errors.New("dmsg servers count is not provi")
	}
	dmsgSrvCount, err := strconv.Atoi(dmsgSrvCountStr)
	if err != nil {
		return nil, fmt.Errorf("invalid Dmsg servers count: %s: %w", dmsgSrvCountStr, err)
	}

	dmsgSrvAddrs := make([]net.IP, 0, dmsgSrvCount)
	for i := 0; i < dmsgSrvCount; i++ {
		dmsgSrvAddr, err := ipFromEnv(DmsgAddrEnvPrefix + strconv.Itoa(i))
		if err != nil {
			return nil, fmt.Errorf("error getting Dmsg server address: %w", err)
		}

		dmsgSrvAddrs = append(dmsgSrvAddrs, dmsgSrvAddr)
	}

	return dmsgSrvAddrs, nil
}

func tpDiscIPFromEnv() (net.IP, error) {
	return ipFromEnv(TPDiscAddrEnvKey)
}

func rfIPFromEnv() (net.IP, error) {
	return ipFromEnv(RFAddrEnvKey)
}

func stcpEntitiesFromEnv() ([]net.IP, error) {
	var stcpEntities []net.IP
	stcpTableLenStr := os.Getenv(STCPTableLenEnvKey)
	if stcpTableLenStr != "" {
		stcpTableLen, err := strconv.Atoi(stcpTableLenStr)
		if err != nil {
			return nil, fmt.Errorf("invalid STCP table len: %s: %w", stcpTableLenStr, err)
		}

		stcpEntities = make([]net.IP, 0, stcpTableLen)
		for i := 0; i < stcpTableLen; i++ {
			stcpKey := os.Getenv(STCPKeyEnvPrefix + strconv.Itoa(i))
			if stcpKey == "" {
				return nil, fmt.Errorf("env arg %s is not provided", STCPKeyEnvPrefix+strconv.Itoa(i))
			}

			stcpAddr, err := ipFromEnv(STCPValueEnvPrefix + stcpKey)
			if err != nil {
				return nil, fmt.Errorf("error getting STCP entity IP: %w", err)
			}

			stcpEntities = append(stcpEntities, stcpAddr)
		}
	}

	return stcpEntities, nil
}

<<<<<<< HEAD
func stcprAddressResolverIPFromEnv() (net.IP, error) {
	return ipFromEnv(STCPRAddressResolverAddrEnvKey)
}

func stcphAddressResolverIPFromEnv() (net.IP, error) {
	return ipFromEnv(STCPHAddressResolverAddrEnvKey)
}

func (c *Client) shakeHands() (TUNIP, TUNGateway net.IP, err error) {
=======
func (c *Client) shakeHands() (TUNIP, TUNGateway net.IP, encrypt bool, err error) {
>>>>>>> 49ef1cfa
	unavailableIPs, err := LocalNetworkInterfaceIPs()
	if err != nil {
		return nil, nil, false, fmt.Errorf("error getting unavailable private IPs: %w", err)
	}

	unavailableIPs = append(unavailableIPs, c.defaultGateway)

	cHello := ClientHello{
		UnavailablePrivateIPs: unavailableIPs,
		Passcode:              c.cfg.Passcode,
		EnableEncryption:      c.cfg.Credentials.IsValid(),
	}

	c.log.Debugf("Sending client hello: %v", cHello)

	if err := WriteJSON(c.conn, &cHello); err != nil {
		return nil, nil, false, fmt.Errorf("error sending client hello: %w", err)
	}

	var sHello ServerHello
	if err := ReadJSON(c.conn, &sHello); err != nil {
		return nil, nil, false, fmt.Errorf("error reading server hello: %w", err)
	}

	c.log.Debugf("Got server hello: %v", sHello)

	if sHello.Status != HandshakeStatusOK {
		return nil, nil, false, fmt.Errorf("got status %d (%s) from the server", sHello.Status, sHello.Status)
	}

	return sHello.TUNIP, sHello.TUNGateway, sHello.EncryptionEnabled, nil
}

func ipFromEnv(key string) (net.IP, error) {
	ip, ok, err := IPFromEnv(key)
	if err != nil {
		return nil, fmt.Errorf("error getting IP from %s: %w", key, err)
	}
	if !ok {
		return nil, fmt.Errorf("env arg %s is not provided", key)
	}

	return ip, nil
}<|MERGE_RESOLUTION|>--- conflicted
+++ resolved
@@ -58,7 +58,6 @@
 		return nil, fmt.Errorf("error getting STCP entities: %w", err)
 	}
 
-<<<<<<< HEAD
 	stcprARip, err := stcprAddressResolverIPFromEnv()
 	if err != nil {
 		return nil, fmt.Errorf("error getting stcpr AR IP: %w", err)
@@ -70,11 +69,7 @@
 	}
 
 	directIPs := make([]net.IP, 0, 5+len(dmsgSrvAddrs)+len(stcpEntities))
-	directIPs = append(directIPs, dmsgDiscIP, tpIP, rfIP, stcprARip, stcphARip)
-=======
-	directIPs := make([]net.IP, 0, 3+len(dmsgSrvAddrs)+len(stcpEntities))
-	directIPs = append(directIPs, dmsgDiscIP, tpDiscIP, rfIP)
->>>>>>> 49ef1cfa
+	directIPs = append(directIPs, dmsgDiscIP, tpDiscIP, rfIP, stcprARip, stcphARip)
 	directIPs = append(directIPs, dmsgSrvAddrs...)
 	directIPs = append(directIPs, stcpEntities...)
 
@@ -303,7 +298,6 @@
 	return stcpEntities, nil
 }
 
-<<<<<<< HEAD
 func stcprAddressResolverIPFromEnv() (net.IP, error) {
 	return ipFromEnv(STCPRAddressResolverAddrEnvKey)
 }
@@ -312,10 +306,7 @@
 	return ipFromEnv(STCPHAddressResolverAddrEnvKey)
 }
 
-func (c *Client) shakeHands() (TUNIP, TUNGateway net.IP, err error) {
-=======
 func (c *Client) shakeHands() (TUNIP, TUNGateway net.IP, encrypt bool, err error) {
->>>>>>> 49ef1cfa
 	unavailableIPs, err := LocalNetworkInterfaceIPs()
 	if err != nil {
 		return nil, nil, false, fmt.Errorf("error getting unavailable private IPs: %w", err)
