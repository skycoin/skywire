--- conflicted
+++ resolved
@@ -128,15 +128,9 @@
 
 // Serve dials VPN server, sets up TUN and establishes VPN session.
 func (c *Client) Serve() error {
-<<<<<<< HEAD
-	c.setAppStatus(launcher.AppDetailedStatusStarting)
-=======
+
 	c.setAppStatus(appserver.AppDetailedStatusStarting)
-	if err := c.setSysPrivileges(); err != nil {
-		c.setAppError(err)
-		return fmt.Errorf("failed to setup system privileges: %w", err)
-	}
->>>>>>> 956096d8
+
 	// we setup direct routes to skywire services once for all the client lifetime since routes don't change.
 	// but if they change, new routes get delivered to the app via callbacks.
 	if err := c.setupDirectRoutes(); err != nil {
