--- conflicted
+++ resolved
@@ -11,12 +11,7 @@
 	"sync"
 	"time"
 
-<<<<<<< HEAD
-	"github.com/SkycoinProject/skycoin/src/util/logging"
-=======
 	"github.com/sirupsen/logrus"
-	"github.com/songgao/water"
->>>>>>> 6c4c0d58
 )
 
 const (
@@ -27,12 +22,8 @@
 
 // Client is a VPN client.
 type Client struct {
-<<<<<<< HEAD
 	cfg            ClientConfig
-	log            *logging.MasterLogger
-=======
 	log            logrus.FieldLogger
->>>>>>> 6c4c0d58
 	conn           net.Conn
 	directIPs      []net.IP
 	defaultGateway net.IP
@@ -41,11 +32,7 @@
 }
 
 // NewClient creates VPN client instance.
-<<<<<<< HEAD
-func NewClient(cfg ClientConfig, l *logging.MasterLogger, conn net.Conn) (*Client, error) {
-=======
-func NewClient(l logrus.FieldLogger, conn net.Conn) (*Client, error) {
->>>>>>> 6c4c0d58
+func NewClient(cfg ClientConfig, l logrus.FieldLogger, conn net.Conn) (*Client, error) {
 	dmsgDiscIP, err := dmsgDiscIPFromEnv()
 	if err != nil {
 		return nil, fmt.Errorf("error getting Dmsg discovery IP: %w", err)
